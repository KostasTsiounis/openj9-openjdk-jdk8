/*
 * Copyright (c) 2010, 2014, Oracle and/or its affiliates. All rights reserved.
 * DO NOT ALTER OR REMOVE COPYRIGHT NOTICES OR THIS FILE HEADER.
 *
 * This code is free software; you can redistribute it and/or modify it
 * under the terms of the GNU General Public License version 2 only, as
 * published by the Free Software Foundation.  Oracle designates this
 * particular file as subject to the "Classpath" exception as provided
 * by Oracle in the LICENSE file that accompanied this code.
 *
 * This code is distributed in the hope that it will be useful, but WITHOUT
 * ANY WARRANTY; without even the implied warranty of MERCHANTABILITY or
 * FITNESS FOR A PARTICULAR PURPOSE.  See the GNU General Public License
 * version 2 for more details (a copy is included in the LICENSE file that
 * accompanied this code).
 *
 * You should have received a copy of the GNU General Public License version
 * 2 along with this work; if not, write to the Free Software Foundation,
 * Inc., 51 Franklin St, Fifth Floor, Boston, MA 02110-1301 USA.
 *
 * Please contact Oracle, 500 Oracle Parkway, Redwood Shores, CA 94065 USA
 * or visit www.oracle.com if you need additional information or have any
 * questions.
 */

package jdk.nashorn.internal.objects;

import static jdk.nashorn.internal.runtime.ECMAErrors.rangeError;
import static jdk.nashorn.internal.runtime.ECMAErrors.typeError;
import static jdk.nashorn.internal.runtime.PropertyDescriptor.VALUE;
import static jdk.nashorn.internal.runtime.PropertyDescriptor.WRITABLE;
import static jdk.nashorn.internal.runtime.arrays.ArrayIndex.isValidArrayIndex;
import static jdk.nashorn.internal.runtime.arrays.ArrayLikeIterator.arrayLikeIterator;
import static jdk.nashorn.internal.runtime.arrays.ArrayLikeIterator.reverseArrayLikeIterator;
import static jdk.nashorn.internal.runtime.linker.NashornCallSiteDescriptor.CALLSITE_STRICT;
<<<<<<< HEAD
=======

>>>>>>> 5adfcf96
import java.lang.invoke.MethodHandle;
import java.lang.invoke.SwitchPoint;
import java.util.ArrayList;
import java.util.Arrays;
import java.util.Collections;
import java.util.Comparator;
import java.util.Iterator;
import java.util.List;
import java.util.concurrent.Callable;
import jdk.internal.dynalink.CallSiteDescriptor;
import jdk.internal.dynalink.linker.GuardedInvocation;
import jdk.internal.dynalink.linker.LinkRequest;
import jdk.nashorn.api.scripting.JSObject;
import jdk.nashorn.internal.objects.annotations.Attribute;
import jdk.nashorn.internal.objects.annotations.Constructor;
import jdk.nashorn.internal.objects.annotations.Function;
import jdk.nashorn.internal.objects.annotations.Getter;
import jdk.nashorn.internal.objects.annotations.ScriptClass;
import jdk.nashorn.internal.objects.annotations.Setter;
import jdk.nashorn.internal.objects.annotations.SpecializedFunction;
import jdk.nashorn.internal.objects.annotations.SpecializedFunction.LinkLogic;
import jdk.nashorn.internal.objects.annotations.Where;
import jdk.nashorn.internal.runtime.Context;
import jdk.nashorn.internal.runtime.Debug;
import jdk.nashorn.internal.runtime.JSType;
import jdk.nashorn.internal.runtime.OptimisticBuiltins;
import jdk.nashorn.internal.runtime.PropertyDescriptor;
import jdk.nashorn.internal.runtime.PropertyMap;
import jdk.nashorn.internal.runtime.ScriptFunction;
import jdk.nashorn.internal.runtime.ScriptObject;
import jdk.nashorn.internal.runtime.ScriptRuntime;
import jdk.nashorn.internal.runtime.Undefined;
import jdk.nashorn.internal.runtime.arrays.ArrayData;
import jdk.nashorn.internal.runtime.arrays.ArrayIndex;
import jdk.nashorn.internal.runtime.arrays.ArrayLikeIterator;
import jdk.nashorn.internal.runtime.arrays.ContinuousArrayData;
import jdk.nashorn.internal.runtime.arrays.IntElements;
import jdk.nashorn.internal.runtime.arrays.IntOrLongElements;
import jdk.nashorn.internal.runtime.arrays.IteratorAction;
import jdk.nashorn.internal.runtime.arrays.NumericElements;
import jdk.nashorn.internal.runtime.linker.Bootstrap;
import jdk.nashorn.internal.runtime.linker.InvokeByName;

/**
 * Runtime representation of a JavaScript array. NativeArray only holds numeric
 * keyed values. All other values are stored in spill.
 */
@ScriptClass("Array")
public final class NativeArray extends ScriptObject implements OptimisticBuiltins {
    private static final Object JOIN                     = new Object();
    private static final Object EVERY_CALLBACK_INVOKER   = new Object();
    private static final Object SOME_CALLBACK_INVOKER    = new Object();
    private static final Object FOREACH_CALLBACK_INVOKER = new Object();
    private static final Object MAP_CALLBACK_INVOKER     = new Object();
    private static final Object FILTER_CALLBACK_INVOKER  = new Object();
    private static final Object REDUCE_CALLBACK_INVOKER  = new Object();
    private static final Object CALL_CMP                 = new Object();
    private static final Object TO_LOCALE_STRING         = new Object();

<<<<<<< HEAD
    private SwitchPoint   lengthMadeNotWritableSwitchPoint;
    private PushLinkLogic pushLinkLogic;
    private PopLinkLogic  popLinkLogic;
=======
    private SwitchPoint     lengthMadeNotWritableSwitchPoint;
    private PushLinkLogic   pushLinkLogic;
    private PopLinkLogic    popLinkLogic;
    private ConcatLinkLogic concatLinkLogic;
>>>>>>> 5adfcf96

    /**
     * Index for the modification SwitchPoint that triggers when length
     * becomes not writable
     */
    private static final int LENGTH_NOT_WRITABLE_SWITCHPOINT = 0;

    /*
     * Constructors.
     */
    NativeArray() {
        this(ArrayData.initialArray());
    }

    NativeArray(final long length) {
        // TODO assert valid index in long before casting
        this(ArrayData.allocate((int)length));
    }

    NativeArray(final int[] array) {
        this(ArrayData.allocate(array));
    }

    NativeArray(final long[] array) {
        this(ArrayData.allocate(array));
    }

    NativeArray(final double[] array) {
        this(ArrayData.allocate(array));
    }

    NativeArray(final Object[] array) {
        this(ArrayData.allocate(array.length));

        ArrayData arrayData = this.getArray();
<<<<<<< HEAD
        arrayData.ensure(array.length - 1);
=======
        if (array.length > 0) {
            arrayData.ensure(array.length - 1);
        }
>>>>>>> 5adfcf96

        for (int index = 0; index < array.length; index++) {
            final Object value = array[index];

            if (value == ScriptRuntime.EMPTY) {
                arrayData = arrayData.delete(index);
            } else {
                arrayData = arrayData.set(index, value, false);
            }
        }

        this.setArray(arrayData);
    }

    NativeArray(final ArrayData arrayData) {
        this(arrayData, Global.instance());
    }

    NativeArray(final ArrayData arrayData, final Global global) {
        super(global.getArrayPrototype(), $nasgenmap$);
        setArray(arrayData);
        setIsArray();
    }

    @Override
    protected GuardedInvocation findGetMethod(final CallSiteDescriptor desc, final LinkRequest request, final String operator) {
        final GuardedInvocation inv = getArray().findFastGetMethod(getArray().getClass(), desc, request, operator);
        if (inv != null) {
            return inv;
        }
        return super.findGetMethod(desc, request, operator);
    }

    @Override
    protected GuardedInvocation findGetIndexMethod(final CallSiteDescriptor desc, final LinkRequest request) {
        final GuardedInvocation inv = getArray().findFastGetIndexMethod(getArray().getClass(), desc, request);
        if (inv != null) {
            return inv;
        }
        return super.findGetIndexMethod(desc, request);
    }

    @Override
    protected GuardedInvocation findSetIndexMethod(final CallSiteDescriptor desc, final LinkRequest request) {
        final GuardedInvocation inv = getArray().findFastSetIndexMethod(getArray().getClass(), desc, request);
        if (inv != null) {
            return inv;
        }

        return super.findSetIndexMethod(desc, request);
    }

    private static InvokeByName getJOIN() {
        return Global.instance().getInvokeByName(JOIN,
                new Callable<InvokeByName>() {
                    @Override
                    public InvokeByName call() {
                        return new InvokeByName("join", ScriptObject.class);
                    }
                });
    }

    private static MethodHandle createIteratorCallbackInvoker(final Object key, final Class<?> rtype) {
        return Global.instance().getDynamicInvoker(key,
            new Callable<MethodHandle>() {
                @Override
                public MethodHandle call() {
                    return Bootstrap.createDynamicInvoker("dyn:call", rtype, Object.class, Object.class, Object.class,
                        long.class, Object.class);
                }
            });
    }

    private static MethodHandle getEVERY_CALLBACK_INVOKER() {
        return createIteratorCallbackInvoker(EVERY_CALLBACK_INVOKER, boolean.class);
    }

    private static MethodHandle getSOME_CALLBACK_INVOKER() {
        return createIteratorCallbackInvoker(SOME_CALLBACK_INVOKER, boolean.class);
    }

    private static MethodHandle getFOREACH_CALLBACK_INVOKER() {
        return createIteratorCallbackInvoker(FOREACH_CALLBACK_INVOKER, void.class);
    }

    private static MethodHandle getMAP_CALLBACK_INVOKER() {
        return createIteratorCallbackInvoker(MAP_CALLBACK_INVOKER, Object.class);
    }

    private static MethodHandle getFILTER_CALLBACK_INVOKER() {
        return createIteratorCallbackInvoker(FILTER_CALLBACK_INVOKER, boolean.class);
    }

    private static MethodHandle getREDUCE_CALLBACK_INVOKER() {
        return Global.instance().getDynamicInvoker(REDUCE_CALLBACK_INVOKER,
                new Callable<MethodHandle>() {
                    @Override
                    public MethodHandle call() {
                        return Bootstrap.createDynamicInvoker("dyn:call", Object.class, Object.class,
                             Undefined.class, Object.class, Object.class, long.class, Object.class);
                    }
                });
    }

    private static MethodHandle getCALL_CMP() {
        return Global.instance().getDynamicInvoker(CALL_CMP,
                new Callable<MethodHandle>() {
                    @Override
                    public MethodHandle call() {
                        return Bootstrap.createDynamicInvoker("dyn:call", double.class,
                            ScriptFunction.class, Object.class, Object.class, Object.class);
                    }
                });
    }

    private static InvokeByName getTO_LOCALE_STRING() {
        return Global.instance().getInvokeByName(TO_LOCALE_STRING,
                new Callable<InvokeByName>() {
                    @Override
                    public InvokeByName call() {
                        return new InvokeByName("toLocaleString", ScriptObject.class, String.class);
                    }
                });
    }

    // initialized by nasgen
    private static PropertyMap $nasgenmap$;

    @Override
    public String getClassName() {
        return "Array";
    }

    @Override
    public Object getLength() {
<<<<<<< HEAD
        final long length = getArray().length() & JSType.MAX_UINT;
=======
        final long length = JSType.toUint32(getArray().length());
>>>>>>> 5adfcf96
        if(length < Integer.MAX_VALUE) {
            return (int)length;
        }
        return length;
    }

    /**
     * ECMA 15.4.5.1 [[DefineOwnProperty]] ( P, Desc, Throw )
     */
    @Override
    public boolean defineOwnProperty(final String key, final Object propertyDesc, final boolean reject) {
        final PropertyDescriptor desc = toPropertyDescriptor(Global.instance(), propertyDesc);

        // never be undefined as "length" is always defined and can't be deleted for arrays
        // Step 1
        final PropertyDescriptor oldLenDesc = (PropertyDescriptor) super.getOwnPropertyDescriptor("length");

        // Step 2
        // get old length and convert to long
        long oldLen = NativeArray.validLength(oldLenDesc.getValue(), true);

        // Step 3
        if ("length".equals(key)) {
            // check for length being made non-writable
            if (desc.has(WRITABLE) && !desc.isWritable()) {
                setIsLengthNotWritable();
            }

            // Step 3a
            if (!desc.has(VALUE)) {
                return super.defineOwnProperty("length", desc, reject);
            }

            // Step 3b
            final PropertyDescriptor newLenDesc = desc;

            // Step 3c and 3d - get new length and convert to long
            final long newLen = NativeArray.validLength(newLenDesc.getValue(), true);

            // Step 3e
            newLenDesc.setValue(newLen);

            // Step 3f
            // increasing array length - just need to set new length value (and attributes if any) and return
            if (newLen >= oldLen) {
                return super.defineOwnProperty("length", newLenDesc, reject);
            }

            // Step 3g
            if (!oldLenDesc.isWritable()) {
                if (reject) {
                    throw typeError("property.not.writable", "length", ScriptRuntime.safeToString(this));
                }
                return false;
            }

            // Step 3h and 3i
            final boolean newWritable = !newLenDesc.has(WRITABLE) || newLenDesc.isWritable();
            if (!newWritable) {
                newLenDesc.setWritable(true);
            }

            // Step 3j and 3k
            final boolean succeeded = super.defineOwnProperty("length", newLenDesc, reject);
            if (!succeeded) {
                return false;
            }

            // Step 3l
            // make sure that length is set till the point we can delete the old elements
            while (newLen < oldLen) {
                oldLen--;
                final boolean deleteSucceeded = delete(oldLen, false);
                if (!deleteSucceeded) {
                    newLenDesc.setValue(oldLen + 1);
                    if (!newWritable) {
                        newLenDesc.setWritable(false);
                    }
                    super.defineOwnProperty("length", newLenDesc, false);
                    if (reject) {
                        throw typeError("property.not.writable", "length", ScriptRuntime.safeToString(this));
                    }
                    return false;
                }
            }

            // Step 3m
            if (!newWritable) {
                // make 'length' property not writable
                final ScriptObject newDesc = Global.newEmptyInstance();
                newDesc.set(WRITABLE, false, 0);
                return super.defineOwnProperty("length", newDesc, false);
            }

            return true;
        }

        // Step 4a
        final int index = ArrayIndex.getArrayIndex(key);
        if (ArrayIndex.isValidArrayIndex(index)) {
            final long longIndex = ArrayIndex.toLongIndex(index);
            // Step 4b
            // setting an element beyond current length, but 'length' is not writable
            if (longIndex >= oldLen && !oldLenDesc.isWritable()) {
                if (reject) {
                    throw typeError("property.not.writable", Long.toString(longIndex), ScriptRuntime.safeToString(this));
                }
                return false;
            }

            // Step 4c
            // set the new array element
            final boolean succeeded = super.defineOwnProperty(key, desc, false);

            // Step 4d
            if (!succeeded) {
                if (reject) {
                    throw typeError("cant.redefine.property", key, ScriptRuntime.safeToString(this));
                }
                return false;
            }

            // Step 4e -- adjust new length based on new element index that is set
            if (longIndex >= oldLen) {
                oldLenDesc.setValue(longIndex + 1);
                super.defineOwnProperty("length", oldLenDesc, false);
            }

            // Step 4f
            return true;
        }

        // not an index property
        return super.defineOwnProperty(key, desc, reject);
    }

    /**
     * Spec. mentions use of [[DefineOwnProperty]] for indexed properties in
     * certain places (eg. Array.prototype.map, filter). We can not use ScriptObject.set
     * method in such cases. This is because set method uses inherited setters (if any)
     * from any object in proto chain such as Array.prototype, Object.prototype.
     * This method directly sets a particular element value in the current object.
     *
     * @param index key for property
     * @param value value to define
     */
    @Override
    public final void defineOwnProperty(final int index, final Object value) {
        assert isValidArrayIndex(index) : "invalid array index";
        final long longIndex = ArrayIndex.toLongIndex(index);
        if (longIndex >= getArray().length()) {
            // make array big enough to hold..
            setArray(getArray().ensure(longIndex));
        }
        setArray(getArray().set(index, value, false));
    }

    /**
     * Return the array contents upcasted as an ObjectArray, regardless of
     * representation
     *
     * @return an object array
     */
    public Object[] asObjectArray() {
        return getArray().asObjectArray();
    }

    @Override
    public void setIsLengthNotWritable() {
        super.setIsLengthNotWritable();
        /*
         * Switchpoints are created lazily. If we link any push or pop site,
         * we need to create the "length made not writable" switchpoint, if it
         * doesn't exist.
         *
         * If the switchpoint already exists, we will find it here, and invalidate
         * it, invalidating all previous callsites that use it.
         *
         * If the switchpoint doesn't exist, no push/pop has been linked so far,
         * because that would create it too. We invalidate it immediately and the
         * check link logic for all future callsites will fail immediately at link
         * time
         */
        if (lengthMadeNotWritableSwitchPoint == null) {
            lengthMadeNotWritableSwitchPoint = new SwitchPoint();
        }
        SwitchPoint.invalidateAll(new SwitchPoint[] { lengthMadeNotWritableSwitchPoint });
    }

    /**
     * ECMA 15.4.3.2 Array.isArray ( arg )
     *
     * @param self self reference
     * @param arg  argument - object to check
     * @return true if argument is an array
     */
    @Function(attributes = Attribute.NOT_ENUMERABLE, where = Where.CONSTRUCTOR)
    public static boolean isArray(final Object self, final Object arg) {
        return isArray(arg) || (arg instanceof JSObject && ((JSObject)arg).isArray());
    }

    /**
     * Length getter
     * @param self self reference
     * @return the length of the object
     */
    @Getter(attributes = Attribute.NOT_ENUMERABLE | Attribute.NOT_CONFIGURABLE)
    public static Object length(final Object self) {
        if (isArray(self)) {
            return JSType.toUint32(((ScriptObject) self).getArray().length());
        }

        return 0;
    }

    /**
     * Length setter
     * @param self   self reference
     * @param length new length property
     */
    @Setter(attributes = Attribute.NOT_ENUMERABLE | Attribute.NOT_CONFIGURABLE)
    public static void length(final Object self, final Object length) {
        if (isArray(self)) {
            ((ScriptObject) self).setLength(validLength(length, true));
        }
    }

    /**
     * Prototype length getter
     * @param self self reference
     * @return the length of the object
     */
    @Getter(name = "length", where = Where.PROTOTYPE, attributes = Attribute.NOT_ENUMERABLE | Attribute.NOT_CONFIGURABLE)
    public static Object getProtoLength(final Object self) {
        return length(self);  // Same as instance getter but we can't make nasgen use the same method for prototype
    }

    /**
     * Prototype length setter
     * @param self   self reference
     * @param length new length property
     */
    @Setter(name = "length", where = Where.PROTOTYPE, attributes = Attribute.NOT_ENUMERABLE | Attribute.NOT_CONFIGURABLE)
    public static void setProtoLength(final Object self, final Object length) {
        length(self, length);  // Same as instance setter but we can't make nasgen use the same method for prototype
    }

    static long validLength(final Object length, final boolean reject) {
        final double doubleLength = JSType.toNumber(length);
        if (!Double.isNaN(doubleLength) && JSType.isRepresentableAsLong(doubleLength)) {
            final long len = (long) doubleLength;
            if (len >= 0 && len <= JSType.MAX_UINT) {
                return len;
            }
        }
        if (reject) {
            throw rangeError("inappropriate.array.length", ScriptRuntime.safeToString(length));
        }
        return -1;
    }

    /**
     * ECMA 15.4.4.2 Array.prototype.toString ( )
     *
     * @param self self reference
     * @return string representation of array
     */
    @Function(attributes = Attribute.NOT_ENUMERABLE)
    public static Object toString(final Object self) {
        final Object obj = Global.toObject(self);
        if (obj instanceof ScriptObject) {
            final InvokeByName joinInvoker = getJOIN();
            final ScriptObject sobj = (ScriptObject)obj;
            try {
                final Object join = joinInvoker.getGetter().invokeExact(sobj);
                if (Bootstrap.isCallable(join)) {
                    return joinInvoker.getInvoker().invokeExact(join, sobj);
                }
            } catch (final RuntimeException | Error e) {
                throw e;
            } catch (final Throwable t) {
                throw new RuntimeException(t);
            }
        }

        // FIXME: should lookup Object.prototype.toString and call that?
        return ScriptRuntime.builtinObjectToString(self);
    }

    /**
     * Assert that an array is numeric, if not throw type error
     * @param self self array to check
     * @return true if numeric
     */
    @Function(attributes = Attribute.NOT_ENUMERABLE)
    public static Object assertNumeric(final Object self) {
        if(!(self instanceof NativeArray && ((NativeArray)self).getArray().getOptimisticType().isNumeric())) {
            throw typeError("not.a.numeric.array", ScriptRuntime.safeToString(self));
        }
        return Boolean.TRUE;
    }

    /**
     * ECMA 15.4.4.3 Array.prototype.toLocaleString ( )
     *
     * @param self self reference
     * @return locale specific string representation for array
     */
    @Function(attributes = Attribute.NOT_ENUMERABLE)
    public static String toLocaleString(final Object self) {
        final StringBuilder sb = new StringBuilder();
        final Iterator<Object> iter = arrayLikeIterator(self, true);

        while (iter.hasNext()) {
            final Object obj = iter.next();

            if (obj != null && obj != ScriptRuntime.UNDEFINED) {
                final Object val = JSType.toScriptObject(obj);

                try {
                    if (val instanceof ScriptObject) {
                        final InvokeByName localeInvoker = getTO_LOCALE_STRING();
                        final ScriptObject sobj           = (ScriptObject)val;
                        final Object       toLocaleString = localeInvoker.getGetter().invokeExact(sobj);

                        if (Bootstrap.isCallable(toLocaleString)) {
                            sb.append((String)localeInvoker.getInvoker().invokeExact(toLocaleString, sobj));
                        } else {
                            throw typeError("not.a.function", "toLocaleString");
                        }
                    }
                } catch (final Error|RuntimeException t) {
                    throw t;
                } catch (final Throwable t) {
                    throw new RuntimeException(t);
                }
            }

            if (iter.hasNext()) {
                sb.append(",");
            }
        }

        return sb.toString();
    }

    /**
     * ECMA 15.4.2.2 new Array (len)
     *
     * @param newObj was the new operator used to instantiate this array
     * @param self   self reference
     * @param args   arguments (length)
     * @return the new NativeArray
     */
    @Constructor(arity = 1)
    public static NativeArray construct(final boolean newObj, final Object self, final Object... args) {
        switch (args.length) {
        case 0:
            return new NativeArray(0);
        case 1:
            final Object len = args[0];
            if (len instanceof Number) {
                long length;
                if (len instanceof Integer || len instanceof Long) {
                    length = ((Number) len).longValue();
                    if (length >= 0 && length < JSType.MAX_UINT) {
                        return new NativeArray(length);
                    }
                }

                length = JSType.toUint32(len);

                /*
                 * If the argument len is a Number and ToUint32(len) is equal to
                 * len, then the length property of the newly constructed object
                 * is set to ToUint32(len). If the argument len is a Number and
                 * ToUint32(len) is not equal to len, a RangeError exception is
                 * thrown.
                 */
                final double numberLength = ((Number) len).doubleValue();
                if (length != numberLength) {
                    throw rangeError("inappropriate.array.length", JSType.toString(numberLength));
                }

                return new NativeArray(length);
            }
            /*
             * If the argument len is not a Number, then the length property of
             * the newly constructed object is set to 1 and the 0 property of
             * the newly constructed object is set to len
             */
            return new NativeArray(new Object[]{args[0]});
            //fallthru
        default:
            return new NativeArray(args);
        }
    }

    /**
     * ECMA 15.4.2.2 new Array (len)
     *
     * Specialized constructor for zero arguments - empty array
     *
     * @param newObj was the new operator used to instantiate this array
     * @param self   self reference
     * @return the new NativeArray
     */
    @SpecializedFunction(isConstructor=true)
    public static NativeArray construct(final boolean newObj, final Object self) {
        return new NativeArray(0);
    }

    /**
     * ECMA 15.4.2.2 new Array (len)
     *
     * Specialized constructor for zero arguments - empty array
     *
     * @param newObj  was the new operator used to instantiate this array
     * @param self    self reference
     * @param element first element
     * @return the new NativeArray
     */
    @SpecializedFunction(isConstructor=true)
    public static Object construct(final boolean newObj, final Object self, final boolean element) {
        return new NativeArray(new Object[] { element });
    }

    /**
     * ECMA 15.4.2.2 new Array (len)
     *
     * Specialized constructor for one integer argument (length)
     *
     * @param newObj was the new operator used to instantiate this array
     * @param self   self reference
     * @param length array length
     * @return the new NativeArray
     */
    @SpecializedFunction(isConstructor=true)
    public static NativeArray construct(final boolean newObj, final Object self, final int length) {
        if (length >= 0) {
            return new NativeArray(length);
        }

        return construct(newObj, self, new Object[]{length});
    }

    /**
     * ECMA 15.4.2.2 new Array (len)
     *
     * Specialized constructor for one long argument (length)
     *
     * @param newObj was the new operator used to instantiate this array
     * @param self   self reference
     * @param length array length
     * @return the new NativeArray
     */
    @SpecializedFunction(isConstructor=true)
    public static NativeArray construct(final boolean newObj, final Object self, final long length) {
        if (length >= 0L && length <= JSType.MAX_UINT) {
            return new NativeArray(length);
        }

        return construct(newObj, self, new Object[]{length});
    }

    /**
     * ECMA 15.4.2.2 new Array (len)
     *
     * Specialized constructor for one double argument (length)
     *
     * @param newObj was the new operator used to instantiate this array
     * @param self   self reference
     * @param length array length
     * @return the new NativeArray
     */
    @SpecializedFunction(isConstructor=true)
    public static NativeArray construct(final boolean newObj, final Object self, final double length) {
        final long uint32length = JSType.toUint32(length);

        if (uint32length == length) {
            return new NativeArray(uint32length);
        }

        return construct(newObj, self, new Object[]{length});
    }

    /**
     * ECMA 15.4.4.4 Array.prototype.concat ( [ item1 [ , item2 [ , ... ] ] ] )
     *
     * @param self self reference
<<<<<<< HEAD
=======
     * @param arg argument
     * @return resulting NativeArray
     */
    @SpecializedFunction(linkLogic=ConcatLinkLogic.class)
    public static NativeArray concat(final Object self, final int arg) {
        final ContinuousArrayData newData = getContinuousArrayDataCCE(self, Integer.class).copy(); //get at least an integer data copy of this data
        newData.fastPush(arg); //add an integer to its end
        return new NativeArray(newData);
    }

    /**
     * ECMA 15.4.4.4 Array.prototype.concat ( [ item1 [ , item2 [ , ... ] ] ] )
     *
     * @param self self reference
     * @param arg argument
     * @return resulting NativeArray
     */
    @SpecializedFunction(linkLogic=ConcatLinkLogic.class)
    public static NativeArray concat(final Object self, final long arg) {
        final ContinuousArrayData newData = getContinuousArrayDataCCE(self, Long.class).copy(); //get at least a long array data copy of this data
        newData.fastPush(arg); //add a long at the end
        return new NativeArray(newData);
    }

    /**
     * ECMA 15.4.4.4 Array.prototype.concat ( [ item1 [ , item2 [ , ... ] ] ] )
     *
     * @param self self reference
     * @param arg argument
     * @return resulting NativeArray
     */
    @SpecializedFunction(linkLogic=ConcatLinkLogic.class)
    public static NativeArray concat(final Object self, final double arg) {
        final ContinuousArrayData newData = getContinuousArrayDataCCE(self, Double.class).copy(); //get at least a number array data copy of this data
        newData.fastPush(arg); //add a double at the end
        return new NativeArray(newData);
    }

    /**
     * ECMA 15.4.4.4 Array.prototype.concat ( [ item1 [ , item2 [ , ... ] ] ] )
     *
     * @param self self reference
     * @param arg argument
     * @return resulting NativeArray
     */
    @SpecializedFunction(linkLogic=ConcatLinkLogic.class)
    public static NativeArray concat(final Object self, final Object arg) {
        //arg is [NativeArray] of same type.
        final ContinuousArrayData selfData = getContinuousArrayDataCCE(self);
        final ContinuousArrayData newData;

        if (arg instanceof NativeArray) {
            final ContinuousArrayData argData = (ContinuousArrayData)((NativeArray)arg).getArray();
            if (argData.isEmpty()) {
                newData = selfData.copy();
            } else if (selfData.isEmpty()) {
                newData = argData.copy();
            } else {
                final Class<?> widestElementType = selfData.widest(argData).getBoxedElementType();
                newData = ((ContinuousArrayData)selfData.convert(widestElementType)).fastConcat((ContinuousArrayData)argData.convert(widestElementType));
            }
        } else {
            newData = getContinuousArrayDataCCE(self, Object.class).copy();
            newData.fastPush(arg);
        }

        return new NativeArray(newData);
    }

    /**
     * ECMA 15.4.4.4 Array.prototype.concat ( [ item1 [ , item2 [ , ... ] ] ] )
     *
     * @param self self reference
>>>>>>> 5adfcf96
     * @param args arguments
     * @return resulting NativeArray
     */
    @Function(attributes = Attribute.NOT_ENUMERABLE, arity = 1)
    public static NativeArray concat(final Object self, final Object... args) {
        final ArrayList<Object> list = new ArrayList<>();

        concatToList(list, Global.toObject(self));

        for (final Object obj : args) {
            concatToList(list, obj);
        }

        return new NativeArray(list.toArray());
    }

    private static void concatToList(final ArrayList<Object> list, final Object obj) {
        final boolean isScriptArray  = isArray(obj);
        final boolean isScriptObject = isScriptArray || obj instanceof ScriptObject;
        if (isScriptArray || obj instanceof Iterable || (obj != null && obj.getClass().isArray())) {
            final Iterator<Object> iter = arrayLikeIterator(obj, true);
            if (iter.hasNext()) {
                for (int i = 0; iter.hasNext(); ++i) {
                    final Object value = iter.next();
                    final boolean lacksIndex = obj != null && !((ScriptObject)obj).has(i);
                    if (value == ScriptRuntime.UNDEFINED && isScriptObject && lacksIndex) {
                        // TODO: eventually rewrite arrayLikeIterator to use a three-state enum for handling
                        // UNDEFINED instead of an "includeUndefined" boolean with states SKIP, INCLUDE,
                        // RETURN_EMPTY. Until then, this is how we'll make sure that empty elements don't make it
                        // into the concatenated array.
                        list.add(ScriptRuntime.EMPTY);
                    } else {
                        list.add(value);
                    }
                }
            } else if (!isScriptArray) {
                list.add(obj); // add empty object, but not an empty array
            }
        } else {
            // single element, add it
            list.add(obj);
        }
    }

    /**
     * ECMA 15.4.4.5 Array.prototype.join (separator)
     *
     * @param self      self reference
     * @param separator element separator
     * @return string representation after join
     */
    @Function(attributes = Attribute.NOT_ENUMERABLE)
    public static String join(final Object self, final Object separator) {
        final StringBuilder    sb   = new StringBuilder();
        final Iterator<Object> iter = arrayLikeIterator(self, true);
        final String           sep  = separator == ScriptRuntime.UNDEFINED ? "," : JSType.toString(separator);

        while (iter.hasNext()) {
            final Object obj = iter.next();

            if (obj != null && obj != ScriptRuntime.UNDEFINED) {
                sb.append(JSType.toString(obj));
            }

            if (iter.hasNext()) {
                sb.append(sep);
            }
        }

        return sb.toString();
    }

    /**
     * Specialization of pop for ContinuousArrayData
     *   The link guard checks that the array is continuous AND not empty.
     *   The runtime guard checks that the guard is continuous (CCE otherwise)
     *
     * Primitive specialization, {@link LinkLogic}
     *
     * @param self self reference
     * @return element popped
     * @throws ClassCastException if array is empty, facilitating Undefined return value
     */
    @SpecializedFunction(name="pop", linkLogic=PopLinkLogic.class)
    public static int popInt(final Object self) {
        //must be non empty IntArrayData
        return getContinuousNonEmptyArrayDataCCE(self, IntElements.class).fastPopInt();
    }

    /**
     * Specialization of pop for ContinuousArrayData
     *
     * Primitive specialization, {@link LinkLogic}
     *
     * @param self self reference
     * @return element popped
     * @throws ClassCastException if array is empty, facilitating Undefined return value
     */
    @SpecializedFunction(name="pop", linkLogic=PopLinkLogic.class)
    public static long popLong(final Object self) {
        //must be non empty Int or LongArrayData
        return getContinuousNonEmptyArrayDataCCE(self, IntOrLongElements.class).fastPopLong();
    }

    /**
     * Specialization of pop for ContinuousArrayData
     *
     * Primitive specialization, {@link LinkLogic}
     *
     * @param self self reference
     * @return element popped
     * @throws ClassCastException if array is empty, facilitating Undefined return value
     */
    @SpecializedFunction(name="pop", linkLogic=PopLinkLogic.class)
    public static double popDouble(final Object self) {
        //must be non empty int long or double array data
        return getContinuousNonEmptyArrayDataCCE(self, NumericElements.class).fastPopDouble();
    }

    /**
     * Specialization of pop for ContinuousArrayData
     *
     * Primitive specialization, {@link LinkLogic}
     *
     * @param self self reference
     * @return element popped
     * @throws ClassCastException if array is empty, facilitating Undefined return value
     */
    @SpecializedFunction(name="pop", linkLogic=PopLinkLogic.class)
    public static Object popObject(final Object self) {
        //can be any data, because the numeric ones will throw cce and force relink
        return getContinuousArrayDataCCE(self, null).fastPopObject();
    }

    /**
     * ECMA 15.4.4.6 Array.prototype.pop ()
     *
     * @param self self reference
     * @return array after pop
     */
    @Function(attributes = Attribute.NOT_ENUMERABLE)
    public static Object pop(final Object self) {
        try {
            final ScriptObject sobj = (ScriptObject)self;

            if (bulkable(sobj)) {
                return sobj.getArray().pop();
            }

            final long len = JSType.toUint32(sobj.getLength());

            if (len == 0) {
                sobj.set("length", 0, CALLSITE_STRICT);
                return ScriptRuntime.UNDEFINED;
            }

            final long   index   = len - 1;
            final Object element = sobj.get(index);

            sobj.delete(index, true);
            sobj.set("length", index, CALLSITE_STRICT);

            return element;
        } catch (final ClassCastException | NullPointerException e) {
            throw typeError("not.an.object", ScriptRuntime.safeToString(self));
        }
    }

    /**
     * ECMA 15.4.4.7 Array.prototype.push (args...)
     *
     * Primitive specialization, {@link LinkLogic}
     *
     * @param self self reference
     * @param arg a primitive to push
     * @return array length after push
     */
    @SpecializedFunction(linkLogic=PushLinkLogic.class)
    public static long push(final Object self, final int arg) {
        return getContinuousArrayDataCCE(self, Integer.class).fastPush(arg);
    }

    /**
     * ECMA 15.4.4.7 Array.prototype.push (args...)
     *
     * Primitive specialization, {@link LinkLogic}
     *
     * @param self self reference
     * @param arg a primitive to push
     * @return array length after push
     */
    @SpecializedFunction(linkLogic=PushLinkLogic.class)
    public static long push(final Object self, final long arg) {
        return getContinuousArrayDataCCE(self, Long.class).fastPush(arg);
    }

    /**
     * ECMA 15.4.4.7 Array.prototype.push (args...)
     *
     * Primitive specialization, {@link LinkLogic}
     *
     * @param self self reference
     * @param arg a primitive to push
     * @return array length after push
     */
    @SpecializedFunction(linkLogic=PushLinkLogic.class)
    public static long push(final Object self, final double arg) {
        return getContinuousArrayDataCCE(self, Double.class).fastPush(arg);
    }

    /**
     * ECMA 15.4.4.7 Array.prototype.push (args...)
     *
     * Primitive specialization, {@link LinkLogic}
     *
     * @param self self reference
     * @param arg a primitive to push
     * @return array length after push
     */
    @SpecializedFunction(name="push", linkLogic=PushLinkLogic.class)
    public static long pushObject(final Object self, final Object arg) {
        return getContinuousArrayDataCCE(self, Object.class).fastPush(arg);
    }

    /**
     * ECMA 15.4.4.7 Array.prototype.push (args...)
     *
     * @param self self reference
     * @param args arguments to push
     * @return array length after pushes
     */
    @Function(attributes = Attribute.NOT_ENUMERABLE, arity = 1)
    public static Object push(final Object self, final Object... args) {
        try {
            final ScriptObject sobj   = (ScriptObject)self;

            if (bulkable(sobj) && sobj.getArray().length() + args.length <= JSType.MAX_UINT) {
                final ArrayData newData = sobj.getArray().push(true, args);
                sobj.setArray(newData);
                return newData.length();
            }

            long len = JSType.toUint32(sobj.getLength());
            for (final Object element : args) {
                sobj.set(len++, element, CALLSITE_STRICT);
<<<<<<< HEAD
            }
            sobj.set("length", len, CALLSITE_STRICT);
=======
            }
            sobj.set("length", len, CALLSITE_STRICT);

            return len;
        } catch (final ClassCastException | NullPointerException e) {
            throw typeError(Context.getGlobal(), e, "not.an.object", ScriptRuntime.safeToString(self));
        }
    }

    /**
     * ECMA 15.4.4.7 Array.prototype.push (args...) specialized for single object argument
     *
     * @param self self reference
     * @param arg argument to push
     * @return array after pushes
     */
    @SpecializedFunction
    public static long push(final Object self, final Object arg) {
        try {
            final ScriptObject sobj = (ScriptObject)self;
            final ArrayData arrayData = sobj.getArray();
            final long length = arrayData.length();
            if (bulkable(sobj) && length < JSType.MAX_UINT) {
                sobj.setArray(arrayData.push(true, arg));
                return length + 1;
            }
>>>>>>> 5adfcf96

            long len = JSType.toUint32(sobj.getLength());
            sobj.set(len++, arg, CALLSITE_STRICT);
            sobj.set("length", len, CALLSITE_STRICT);
            return len;
        } catch (final ClassCastException | NullPointerException e) {
            throw typeError(Context.getGlobal(), e, "not.an.object", ScriptRuntime.safeToString(self));
        }
    }

    /**
     * ECMA 15.4.4.7 Array.prototype.push (args...) specialized for single object argument
     *
     * @param self self reference
     * @param arg argument to push
     * @return array after pushes
     */
    @SpecializedFunction
    public static long push(final Object self, final Object arg) {
        try {
            final ScriptObject sobj = (ScriptObject)self;
            final ArrayData arrayData = sobj.getArray();
            final long length = arrayData.length();
            if (bulkable(sobj) && length < JSType.MAX_UINT) {
                sobj.setArray(arrayData.push(true, arg));
                return length + 1;
            }

            long len = JSType.toUint32(sobj.getLength());
            sobj.set(len++, arg, CALLSITE_STRICT);
            sobj.set("length", len, CALLSITE_STRICT);
            return len;
        } catch (final ClassCastException | NullPointerException e) {
            throw typeError("not.an.object", ScriptRuntime.safeToString(self));
        }
    }

    /**
     * ECMA 15.4.4.8 Array.prototype.reverse ()
     *
     * @param self self reference
     * @return reversed array
     */
    @Function(attributes = Attribute.NOT_ENUMERABLE)
    public static Object reverse(final Object self) {
        try {
            final ScriptObject sobj   = (ScriptObject)self;
            final long         len    = JSType.toUint32(sobj.getLength());
            final long         middle = len / 2;

            for (long lower = 0; lower != middle; lower++) {
                final long    upper       = len - lower - 1;
                final Object  lowerValue  = sobj.get(lower);
                final Object  upperValue  = sobj.get(upper);
                final boolean lowerExists = sobj.has(lower);
                final boolean upperExists = sobj.has(upper);

                if (lowerExists && upperExists) {
                    sobj.set(lower, upperValue, CALLSITE_STRICT);
                    sobj.set(upper, lowerValue, CALLSITE_STRICT);
                } else if (!lowerExists && upperExists) {
                    sobj.set(lower, upperValue, CALLSITE_STRICT);
                    sobj.delete(upper, true);
                } else if (lowerExists && !upperExists) {
                    sobj.delete(lower, true);
                    sobj.set(upper, lowerValue, CALLSITE_STRICT);
                }
            }
            return sobj;
        } catch (final ClassCastException | NullPointerException e) {
            throw typeError("not.an.object", ScriptRuntime.safeToString(self));
        }
    }

    /**
     * ECMA 15.4.4.9 Array.prototype.shift ()
     *
     * @param self self reference
     * @return shifted array
     */
    @Function(attributes = Attribute.NOT_ENUMERABLE)
    public static Object shift(final Object self) {
        final Object obj = Global.toObject(self);

        Object first = ScriptRuntime.UNDEFINED;

        if (!(obj instanceof ScriptObject)) {
            return first;
        }

        final ScriptObject sobj   = (ScriptObject) obj;

        long len = JSType.toUint32(sobj.getLength());

        if (len > 0) {
            first = sobj.get(0);

            if (bulkable(sobj)) {
                sobj.getArray().shiftLeft(1);
            } else {
                boolean hasPrevious = true;
                for (long k = 1; k < len; k++) {
                    final boolean hasCurrent = sobj.has(k);
                    if (hasCurrent) {
                        sobj.set(k - 1, sobj.get(k), CALLSITE_STRICT);
                    } else if (hasPrevious) {
                        sobj.delete(k - 1, true);
                    }
                    hasPrevious = hasCurrent;
                }
            }
            sobj.delete(--len, true);
        } else {
            len = 0;
        }

        sobj.set("length", len, CALLSITE_STRICT);

        return first;
    }

    /**
     * ECMA 15.4.4.10 Array.prototype.slice ( start [ , end ] )
     *
     * @param self  self reference
     * @param start start of slice (inclusive)
     * @param end   end of slice (optional, exclusive)
     * @return sliced array
     */
    @Function(attributes = Attribute.NOT_ENUMERABLE)
    public static Object slice(final Object self, final Object start, final Object end) {
        final Object       obj                 = Global.toObject(self);
        if (!(obj instanceof ScriptObject)) {
            return ScriptRuntime.UNDEFINED;
        }

        final ScriptObject sobj                = (ScriptObject)obj;
        final long         len                 = JSType.toUint32(sobj.getLength());
        final long         relativeStart       = JSType.toLong(start);
        final long         relativeEnd         = end == ScriptRuntime.UNDEFINED ? len : JSType.toLong(end);

        long k = relativeStart < 0 ? Math.max(len + relativeStart, 0) : Math.min(relativeStart, len);
        final long finale = relativeEnd < 0 ? Math.max(len + relativeEnd, 0) : Math.min(relativeEnd, len);

        if (k >= finale) {
            return new NativeArray(0);
        }

        if (bulkable(sobj)) {
            return new NativeArray(sobj.getArray().slice(k, finale));
        }

        // Construct array with proper length to have a deleted filter on undefined elements
        final NativeArray copy = new NativeArray(finale - k);
        for (long n = 0; k < finale; n++, k++) {
            if (sobj.has(k)) {
                copy.defineOwnProperty(ArrayIndex.getArrayIndex(n), sobj.get(k));
            }
        }

        return copy;
    }

    private static ScriptFunction compareFunction(final Object comparefn) {
        if (comparefn == ScriptRuntime.UNDEFINED) {
            return null;
        }

        if (! (comparefn instanceof ScriptFunction)) {
            throw typeError("not.a.function", ScriptRuntime.safeToString(comparefn));
        }

        return (ScriptFunction)comparefn;
    }

    private static Object[] sort(final Object[] array, final Object comparefn) {
        final ScriptFunction cmp = compareFunction(comparefn);

        final List<Object> list = Arrays.asList(array);
        final Object cmpThis = cmp == null || cmp.isStrict() ? ScriptRuntime.UNDEFINED : Global.instance();

        Collections.sort(list, new Comparator<Object>() {
            private final MethodHandle call_cmp = getCALL_CMP();
            @Override
            public int compare(final Object x, final Object y) {
                if (x == ScriptRuntime.UNDEFINED && y == ScriptRuntime.UNDEFINED) {
                    return 0;
                } else if (x == ScriptRuntime.UNDEFINED) {
                    return 1;
                } else if (y == ScriptRuntime.UNDEFINED) {
                    return -1;
                }

                if (cmp != null) {
                    try {
                        return (int)Math.signum((double)call_cmp.invokeExact(cmp, cmpThis, x, y));
                    } catch (final RuntimeException | Error e) {
                        throw e;
                    } catch (final Throwable t) {
                        throw new RuntimeException(t);
                    }
                }

                return JSType.toString(x).compareTo(JSType.toString(y));
            }
        });

        return list.toArray(new Object[array.length]);
    }

    /**
     * ECMA 15.4.4.11 Array.prototype.sort ( comparefn )
     *
     * @param self       self reference
     * @param comparefn  element comparison function
     * @return sorted array
     */
    @Function(attributes = Attribute.NOT_ENUMERABLE)
    public static ScriptObject sort(final Object self, final Object comparefn) {
        try {
            final ScriptObject sobj    = (ScriptObject) self;
            final long         len     = JSType.toUint32(sobj.getLength());
            ArrayData          array   = sobj.getArray();

            if (len > 1) {
                // Get only non-missing elements. Missing elements go at the end
                // of the sorted array. So, just don't copy these to sort input.
                final ArrayList<Object> src = new ArrayList<>();
                for (long i = 0; i < len; i = array.nextIndex(i)) {
                    if (array.has((int) i)) {
                        src.add(array.getObject((int) i));
                    }
                }

                final Object[] sorted = sort(src.toArray(), comparefn);

                for (int i = 0; i < sorted.length; i++) {
                    array = array.set(i, sorted[i], true);
                }

                // delete missing elements - which are at the end of sorted array
                if (sorted.length != len) {
                    array = array.delete(sorted.length, len - 1);
                }

                sobj.setArray(array);
            }

            return sobj;
        } catch (final ClassCastException | NullPointerException e) {
            throw typeError("not.an.object", ScriptRuntime.safeToString(self));
        }
    }

    /**
     * ECMA 15.4.4.12 Array.prototype.splice ( start, deleteCount [ item1 [ , item2 [ , ... ] ] ] )
     *
     * @param self self reference
     * @param args arguments
     * @return result of splice
     */
    @Function(attributes = Attribute.NOT_ENUMERABLE, arity = 2)
    public static Object splice(final Object self, final Object... args) {
        final Object obj = Global.toObject(self);

        if (!(obj instanceof ScriptObject)) {
            return ScriptRuntime.UNDEFINED;
        }

        final Object start = args.length > 0 ? args[0] : ScriptRuntime.UNDEFINED;
        final Object deleteCount = args.length > 1 ? args[1] : ScriptRuntime.UNDEFINED;

        Object[] items;

        if (args.length > 2) {
            items = new Object[args.length - 2];
            System.arraycopy(args, 2, items, 0, items.length);
        } else {
            items = ScriptRuntime.EMPTY_ARRAY;
        }

        final ScriptObject sobj                = (ScriptObject)obj;
        final long         len                 = JSType.toUint32(sobj.getLength());
        final long         relativeStart       = JSType.toLong(start);

        final long actualStart = relativeStart < 0 ? Math.max(len + relativeStart, 0) : Math.min(relativeStart, len);
        final long actualDeleteCount = Math.min(Math.max(JSType.toLong(deleteCount), 0), len - actualStart);

        NativeArray returnValue;

        if (actualStart <= Integer.MAX_VALUE && actualDeleteCount <= Integer.MAX_VALUE && bulkable(sobj)) {
            try {
                returnValue =  new NativeArray(sobj.getArray().fastSplice((int)actualStart, (int)actualDeleteCount, items.length));

                // Since this is a dense bulkable array we can use faster defineOwnProperty to copy new elements
                int k = (int) actualStart;
                for (int i = 0; i < items.length; i++, k++) {
                    sobj.defineOwnProperty(k, items[i]);
                }
            } catch (final UnsupportedOperationException uoe) {
                returnValue = slowSplice(sobj, actualStart, actualDeleteCount, items, len);
            }
        } else {
            returnValue = slowSplice(sobj, actualStart, actualDeleteCount, items, len);
        }

        return returnValue;
    }

    private static NativeArray slowSplice(final ScriptObject sobj, final long start, final long deleteCount, final Object[] items, final long len) {

        final NativeArray array = new NativeArray(deleteCount);

        for (long k = 0; k < deleteCount; k++) {
            final long from = start + k;

            if (sobj.has(from)) {
                array.defineOwnProperty(ArrayIndex.getArrayIndex(k), sobj.get(from));
            }
        }

        if (items.length < deleteCount) {
            for (long k = start; k < len - deleteCount; k++) {
                final long from = k + deleteCount;
                final long to   = k + items.length;

                if (sobj.has(from)) {
                    sobj.set(to, sobj.get(from), CALLSITE_STRICT);
                } else {
                    sobj.delete(to, true);
                }
            }

            for (long k = len; k > len - deleteCount + items.length; k--) {
                sobj.delete(k - 1, true);
            }
        } else if (items.length > deleteCount) {
            for (long k = len - deleteCount; k > start; k--) {
                final long from = k + deleteCount - 1;
                final long to   = k + items.length - 1;

                if (sobj.has(from)) {
                    final Object fromValue = sobj.get(from);
                    sobj.set(to, fromValue, CALLSITE_STRICT);
                } else {
                    sobj.delete(to, true);
                }
            }
        }

        long k = start;
        for (int i = 0; i < items.length; i++, k++) {
            sobj.set(k, items[i], CALLSITE_STRICT);
        }

        final long newLength = len - deleteCount + items.length;
        sobj.set("length", newLength, CALLSITE_STRICT);

        return array;
    }

    /**
     * ECMA 15.4.4.13 Array.prototype.unshift ( [ item1 [ , item2 [ , ... ] ] ] )
     *
     * @param self  self reference
     * @param items items for unshift
     * @return unshifted array
     */
    @Function(attributes = Attribute.NOT_ENUMERABLE, arity = 1)
    public static Object unshift(final Object self, final Object... items) {
        final Object obj = Global.toObject(self);

        if (!(obj instanceof ScriptObject)) {
            return ScriptRuntime.UNDEFINED;
        }

        final ScriptObject sobj   = (ScriptObject)obj;
        final long         len    = JSType.toUint32(sobj.getLength());

        if (items == null) {
            return ScriptRuntime.UNDEFINED;
        }

        if (bulkable(sobj)) {
            sobj.getArray().shiftRight(items.length);

            for (int j = 0; j < items.length; j++) {
                sobj.setArray(sobj.getArray().set(j, items[j], true));
            }
        } else {
            for (long k = len; k > 0; k--) {
                final long from = k - 1;
                final long to = k + items.length - 1;

                if (sobj.has(from)) {
                    final Object fromValue = sobj.get(from);
                    sobj.set(to, fromValue, CALLSITE_STRICT);
                } else {
                    sobj.delete(to, true);
                }
            }

            for (int j = 0; j < items.length; j++) {
                sobj.set(j, items[j], CALLSITE_STRICT);
            }
        }

        final long newLength = len + items.length;
        sobj.set("length", newLength, CALLSITE_STRICT);

        return newLength;
    }

    /**
     * ECMA 15.4.4.14 Array.prototype.indexOf ( searchElement [ , fromIndex ] )
     *
     * @param self           self reference
     * @param searchElement  element to search for
     * @param fromIndex      start index of search
     * @return index of element, or -1 if not found
     */
    @Function(attributes = Attribute.NOT_ENUMERABLE, arity = 1)
    public static long indexOf(final Object self, final Object searchElement, final Object fromIndex) {
        try {
            final ScriptObject sobj = (ScriptObject)Global.toObject(self);
            final long         len  = JSType.toUint32(sobj.getLength());
            if (len == 0) {
                return -1;
            }

            final long         n = JSType.toLong(fromIndex);
            if (n >= len) {
                return -1;
            }


            for (long k = Math.max(0, n < 0 ? len - Math.abs(n) : n); k < len; k++) {
                if (sobj.has(k)) {
                    if (ScriptRuntime.EQ_STRICT(sobj.get(k), searchElement)) {
                        return k;
                    }
                }
            }
        } catch (final ClassCastException | NullPointerException e) {
            //fallthru
        }

        return -1;
    }

    /**
     * ECMA 15.4.4.15 Array.prototype.lastIndexOf ( searchElement [ , fromIndex ] )
     *
     * @param self self reference
     * @param args arguments: element to search for and optional from index
     * @return index of element, or -1 if not found
     */
    @Function(attributes = Attribute.NOT_ENUMERABLE, arity = 1)
    public static long lastIndexOf(final Object self, final Object... args) {
        try {
            final ScriptObject sobj = (ScriptObject)Global.toObject(self);
            final long         len  = JSType.toUint32(sobj.getLength());

            if (len == 0) {
                return -1;
            }

            final Object searchElement = args.length > 0 ? args[0] : ScriptRuntime.UNDEFINED;
            final long   n             = args.length > 1 ? JSType.toLong(args[1]) : len - 1;

            for (long k = n < 0 ? len - Math.abs(n) : Math.min(n, len - 1); k >= 0; k--) {
                if (sobj.has(k)) {
                    if (ScriptRuntime.EQ_STRICT(sobj.get(k), searchElement)) {
                        return k;
                    }
                }
            }
        } catch (final ClassCastException | NullPointerException e) {
            throw typeError("not.an.object", ScriptRuntime.safeToString(self));
        }

        return -1;
    }

    /**
     * ECMA 15.4.4.16 Array.prototype.every ( callbackfn [ , thisArg ] )
     *
     * @param self        self reference
     * @param callbackfn  callback function per element
     * @param thisArg     this argument
     * @return true if callback function return true for every element in the array, false otherwise
     */
    @Function(attributes = Attribute.NOT_ENUMERABLE, arity = 1)
    public static boolean every(final Object self, final Object callbackfn, final Object thisArg) {
        return applyEvery(Global.toObject(self), callbackfn, thisArg);
    }

    private static boolean applyEvery(final Object self, final Object callbackfn, final Object thisArg) {
        return new IteratorAction<Boolean>(Global.toObject(self), callbackfn, thisArg, true) {
            private final MethodHandle everyInvoker = getEVERY_CALLBACK_INVOKER();

            @Override
            protected boolean forEach(final Object val, final long i) throws Throwable {
                return result = (boolean)everyInvoker.invokeExact(callbackfn, thisArg, val, i, self);
            }
        }.apply();
    }

    /**
     * ECMA 15.4.4.17 Array.prototype.some ( callbackfn [ , thisArg ] )
     *
     * @param self        self reference
     * @param callbackfn  callback function per element
     * @param thisArg     this argument
     * @return true if callback function returned true for any element in the array, false otherwise
     */
    @Function(attributes = Attribute.NOT_ENUMERABLE, arity = 1)
    public static boolean some(final Object self, final Object callbackfn, final Object thisArg) {
        return new IteratorAction<Boolean>(Global.toObject(self), callbackfn, thisArg, false) {
            private final MethodHandle someInvoker = getSOME_CALLBACK_INVOKER();

            @Override
            protected boolean forEach(final Object val, final long i) throws Throwable {
                return !(result = (boolean)someInvoker.invokeExact(callbackfn, thisArg, val, i, self));
            }
        }.apply();
    }

    /**
     * ECMA 15.4.4.18 Array.prototype.forEach ( callbackfn [ , thisArg ] )
     *
     * @param self        self reference
     * @param callbackfn  callback function per element
     * @param thisArg     this argument
     * @return undefined
     */
    @Function(attributes = Attribute.NOT_ENUMERABLE, arity = 1)
    public static Object forEach(final Object self, final Object callbackfn, final Object thisArg) {
        return new IteratorAction<Object>(Global.toObject(self), callbackfn, thisArg, ScriptRuntime.UNDEFINED) {
            private final MethodHandle forEachInvoker = getFOREACH_CALLBACK_INVOKER();

            @Override
            protected boolean forEach(final Object val, final long i) throws Throwable {
                forEachInvoker.invokeExact(callbackfn, thisArg, val, i, self);
                return true;
            }
        }.apply();
    }

    /**
     * ECMA 15.4.4.19 Array.prototype.map ( callbackfn [ , thisArg ] )
     *
     * @param self        self reference
     * @param callbackfn  callback function per element
     * @param thisArg     this argument
     * @return array with elements transformed by map function
     */
    @Function(attributes = Attribute.NOT_ENUMERABLE, arity = 1)
    public static NativeArray map(final Object self, final Object callbackfn, final Object thisArg) {
        return new IteratorAction<NativeArray>(Global.toObject(self), callbackfn, thisArg, null) {
            private final MethodHandle mapInvoker = getMAP_CALLBACK_INVOKER();

            @Override
            protected boolean forEach(final Object val, final long i) throws Throwable {
                final Object r = mapInvoker.invokeExact(callbackfn, thisArg, val, i, self);
                result.defineOwnProperty(ArrayIndex.getArrayIndex(index), r);
                return true;
            }

            @Override
            public void applyLoopBegin(final ArrayLikeIterator<Object> iter0) {
                // map return array should be of same length as source array
                // even if callback reduces source array length
                result = new NativeArray(iter0.getLength());
            }
        }.apply();
    }

    /**
     * ECMA 15.4.4.20 Array.prototype.filter ( callbackfn [ , thisArg ] )
     *
     * @param self        self reference
     * @param callbackfn  callback function per element
     * @param thisArg     this argument
     * @return filtered array
     */
    @Function(attributes = Attribute.NOT_ENUMERABLE, arity = 1)
    public static NativeArray filter(final Object self, final Object callbackfn, final Object thisArg) {
        return new IteratorAction<NativeArray>(Global.toObject(self), callbackfn, thisArg, new NativeArray()) {
            private long to = 0;
            private final MethodHandle filterInvoker = getFILTER_CALLBACK_INVOKER();

            @Override
            protected boolean forEach(final Object val, final long i) throws Throwable {
                if ((boolean)filterInvoker.invokeExact(callbackfn, thisArg, val, i, self)) {
                    result.defineOwnProperty(ArrayIndex.getArrayIndex(to++), val);
                }
                return true;
            }
        }.apply();
    }

    private static Object reduceInner(final ArrayLikeIterator<Object> iter, final Object self, final Object... args) {
        final Object  callbackfn          = args.length > 0 ? args[0] : ScriptRuntime.UNDEFINED;
        final boolean initialValuePresent = args.length > 1;

        Object initialValue = initialValuePresent ? args[1] : ScriptRuntime.UNDEFINED;

        if (callbackfn == ScriptRuntime.UNDEFINED) {
            throw typeError("not.a.function", "undefined");
        }

        if (!initialValuePresent) {
            if (iter.hasNext()) {
                initialValue = iter.next();
            } else {
                throw typeError("array.reduce.invalid.init");
            }
        }

        //if initial value is ScriptRuntime.UNDEFINED - step forward once.
        return new IteratorAction<Object>(Global.toObject(self), callbackfn, ScriptRuntime.UNDEFINED, initialValue, iter) {
            private final MethodHandle reduceInvoker = getREDUCE_CALLBACK_INVOKER();

            @Override
            protected boolean forEach(final Object val, final long i) throws Throwable {
                // TODO: why can't I declare the second arg as Undefined.class?
                result = reduceInvoker.invokeExact(callbackfn, ScriptRuntime.UNDEFINED, result, val, i, self);
                return true;
            }
        }.apply();
    }

    /**
     * ECMA 15.4.4.21 Array.prototype.reduce ( callbackfn [ , initialValue ] )
     *
     * @param self self reference
     * @param args arguments to reduce
     * @return accumulated result
     */
    @Function(attributes = Attribute.NOT_ENUMERABLE, arity = 1)
    public static Object reduce(final Object self, final Object... args) {
        return reduceInner(arrayLikeIterator(self), self, args);
    }

    /**
     * ECMA 15.4.4.22 Array.prototype.reduceRight ( callbackfn [ , initialValue ] )
     *
     * @param self        self reference
     * @param args arguments to reduce
     * @return accumulated result
     */
    @Function(attributes = Attribute.NOT_ENUMERABLE, arity = 1)
    public static Object reduceRight(final Object self, final Object... args) {
        return reduceInner(reverseArrayLikeIterator(self), self, args);
    }

    /**
     * Determine if Java bulk array operations may be used on the underlying
     * storage. This is possible only if the object's prototype chain is empty
     * or each of the prototypes in the chain is empty.
     *
     * @param self the object to examine
     * @return true if optimizable
     */
    private static boolean bulkable(final ScriptObject self) {
        return self.isArray() && !hasInheritedArrayEntries(self) && !self.isLengthNotWritable();
    }

    private static boolean hasInheritedArrayEntries(final ScriptObject self) {
        ScriptObject proto = self.getProto();
        while (proto != null) {
            if (proto.hasArrayEntries()) {
                return true;
            }
            proto = proto.getProto();
        }

        return false;
    }

    @Override
    public String toString() {
        return "NativeArray@" + Debug.id(this) + " [" + getArray().getClass().getSimpleName() + ']';
    }

    @Override
    public SpecializedFunction.LinkLogic getLinkLogic(final Class<? extends LinkLogic> clazz) {
        if (clazz == PushLinkLogic.class) {
            return pushLinkLogic == null ? new PushLinkLogic(this) : pushLinkLogic;
        } else if (clazz == PopLinkLogic.class) {
            return popLinkLogic == null ? new PopLinkLogic(this) : pushLinkLogic;
<<<<<<< HEAD
=======
        } else if (clazz == ConcatLinkLogic.class) {
            return concatLinkLogic == null ? new ConcatLinkLogic(this) : concatLinkLogic;
>>>>>>> 5adfcf96
        }
        return null;
    }

    @Override
    public boolean hasPerInstanceAssumptions() {
<<<<<<< HEAD
        return true; //length switchpoint
=======
        return true; //length writable switchpoint
>>>>>>> 5adfcf96
    }

    /**
     * This is an abstract super class that contains common functionality for all
     * specialized optimistic builtins in NativeArray. For example, it handles the
     * modification switchpoint which is touched when length is written.
     */
    private static abstract class ArrayLinkLogic extends SpecializedFunction.LinkLogic {
        private final NativeArray array;

        protected ArrayLinkLogic(final NativeArray array) {
            this.array = array;
        }

        private SwitchPoint getSwitchPoint() {
            return array.lengthMadeNotWritableSwitchPoint;
        }

        private SwitchPoint newSwitchPoint() {
            assert array.lengthMadeNotWritableSwitchPoint == null;
            final SwitchPoint sp = new SwitchPoint();
            array.lengthMadeNotWritableSwitchPoint = sp;
            return sp;
        }

        protected static ContinuousArrayData getContinuousArrayData(final Object self) {
            try {
                //cast to NativeArray, to avoid cases like x = {0:0, 1:1}, x.length = 2, where we can't use the array push/pop
                return (ContinuousArrayData)((NativeArray)self).getArray();
            } catch (final Exception e) {
                return null;
            }
        }

        /**
         * Push and pop callsites can throw ClassCastException as a mechanism to have them
         * relinked - this enabled fast checks of the kind of ((IntArrayData)arrayData).push(x)
         * for an IntArrayData only push - if this fails, a CCE will be thrown and we will relink
         */
        @Override
        public Class<? extends Throwable> getRelinkException() {
            return ClassCastException.class;
        }

        @Override
        public boolean hasModificationSwitchPoints() {
            return getSwitchPoint() != null;
        }

        @Override
        public boolean hasModificationSwitchPoint(final int index) {
            assert index == LENGTH_NOT_WRITABLE_SWITCHPOINT;
            return hasModificationSwitchPoints();
        }

        @Override
        public SwitchPoint getOrCreateModificationSwitchPoint(final int index) {
            assert index == LENGTH_NOT_WRITABLE_SWITCHPOINT;
            SwitchPoint sp = getSwitchPoint();
            if (sp == null) {
                sp = newSwitchPoint();
            }
            return sp;
        }

        @Override
        public SwitchPoint[] getOrCreateModificationSwitchPoints() {
            return new SwitchPoint[] { getOrCreateModificationSwitchPoint(LENGTH_NOT_WRITABLE_SWITCHPOINT) };
        }

        @Override
        public void invalidateModificationSwitchPoint(final int index) {
            assert index == LENGTH_NOT_WRITABLE_SWITCHPOINT;
            invalidateModificationSwitchPoints();
        }

        @Override
        public void invalidateModificationSwitchPoints() {
            final SwitchPoint sp = getSwitchPoint();
            assert sp != null : "trying to invalidate non-existant modified SwitchPoint";
            if (!sp.hasBeenInvalidated()) {
                SwitchPoint.invalidateAll(new SwitchPoint[] { sp });
            }
        }

        @Override
        public boolean hasInvalidatedModificationSwitchPoint(final int index) {
            assert index == LENGTH_NOT_WRITABLE_SWITCHPOINT;
            return hasInvalidatedModificationSwitchPoints();
        }

        @Override
        public boolean hasInvalidatedModificationSwitchPoints() {
            final SwitchPoint sp = getSwitchPoint();
            return sp != null && !sp.hasBeenInvalidated();
        }
    }

    /**
<<<<<<< HEAD
=======
     * This is linker logic for optimistic concatenations
     */
    private static final class ConcatLinkLogic extends ArrayLinkLogic {
        private ConcatLinkLogic(final NativeArray array) {
            super(array);
        }

        @Override
        public boolean canLink(final Object self, final CallSiteDescriptor desc, final LinkRequest request) {
            final Object[] args = request.getArguments();

            if (args.length != 3) { //single argument check
                return false;
            }

            final ContinuousArrayData selfData = getContinuousArrayData(self);
            if (selfData == null) {
                return false;
            }

            final Object arg = args[2];
            //args[2] continuousarray or non arraydata, let past non array datas
            if (arg instanceof NativeArray) {
                final ContinuousArrayData argData = getContinuousArrayData(arg);
                if (argData == null) {
                    return false;
                }
            }

            return true;
        }
    }

    /**
>>>>>>> 5adfcf96
     * This is linker logic for optimistic pushes
     */
    private static final class PushLinkLogic extends ArrayLinkLogic {
        private PushLinkLogic(final NativeArray array) {
            super(array);
        }

        @Override
        public boolean canLink(final Object self, final CallSiteDescriptor desc, final LinkRequest request) {
            return getContinuousArrayData(self) != null;
        }
    }

    /**
     * This is linker logic for optimistic pops
     */
    private static final class PopLinkLogic extends ArrayLinkLogic {
        private PopLinkLogic(final NativeArray array) {
            super(array);
        }

        /**
         * We need to check if we are dealing with a continuous non empty array data here,
         * as pop with a primitive return value returns undefined for arrays with length 0
         */
        @Override
        public boolean canLink(final Object self, final CallSiteDescriptor desc, final LinkRequest request) {
            final ContinuousArrayData data = getContinuousNonEmptyArrayData(self);
            if (data != null) {
                final Class<?> elementType = data.getElementType();
                final Class<?> returnType  = desc.getMethodType().returnType();
                final boolean  typeFits    = JSType.getAccessorTypeIndex(returnType) >= JSType.getAccessorTypeIndex(elementType);
                return typeFits;
            }
            return false;
        }

        private static ContinuousArrayData getContinuousNonEmptyArrayData(final Object self) {
            final ContinuousArrayData data = getContinuousArrayData(self);
            if (data != null) {
                return data.length() == 0 ? null : data;
            }
            return null;
        }
    }

    //runtime calls for push and pops. they could be used as guards, but they also perform the runtime logic,
    //so rather than synthesizing them into a guard method handle that would also perform the push on the
    //retrieved receiver, we use this as runtime logic

    //TODO - fold these into the Link logics, but I'll do that as a later step, as I want to do a checkin
    //where everything works first

    private static final <T> ContinuousArrayData getContinuousNonEmptyArrayDataCCE(final Object self, final Class<T> clazz) {
        try {
            @SuppressWarnings("unchecked")
            final ContinuousArrayData data = (ContinuousArrayData)(T)((NativeArray)self).getArray();
            if (data.length() != 0L) {
                return data; //if length is 0 we cannot pop and have to relink, because then we'd have to return an undefined, which is a wider type than e.g. int
           }
        } catch (final NullPointerException e) {
            //fallthru
        }
        throw new ClassCastException();
    }

<<<<<<< HEAD
=======
    private static final ContinuousArrayData getContinuousArrayDataCCE(final Object self) {
        try {
            return (ContinuousArrayData)((NativeArray)self).getArray();
         } catch (final NullPointerException e) {
             throw new ClassCastException();
         }
    }

>>>>>>> 5adfcf96
    private static final ContinuousArrayData getContinuousArrayDataCCE(final Object self, final Class<?> elementType) {
        try {
           return (ContinuousArrayData)((NativeArray)self).getArray(elementType); //ensure element type can fit "elementType"
        } catch (final NullPointerException e) {
            throw new ClassCastException();
        }
    }
}<|MERGE_RESOLUTION|>--- conflicted
+++ resolved
@@ -33,10 +33,7 @@
 import static jdk.nashorn.internal.runtime.arrays.ArrayLikeIterator.arrayLikeIterator;
 import static jdk.nashorn.internal.runtime.arrays.ArrayLikeIterator.reverseArrayLikeIterator;
 import static jdk.nashorn.internal.runtime.linker.NashornCallSiteDescriptor.CALLSITE_STRICT;
-<<<<<<< HEAD
-=======
-
->>>>>>> 5adfcf96
+
 import java.lang.invoke.MethodHandle;
 import java.lang.invoke.SwitchPoint;
 import java.util.ArrayList;
@@ -96,16 +93,10 @@
     private static final Object CALL_CMP                 = new Object();
     private static final Object TO_LOCALE_STRING         = new Object();
 
-<<<<<<< HEAD
-    private SwitchPoint   lengthMadeNotWritableSwitchPoint;
-    private PushLinkLogic pushLinkLogic;
-    private PopLinkLogic  popLinkLogic;
-=======
     private SwitchPoint     lengthMadeNotWritableSwitchPoint;
     private PushLinkLogic   pushLinkLogic;
     private PopLinkLogic    popLinkLogic;
     private ConcatLinkLogic concatLinkLogic;
->>>>>>> 5adfcf96
 
     /**
      * Index for the modification SwitchPoint that triggers when length
@@ -141,13 +132,9 @@
         this(ArrayData.allocate(array.length));
 
         ArrayData arrayData = this.getArray();
-<<<<<<< HEAD
-        arrayData.ensure(array.length - 1);
-=======
         if (array.length > 0) {
             arrayData.ensure(array.length - 1);
         }
->>>>>>> 5adfcf96
 
         for (int index = 0; index < array.length; index++) {
             final Object value = array[index];
@@ -283,11 +270,7 @@
 
     @Override
     public Object getLength() {
-<<<<<<< HEAD
-        final long length = getArray().length() & JSType.MAX_UINT;
-=======
         final long length = JSType.toUint32(getArray().length());
->>>>>>> 5adfcf96
         if(length < Integer.MAX_VALUE) {
             return (int)length;
         }
@@ -778,8 +761,6 @@
      * ECMA 15.4.4.4 Array.prototype.concat ( [ item1 [ , item2 [ , ... ] ] ] )
      *
      * @param self self reference
-<<<<<<< HEAD
-=======
      * @param arg argument
      * @return resulting NativeArray
      */
@@ -853,7 +834,6 @@
      * ECMA 15.4.4.4 Array.prototype.concat ( [ item1 [ , item2 [ , ... ] ] ] )
      *
      * @param self self reference
->>>>>>> 5adfcf96
      * @param args arguments
      * @return resulting NativeArray
      */
@@ -1099,41 +1079,9 @@
             long len = JSType.toUint32(sobj.getLength());
             for (final Object element : args) {
                 sobj.set(len++, element, CALLSITE_STRICT);
-<<<<<<< HEAD
             }
             sobj.set("length", len, CALLSITE_STRICT);
-=======
-            }
-            sobj.set("length", len, CALLSITE_STRICT);
-
-            return len;
-        } catch (final ClassCastException | NullPointerException e) {
-            throw typeError(Context.getGlobal(), e, "not.an.object", ScriptRuntime.safeToString(self));
-        }
-    }
-
-    /**
-     * ECMA 15.4.4.7 Array.prototype.push (args...) specialized for single object argument
-     *
-     * @param self self reference
-     * @param arg argument to push
-     * @return array after pushes
-     */
-    @SpecializedFunction
-    public static long push(final Object self, final Object arg) {
-        try {
-            final ScriptObject sobj = (ScriptObject)self;
-            final ArrayData arrayData = sobj.getArray();
-            final long length = arrayData.length();
-            if (bulkable(sobj) && length < JSType.MAX_UINT) {
-                sobj.setArray(arrayData.push(true, arg));
-                return length + 1;
-            }
->>>>>>> 5adfcf96
-
-            long len = JSType.toUint32(sobj.getLength());
-            sobj.set(len++, arg, CALLSITE_STRICT);
-            sobj.set("length", len, CALLSITE_STRICT);
+
             return len;
         } catch (final ClassCastException | NullPointerException e) {
             throw typeError(Context.getGlobal(), e, "not.an.object", ScriptRuntime.safeToString(self));
@@ -1822,22 +1770,15 @@
             return pushLinkLogic == null ? new PushLinkLogic(this) : pushLinkLogic;
         } else if (clazz == PopLinkLogic.class) {
             return popLinkLogic == null ? new PopLinkLogic(this) : pushLinkLogic;
-<<<<<<< HEAD
-=======
         } else if (clazz == ConcatLinkLogic.class) {
             return concatLinkLogic == null ? new ConcatLinkLogic(this) : concatLinkLogic;
->>>>>>> 5adfcf96
         }
         return null;
     }
 
     @Override
     public boolean hasPerInstanceAssumptions() {
-<<<<<<< HEAD
-        return true; //length switchpoint
-=======
         return true; //length writable switchpoint
->>>>>>> 5adfcf96
     }
 
     /**
@@ -1937,8 +1878,6 @@
     }
 
     /**
-<<<<<<< HEAD
-=======
      * This is linker logic for optimistic concatenations
      */
     private static final class ConcatLinkLogic extends ArrayLinkLogic {
@@ -1973,7 +1912,6 @@
     }
 
     /**
->>>>>>> 5adfcf96
      * This is linker logic for optimistic pushes
      */
     private static final class PushLinkLogic extends ArrayLinkLogic {
@@ -2040,8 +1978,6 @@
         throw new ClassCastException();
     }
 
-<<<<<<< HEAD
-=======
     private static final ContinuousArrayData getContinuousArrayDataCCE(final Object self) {
         try {
             return (ContinuousArrayData)((NativeArray)self).getArray();
@@ -2050,7 +1986,6 @@
          }
     }
 
->>>>>>> 5adfcf96
     private static final ContinuousArrayData getContinuousArrayDataCCE(final Object self, final Class<?> elementType) {
         try {
            return (ContinuousArrayData)((NativeArray)self).getArray(elementType); //ensure element type can fit "elementType"
