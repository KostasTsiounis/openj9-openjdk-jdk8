--- conflicted
+++ resolved
@@ -1,13 +1,9 @@
 #
-<<<<<<< HEAD
 # (c) Copyright IBM Corp. 2018, 2018 All Rights Reserved.
 #
 
 #
-# Copyright (c) 2011, 2015, Oracle and/or its affiliates. All rights reserved.
-=======
 # Copyright (c) 2011, 2018, Oracle and/or its affiliates. All rights reserved.
->>>>>>> 4429c52c
 # DO NOT ALTER OR REMOVE COPYRIGHT NOTICES OR THIS FILE HEADER.
 #
 # This code is free software; you can redistribute it and/or modify it
