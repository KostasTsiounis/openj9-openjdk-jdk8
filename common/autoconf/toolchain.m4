#
# Copyright (c) 2011, 2018, Oracle and/or its affiliates. All rights reserved.
# DO NOT ALTER OR REMOVE COPYRIGHT NOTICES OR THIS FILE HEADER.
#
# This code is free software; you can redistribute it and/or modify it
# under the terms of the GNU General Public License version 2 only, as
# published by the Free Software Foundation.  Oracle designates this
# particular file as subject to the "Classpath" exception as provided
# by Oracle in the LICENSE file that accompanied this code.
#
# This code is distributed in the hope that it will be useful, but WITHOUT
# ANY WARRANTY; without even the implied warranty of MERCHANTABILITY or
# FITNESS FOR A PARTICULAR PURPOSE.  See the GNU General Public License
# version 2 for more details (a copy is included in the LICENSE file that
# accompanied this code).
#
# You should have received a copy of the GNU General Public License version
# 2 along with this work; if not, write to the Free Software Foundation,
# Inc., 51 Franklin St, Fifth Floor, Boston, MA 02110-1301 USA.
#
# Please contact Oracle, 500 Oracle Parkway, Redwood Shores, CA 94065 USA
# or visit www.oracle.com if you need additional information or have any
# questions.
#

# ===========================================================================
# (c) Copyright IBM Corp. 2022, 2022 All Rights Reserved
# ===========================================================================

########################################################################
# This file is responsible for detecting, verifying and setting up the 
# toolchain, i.e. the compiler, linker and related utilities. It will setup 
# proper paths to the binaries, but it will not setup any flags.
#
# The binaries used is determined by the toolchain type, which is the family of 
# compilers and related tools that are used.
########################################################################


# All valid toolchains, regardless of platform (used by help.m4)
VALID_TOOLCHAINS_all="gcc clang solstudio xlc microsoft"

# These toolchains are valid on different platforms
VALID_TOOLCHAINS_linux="gcc clang"
VALID_TOOLCHAINS_solaris="solstudio"
VALID_TOOLCHAINS_macosx="gcc clang"
VALID_TOOLCHAINS_aix="xlc"
VALID_TOOLCHAINS_windows="microsoft"

# Toolchain descriptions
TOOLCHAIN_DESCRIPTION_clang="clang/LLVM"
TOOLCHAIN_DESCRIPTION_gcc="GNU Compiler Collection"
TOOLCHAIN_DESCRIPTION_microsoft="Microsoft Visual Studio"
TOOLCHAIN_DESCRIPTION_solstudio="Oracle Solaris Studio"
TOOLCHAIN_DESCRIPTION_xlc="IBM XL C/C++"

# Prepare the system so that TOOLCHAIN_CHECK_COMPILER_VERSION can be called.
# Must have CC_VERSION_NUMBER and CXX_VERSION_NUMBER.
# $1 - optional variable prefix for compiler and version variables (BUILD_)
# $2 - optional variable prefix for comparable variable (OPENJDK_BUILD_)
AC_DEFUN([TOOLCHAIN_PREPARE_FOR_VERSION_COMPARISONS],
[
  if test "x$CC_VERSION_NUMBER" != "x$CXX_VERSION_NUMBER"; then
    AC_MSG_WARN([C and C++ compiler has different version numbers, $CC_VERSION_NUMBER vs $CXX_VERSION_NUMBER.])
    AC_MSG_WARN([This typically indicates a broken setup, and is not supported])
  fi

  # We only check CC_VERSION_NUMBER since we assume CXX_VERSION_NUMBER is equal.
  if [ [[ "$CC_VERSION_NUMBER" =~ (.*\.){3} ]] ]; then
    AC_MSG_WARN([C compiler version number has more than three parts (X.Y.Z): $CC_VERSION. Comparisons might be wrong.])
  fi

  if [ [[  "$CC_VERSION_NUMBER" =~ [0-9]{6} ]] ]; then
    AC_MSG_WARN([C compiler version number has a part larger than 99999: $CC_VERSION. Comparisons might be wrong.])
  fi

  $2COMPARABLE_ACTUAL_VERSION=`$AWK -F. '{ printf("%05d%05d%05d\n", [$]1, [$]2, [$]3) }' <<< "$CC_VERSION_NUMBER"`
])

# Check if the configured compiler (C and C++) is of a specific version or
# newer. TOOLCHAIN_PREPARE_FOR_VERSION_COMPARISONS must have been called before.
#
# Arguments:
#   $1:   The version string to check against the found version
#   $2:   block to run if the compiler is at least this version (>=)
#   $3:   block to run if the compiler is older than this version (<)
AC_DEFUN([TOOLCHAIN_CHECK_COMPILER_VERSION],
[
  REFERENCE_VERSION=$1

  if [ [[ "$REFERENCE_VERSION" =~ (.*\.){3} ]] ]; then
    AC_MSG_ERROR([Internal error: Cannot compare to $REFERENCE_VERSION, only three parts (X.Y.Z) is supported])
  fi

  if [ [[ "$REFERENCE_VERSION" =~ [0-9]{6} ]] ]; then
    AC_MSG_ERROR([Internal error: Cannot compare to $REFERENCE_VERSION, only parts < 99999 is supported])
  fi

  # Version comparison method inspired by http://stackoverflow.com/a/24067243
  COMPARABLE_REFERENCE_VERSION=`$AWK -F. '{ printf("%05d%05d%05d\n", [$]1, [$]2, [$]3) }' <<< "$REFERENCE_VERSION"`

  if test $COMPARABLE_ACTUAL_VERSION -ge $COMPARABLE_REFERENCE_VERSION ; then
    m4_ifval([$2], [$2], [:])
  else
    m4_ifval([$3], [$3], [:])
  fi
])


# Setup a number of variables describing how native output files are
# named on this platform/toolchain.
AC_DEFUN([TOOLCHAIN_SETUP_FILENAME_PATTERNS],
[
  # Define filename patterns
  if test "x$OPENJDK_TARGET_OS" = xwindows; then
    LIBRARY_PREFIX=
    SHARED_LIBRARY_SUFFIX='.dll'
    STATIC_LIBRARY_SUFFIX='.lib'
    SHARED_LIBRARY='[$]1.dll'
    STATIC_LIBRARY='[$]1.lib'
    OBJ_SUFFIX='.obj'
    EXE_SUFFIX='.exe'
  else
    LIBRARY_PREFIX=lib
    SHARED_LIBRARY_SUFFIX='.so'
    STATIC_LIBRARY_SUFFIX='.a'
    SHARED_LIBRARY='lib[$]1.so'
    STATIC_LIBRARY='lib[$]1.a'
    OBJ_SUFFIX='.o'
    EXE_SUFFIX=''
    if test "x$OPENJDK_TARGET_OS" = xmacosx; then
      SHARED_LIBRARY='lib[$]1.dylib'
      SHARED_LIBRARY_SUFFIX='.dylib'
    fi
  fi

  AC_SUBST(LIBRARY_PREFIX)
  AC_SUBST(SHARED_LIBRARY_SUFFIX)
  AC_SUBST(STATIC_LIBRARY_SUFFIX)
  AC_SUBST(SHARED_LIBRARY)
  AC_SUBST(STATIC_LIBRARY)
  AC_SUBST(OBJ_SUFFIX)
  AC_SUBST(EXE_SUFFIX)  
])

# Determine which toolchain type to use, and make sure it is valid for this
# platform. Setup various information about the selected toolchain.
AC_DEFUN_ONCE([TOOLCHAIN_DETERMINE_TOOLCHAIN_TYPE],
[
  AC_ARG_WITH(toolchain-type, [AS_HELP_STRING([--with-toolchain-type],
      [the toolchain type (or family) to use, use '--help' to show possible values @<:@platform dependent@:>@])])

  # Use indirect variable referencing
  toolchain_var_name=VALID_TOOLCHAINS_$OPENJDK_BUILD_OS
  VALID_TOOLCHAINS=${!toolchain_var_name}
 
  if test "x$OPENJDK_TARGET_OS" = xmacosx; then
    # On Mac OS X, default toolchain to clang after Xcode 5
    XCODE_VERSION_OUTPUT=`xcodebuild -version 2>&1 | $HEAD -n 1`
    $ECHO "$XCODE_VERSION_OUTPUT" | $GREP "Xcode " > /dev/null
    if test $? -ne 0; then
      AC_MSG_ERROR([Failed to determine Xcode version.])
    fi
    XCODE_MAJOR_VERSION=`$ECHO $XCODE_VERSION_OUTPUT | \
        $SED -e 's/^Xcode \(@<:@1-9@:>@@<:@0-9.@:>@*\)/\1/' | \
        $CUT -f 1 -d .`
    AC_MSG_NOTICE([Xcode major version: $XCODE_MAJOR_VERSION])
    if test $XCODE_MAJOR_VERSION -ge 5; then
        DEFAULT_TOOLCHAIN="clang"
    else
        DEFAULT_TOOLCHAIN="gcc"
    fi
  else
    # First toolchain type in the list is the default
    DEFAULT_TOOLCHAIN=${VALID_TOOLCHAINS%% *}
  fi

  if test "x$with_toolchain_type" = xlist; then
    # List all toolchains
    AC_MSG_NOTICE([The following toolchains are valid on this platform:])
    for toolchain in $VALID_TOOLCHAINS; do
      toolchain_var_name=TOOLCHAIN_DESCRIPTION_$toolchain
      TOOLCHAIN_DESCRIPTION=${!toolchain_var_name}
      $PRINTF "  %-10s  %s\n" $toolchain "$TOOLCHAIN_DESCRIPTION"
    done
    
    exit 0
  elif test "x$with_toolchain_type" != x; then
    # User override; check that it is valid
    if test "x${VALID_TOOLCHAINS/$with_toolchain_type/}" = "x${VALID_TOOLCHAINS}"; then
      AC_MSG_NOTICE([Toolchain type $with_toolchain_type is not valid on this platform.])
      AC_MSG_NOTICE([Valid toolchains: $VALID_TOOLCHAINS.])
      AC_MSG_ERROR([Cannot continue.])
    fi
    TOOLCHAIN_TYPE=$with_toolchain_type
  else
    # No flag given, use default
    TOOLCHAIN_TYPE=$DEFAULT_TOOLCHAIN
  fi
  AC_SUBST(TOOLCHAIN_TYPE)

  TOOLCHAIN_CC_BINARY_clang="clang"
  TOOLCHAIN_CC_BINARY_gcc="gcc"
  TOOLCHAIN_CC_BINARY_microsoft="cl"
  TOOLCHAIN_CC_BINARY_solstudio="cc"
  TOOLCHAIN_CC_BINARY_xlc="xlc_r"

  TOOLCHAIN_CXX_BINARY_clang="clang++"
  TOOLCHAIN_CXX_BINARY_gcc="g++"
  TOOLCHAIN_CXX_BINARY_microsoft="cl"
  TOOLCHAIN_CXX_BINARY_solstudio="CC"
  TOOLCHAIN_CXX_BINARY_xlc="xlC_r"

  # Use indirect variable referencing
  toolchain_var_name=TOOLCHAIN_DESCRIPTION_$TOOLCHAIN_TYPE
  TOOLCHAIN_DESCRIPTION=${!toolchain_var_name}
  toolchain_var_name=TOOLCHAIN_CC_BINARY_$TOOLCHAIN_TYPE
  TOOLCHAIN_CC_BINARY=${!toolchain_var_name}
  toolchain_var_name=TOOLCHAIN_CXX_BINARY_$TOOLCHAIN_TYPE
  TOOLCHAIN_CXX_BINARY=${!toolchain_var_name}

  TOOLCHAIN_SETUP_FILENAME_PATTERNS

  if test "x$TOOLCHAIN_TYPE" = "x$DEFAULT_TOOLCHAIN"; then
    AC_MSG_NOTICE([Using default toolchain $TOOLCHAIN_TYPE ($TOOLCHAIN_DESCRIPTION)])
  else
    AC_MSG_NOTICE([Using user selected toolchain $TOOLCHAIN_TYPE ($TOOLCHAIN_DESCRIPTION). Default toolchain is $DEFAULT_TOOLCHAIN.])
  fi 
])

# Before we start detecting the toolchain executables, we might need some 
# special setup, e.g. additional paths etc.
AC_DEFUN_ONCE([TOOLCHAIN_PRE_DETECTION],
[
  # FIXME: Is this needed?
  AC_LANG(C++)

  # Store the CFLAGS etal passed to the configure script.
  ORG_CFLAGS="$CFLAGS"
  ORG_CXXFLAGS="$CXXFLAGS"
  ORG_OBJCFLAGS="$OBJCFLAGS"

  # autoconf magic only relies on PATH, so update it if tools dir is specified
  OLD_PATH="$PATH"

  # On Windows, we need to detect the visual studio installation first.
  # This will change the PATH, but we need to keep that new PATH even 
  # after toolchain detection is done, since the compiler (on x86) uses
  # it for DLL resolution in runtime.
  if test "x$OPENJDK_BUILD_OS" = "xwindows" \
      && test "x$TOOLCHAIN_TYPE" = "xmicrosoft"; then
    TOOLCHAIN_SETUP_VISUAL_STUDIO_ENV
    # Reset path to VS_PATH. It will include everything that was on PATH at the time we
    # ran TOOLCHAIN_SETUP_VISUAL_STUDIO_ENV.
    PATH="$VS_PATH"
    # The microsoft toolchain also requires INCLUDE and LIB to be set.
    export INCLUDE="$VS_INCLUDE"
    export LIB="$VS_LIB"
  fi

  # Before we locate the compilers, we need to sanitize the Xcode build environment
  if test "x$OPENJDK_TARGET_OS" = "xmacosx"; then
    # determine path to Xcode developer directory
    # can be empty in which case all the tools will rely on a sane Xcode installation
    SET_DEVELOPER_DIR=

    if test -n "$XCODE_PATH"; then
      DEVELOPER_DIR="$XCODE_PATH"/Contents/Developer
    fi

    # DEVELOPER_DIR could also be provided directly
    AC_MSG_CHECKING([Determining if we need to set DEVELOPER_DIR])
    if test -n "$DEVELOPER_DIR"; then
      if test ! -d "$DEVELOPER_DIR"; then
        AC_MSG_ERROR([Xcode Developer path does not exist: $DEVELOPER_DIR, please provide a path to the Xcode application bundle using --with-xcode-path])
      fi
      if test ! -f "$DEVELOPER_DIR"/usr/bin/xcodebuild; then
        AC_MSG_ERROR([Xcode Developer path is not valid: $DEVELOPER_DIR, it must point to Contents/Developer inside an Xcode application bundle])
      fi
      # make it visible to all the tools immediately
      export DEVELOPER_DIR
      SET_DEVELOPER_DIR="export DEVELOPER_DIR := $DEVELOPER_DIR"
      AC_MSG_RESULT([yes ($DEVELOPER_DIR)])
    else
      AC_MSG_RESULT([no])
    fi
    AC_SUBST(SET_DEVELOPER_DIR)

    AC_PATH_PROG(XCODEBUILD, xcodebuild)
    if test -z "$XCODEBUILD"; then
      AC_MSG_ERROR([The xcodebuild tool was not found, the Xcode command line tools are required to build on Mac OS X])
    fi

<<<<<<< HEAD
    # Fail-fast: verify we're building on a supported Xcode version
    XCODE_VERSION=`$XCODEBUILD -version | grep '^Xcode ' | sed 's/Xcode //'`
    XC_VERSION_PARTS=( ${XCODE_VERSION//./ } )
    if test "${XC_VERSION_PARTS[[0]]}" != "6" -a "${XC_VERSION_PARTS[[0]]}" != "9" -a "${XC_VERSION_PARTS[[0]]}" != "10" -a "${XC_VERSION_PARTS[[0]]}" != "11" -a "${XC_VERSION_PARTS[[0]]}" != "12" -a "${XC_VERSION_PARTS[[0]]}" != "13" -a "${XC_VERSION_PARTS[[0]]}" != "14" ; then
      AC_MSG_ERROR([Xcode 6, 9-14 is required to build JDK 8, the version found was $XCODE_VERSION. Use --with-xcode-path to specify the location of Xcode or make Xcode active by using xcode-select.])
    fi

=======
>>>>>>> 6897d907
    # Some versions of Xcode command line tools install gcc and g++ as symlinks to
    # clang and clang++, which will break the build. So handle that here if we need to.
    if test -L "/usr/bin/gcc" -o -L "/usr/bin/g++"; then
      # use xcrun to find the real gcc and add it's directory to PATH
      # then autoconf magic will find it
      AC_MSG_NOTICE([Found gcc symlinks to clang in /usr/bin, adding path to real gcc to PATH])
      XCODE_BIN_PATH=$(dirname `xcrun -find gcc`)
      PATH="$XCODE_BIN_PATH":$PATH
    fi

    # Determine appropriate SDKPATH, don't use SDKROOT as it interferes with the stub tools
    AC_MSG_CHECKING([Determining Xcode SDK path])
    # allow SDKNAME to be set to override the default SDK selection
    SDKPATH=`"$XCODEBUILD" -sdk ${SDKNAME:-macosx} -version | grep '^Path: ' | sed 's/Path: //'`
    if test -n "$SDKPATH"; then
      AC_MSG_RESULT([$SDKPATH])
    else
      AC_MSG_RESULT([(none, will use system headers and frameworks)])
    fi
    AC_SUBST(SDKPATH)

    # Perform a basic sanity test
    if test ! -f "$SDKPATH/System/Library/Frameworks/Foundation.framework/Headers/Foundation.h"; then
      AC_MSG_ERROR([Unable to find required framework headers, provide a valid path to Xcode using --with-xcode-path])
    fi

    # if SDKPATH is non-empty then we need to add -isysroot and -iframework for gcc and g++
    if test -n "$SDKPATH"; then
      # We need -isysroot <path> and -iframework<path>/System/Library/Frameworks
      CFLAGS_JDK="${CFLAGS_JDK} -isysroot \"$SDKPATH\" -iframework\"$SDKPATH/System/Library/Frameworks\""
      CXXFLAGS_JDK="${CXXFLAGS_JDK} -isysroot \"$SDKPATH\" -iframework\"$SDKPATH/System/Library/Frameworks\""
      LDFLAGS_JDK="${LDFLAGS_JDK} -isysroot \"$SDKPATH\" -iframework\"$SDKPATH/System/Library/Frameworks\""
    fi

    if test -d "$SDKPATH/System/Library/Frameworks/JavaVM.framework/Frameworks" ; then
      # These always need to be set on macOS 10.X, or we can't find the frameworks embedded in JavaVM.framework
      # set this here so it doesn't have to be peppered throughout the forest
      CFLAGS_JDK="$CFLAGS_JDK -F\"$SDKPATH/System/Library/Frameworks/JavaVM.framework/Frameworks\""
      CXXFLAGS_JDK="$CXXFLAGS_JDK -F\"$SDKPATH/System/Library/Frameworks/JavaVM.framework/Frameworks\""
      LDFLAGS_JDK="$LDFLAGS_JDK -F\"$SDKPATH/System/Library/Frameworks/JavaVM.framework/Frameworks\""
    fi
  fi

  # For solaris we really need solaris tools, and not the GNU equivalent.
  # The build tools on Solaris reside in /usr/ccs (C Compilation System),
  # so add that to path before starting to probe.
  # FIXME: This was originally only done for AS,NM,GNM,STRIP,MCS,OBJCOPY,OBJDUMP.
  if test "x$OPENJDK_BUILD_OS" = xsolaris; then
    PATH="/usr/ccs/bin:$PATH"
  fi

  # Finally add TOOLCHAIN_PATH at the beginning, to allow --with-tools-dir to 
  # override all other locations.
  if test "x$TOOLCHAIN_PATH" != x; then
    PATH=$TOOLCHAIN_PATH:$PATH
  fi
])

# Restore path, etc
AC_DEFUN_ONCE([TOOLCHAIN_POST_DETECTION],
[
  # Restore old path, except for the microsoft toolchain, which requires VS_PATH
  # to remain in place. Otherwise the compiler will not work in some situations
  # in later configure checks.
  if test "x$TOOLCHAIN_TYPE" != "xmicrosoft"; then
    PATH="$OLD_PATH"
  fi

  # Restore the flags to the user specified values.
  # This is necessary since AC_PROG_CC defaults CFLAGS to "-g -O2"
  CFLAGS="$ORG_CFLAGS"
  CXXFLAGS="$ORG_CXXFLAGS"
  OBJCFLAGS="$ORG_OBJCFLAGS"
])

# Check if a compiler is of the toolchain type we expect, and save the version
# information from it. If the compiler does not match the expected type,
# this function will abort using AC_MSG_ERROR. If it matches, the version will
# be stored in CC_VERSION_NUMBER/CXX_VERSION_NUMBER (as a dotted number), and
# the full version string in CC_VERSION_STRING/CXX_VERSION_STRING.
#
# $1 = compiler to test (CC or CXX)
# $2 = human readable name of compiler (C or C++)
AC_DEFUN([TOOLCHAIN_EXTRACT_COMPILER_VERSION],
[
  COMPILER=[$]$1
  COMPILER_NAME=$2

  if test "x$TOOLCHAIN_TYPE" = xsolstudio; then
    # cc -V output typically looks like
    #     cc: Sun C 5.12 Linux_i386 2011/11/16
    COMPILER_VERSION_OUTPUT=`$COMPILER -V 2>&1`
    # Check that this is likely to be the Solaris Studio cc.
    $ECHO "$COMPILER_VERSION_OUTPUT" | $GREP "^.*: Sun $COMPILER_NAME" > /dev/null
    if test $? -ne 0; then
      ALT_VERSION_OUTPUT=`$COMPILER --version 2>&1`
      AC_MSG_NOTICE([The $COMPILER_NAME compiler (located as $COMPILER) does not seem to be the required $TOOLCHAIN_TYPE compiler.])
      AC_MSG_NOTICE([The result from running with -V was: "$COMPILER_VERSION_OUTPUT"])
      AC_MSG_NOTICE([The result from running with --version was: "$ALT_VERSION_OUTPUT"])
      AC_MSG_ERROR([A $TOOLCHAIN_TYPE compiler is required. Try setting --with-tools-dir.])
    fi
    # Remove usage instructions (if present), and
    # collapse compiler output into a single line
    COMPILER_VERSION_STRING=`$ECHO $COMPILER_VERSION_OUTPUT | \
        $SED -e 's/ *@<:@Uu@:>@sage:.*//'`
    COMPILER_VERSION_NUMBER=`$ECHO $COMPILER_VERSION_OUTPUT | \
        $SED -e "s/^.*@<:@ ,\t@:>@$COMPILER_NAME@<:@ ,\t@:>@\(@<:@1-9@:>@\.@<:@0-9@:>@@<:@0-9@:>@*\).*/\1/"`
  elif test  "x$TOOLCHAIN_TYPE" = xxlc; then
    # xlc -qversion output typically looks like
    #     IBM XL C/C++ for AIX, V11.1 (5724-X13)
    #     Version: 11.01.0000.0015
    COMPILER_VERSION_OUTPUT=`$COMPILER -qversion 2>&1`
    # Check that this is likely to be the IBM XL C compiler.
    $ECHO "$COMPILER_VERSION_OUTPUT" | $GREP "IBM XL C" > /dev/null
    if test $? -ne 0; then
      ALT_VERSION_OUTPUT=`$COMPILER --version 2>&1`
      AC_MSG_NOTICE([The $COMPILER_NAME compiler (located as $COMPILER) does not seem to be the required $TOOLCHAIN_TYPE compiler.])
      AC_MSG_NOTICE([The result from running with -qversion was: "$COMPILER_VERSION_OUTPUT"])
      AC_MSG_NOTICE([The result from running with --version was: "$ALT_VERSION_OUTPUT"])
      AC_MSG_ERROR([A $TOOLCHAIN_TYPE compiler is required. Try setting --with-tools-dir.])
    fi
    # Collapse compiler output into a single line
    COMPILER_VERSION_STRING=`$ECHO $COMPILER_VERSION_OUTPUT`
    COMPILER_VERSION_NUMBER=`$ECHO $COMPILER_VERSION_OUTPUT | \
        $SED -e 's/^.*, V\(@<:@1-9@:>@@<:@0-9.@:>@*\).*$/\1/'`
  elif test  "x$TOOLCHAIN_TYPE" = xmicrosoft; then
    # There is no specific version flag, but all output starts with a version string.
    # First line typically looks something like:
    # Microsoft (R) 32-bit C/C++ Optimizing Compiler Version 16.00.40219.01 for 80x86
    COMPILER_VERSION_OUTPUT=`$COMPILER 2>&1 | $HEAD -n 1 | $TR -d '\r'`
    # Check that this is likely to be Microsoft CL.EXE.
    $ECHO "$COMPILER_VERSION_OUTPUT" | $GREP "Microsoft.*Compiler" > /dev/null
    if test $? -ne 0; then
      AC_MSG_NOTICE([The $COMPILER_NAME compiler (located as $COMPILER) does not seem to be the required $TOOLCHAIN_TYPE compiler.])
      AC_MSG_NOTICE([The result from running it was: "$COMPILER_VERSION_OUTPUT"])
      AC_MSG_ERROR([A $TOOLCHAIN_TYPE compiler is required. Try setting --with-tools-dir.])
    fi
    # Collapse compiler output into a single line
    COMPILER_VERSION_STRING=`$ECHO $COMPILER_VERSION_OUTPUT`
    COMPILER_VERSION_NUMBER=`$ECHO $COMPILER_VERSION_OUTPUT | \
        $SED -e 's/^.*ersion.\(@<:@1-9@:>@@<:@0-9.@:>@*\) .*$/\1/'`
  elif test  "x$TOOLCHAIN_TYPE" = xgcc; then
    # gcc --version output typically looks like
    #     gcc (Ubuntu/Linaro 4.8.1-10ubuntu9) 4.8.1
    #     Copyright (C) 2013 Free Software Foundation, Inc.
    #     This is free software; see the source for copying conditions.  There is NO
    #     warranty; not even for MERCHANTABILITY or FITNESS FOR A PARTICULAR PURPOSE.
    COMPILER_VERSION_OUTPUT=`$COMPILER --version 2>&1`
    # Check that this is likely to be GCC.
    $ECHO "$COMPILER_VERSION_OUTPUT" | $GREP "Free Software Foundation" > /dev/null
    if test $? -ne 0; then
      AC_MSG_NOTICE([The $COMPILER_NAME compiler (located as $COMPILER) does not seem to be the required $TOOLCHAIN_TYPE compiler.])
      AC_MSG_NOTICE([The result from running with --version was: "$COMPILER_VERSION"])
      AC_MSG_ERROR([A $TOOLCHAIN_TYPE compiler is required. Try setting --with-tools-dir.])
    fi
    # Remove Copyright and legalese from version string, and
    # collapse into a single line
    COMPILER_VERSION_STRING=`$ECHO $COMPILER_VERSION_OUTPUT | \
        $SED -e 's/ *Copyright .*//'`
    COMPILER_VERSION_NUMBER=`$ECHO $COMPILER_VERSION_OUTPUT | \
        $SED -e 's/^.* \(@<:@1-9@:>@@<:@0-9@:>@*\.@<:@0-9.@:>@*\) .*$/\1/'`
  elif test  "x$TOOLCHAIN_TYPE" = xclang; then
    # clang --version output typically looks like
    #    Apple LLVM version 5.0 (clang-500.2.79) (based on LLVM 3.3svn)
    #    clang version 3.3 (tags/RELEASE_33/final)
    # or
    #    Debian clang version 3.2-7ubuntu1 (tags/RELEASE_32/final) (based on LLVM 3.2)
    #    Target: x86_64-pc-linux-gnu
    #    Thread model: posix
    COMPILER_VERSION_OUTPUT=`$COMPILER --version 2>&1`
    # Check that this is likely to be clang
    $ECHO "$COMPILER_VERSION_OUTPUT" | $GREP "clang" > /dev/null
    if test $? -ne 0; then
      AC_MSG_NOTICE([The $COMPILER_NAME compiler (located as $COMPILER) does not seem to be the required $TOOLCHAIN_TYPE compiler.])
      AC_MSG_NOTICE([The result from running with --version was: "$COMPILER_VERSION_OUTPUT"])
      AC_MSG_ERROR([A $TOOLCHAIN_TYPE compiler is required. Try setting --with-tools-dir.])
    fi
    # Collapse compiler output into a single line
    COMPILER_VERSION_STRING=`$ECHO $COMPILER_VERSION_OUTPUT`
    COMPILER_VERSION_NUMBER=`$ECHO $COMPILER_VERSION_OUTPUT | \
        $SED -e 's/^.*clang version \(@<:@1-9@:>@@<:@0-9.@:>@*\).*$/\1/'`

  else
      AC_MSG_ERROR([Unknown toolchain type $TOOLCHAIN_TYPE.])
  fi
  # This sets CC_VERSION_NUMBER or CXX_VERSION_NUMBER. (This comment is a grep marker)
  $1_VERSION_NUMBER="$COMPILER_VERSION_NUMBER"
  # This sets CC_VERSION_STRING or CXX_VERSION_STRING. (This comment is a grep marker)
  $1_VERSION_STRING="$COMPILER_VERSION_STRING"

  AC_MSG_NOTICE([Using $TOOLCHAIN_TYPE $COMPILER_NAME compiler version $COMPILER_VERSION_NUMBER @<:@$COMPILER_VERSION_STRING@:>@])
])


# Try to locate the given C or C++ compiler in the path, or otherwise.
#
# $1 = compiler to test (CC or CXX)
# $2 = human readable name of compiler (C or C++)
# $3 = list of compiler names to search for
AC_DEFUN([TOOLCHAIN_FIND_COMPILER],
[
  COMPILER_NAME=$2
  SEARCH_LIST="$3"

  if test "x[$]$1" != x; then
    # User has supplied compiler name already, always let that override.
    AC_MSG_NOTICE([Will use user supplied compiler $1=[$]$1])
    if test "x`basename [$]$1`" = "x[$]$1"; then
      # A command without a complete path is provided, search $PATH.
      
      AC_PATH_PROGS(POTENTIAL_$1, [$]$1)
      if test "x$POTENTIAL_$1" != x; then
        $1=$POTENTIAL_$1
      else
        AC_MSG_ERROR([User supplied compiler $1=[$]$1 could not be found])
      fi
    else
      # Otherwise it might already be a complete path
      if test ! -x "[$]$1"; then
        AC_MSG_ERROR([User supplied compiler $1=[$]$1 does not exist])
      fi
    fi
  else
    # No user supplied value. Locate compiler ourselves.

    # If we are cross compiling, assume cross compilation tools follows the
    # cross compilation standard where they are prefixed with the autoconf
    # standard name for the target. For example the binary
    # i686-sun-solaris2.10-gcc will cross compile for i686-sun-solaris2.10.
    # If we are not cross compiling, then the default compiler name will be
    # used.

    $1=
    # If TOOLCHAIN_PATH is set, check for all compiler names in there first
    # before checking the rest of the PATH.
    # FIXME: Now that we prefix the TOOLS_DIR to the PATH in the PRE_DETECTION
    # step, this should not be necessary.
    if test -n "$TOOLCHAIN_PATH"; then
      PATH_save="$PATH"
      PATH="$TOOLCHAIN_PATH"
      AC_PATH_PROGS(TOOLCHAIN_PATH_$1, $SEARCH_LIST)
      $1=$TOOLCHAIN_PATH_$1
      PATH="$PATH_save"
    fi

    # AC_PATH_PROGS can't be run multiple times with the same variable,
    # so create a new name for this run.
    if test "x[$]$1" = x; then
      AC_PATH_PROGS(POTENTIAL_$1, $3)
      $1=$POTENTIAL_$1
    fi

    if test "x[$]$1" = x; then
      HELP_MSG_MISSING_DEPENDENCY([devkit])
      AC_MSG_ERROR([Could not find a $COMPILER_NAME compiler. $HELP_MSG])
    fi
  fi

  # Now we have a compiler binary in $1. Make sure it's okay.
  BASIC_FIXUP_EXECUTABLE($1)
  TEST_COMPILER="[$]$1"

  AC_MSG_CHECKING([resolved symbolic links for $1])
  SYMLINK_ORIGINAL="$TEST_COMPILER"
  BASIC_REMOVE_SYMBOLIC_LINKS(SYMLINK_ORIGINAL)
  if test "x$TEST_COMPILER" = "x$SYMLINK_ORIGINAL"; then
    AC_MSG_RESULT([no symlink])
  else
    AC_MSG_RESULT([$SYMLINK_ORIGINAL])
    AC_MSG_CHECKING([if $1 is disguised ccache])
    COMPILER_BASENAME=`$BASENAME "$SYMLINK_ORIGINAL"`
    if test "x$COMPILER_BASENAME" = "xccache"; then
      AC_MSG_RESULT([yes, trying to find proper $COMPILER_NAME compiler])
      # We /usr/lib/ccache in the path, so cc is a symlink to /usr/bin/ccache.
      # We want to control ccache invocation ourselves, so ignore this cc and try
      # searching again.

      # Remove the path to the fake ccache cc from the PATH
      RETRY_COMPILER_SAVED_PATH="$PATH"
      COMPILER_DIRNAME=`$DIRNAME [$]$1`
      PATH="`$ECHO $PATH | $SED -e "s,$COMPILER_DIRNAME,,g" -e "s,::,:,g" -e "s,^:,,g"`"
      # Try again looking for our compiler
      AC_CHECK_TOOLS(PROPER_COMPILER_$1, $3)
      BASIC_FIXUP_EXECUTABLE(PROPER_COMPILER_$1)
      PATH="$RETRY_COMPILER_SAVED_PATH"

      AC_MSG_CHECKING([for resolved symbolic links for $1])
      BASIC_REMOVE_SYMBOLIC_LINKS(PROPER_COMPILER_$1)
      AC_MSG_RESULT([$PROPER_COMPILER_$1])
      $1="$PROPER_COMPILER_$1"
    else
      AC_MSG_RESULT([no, keeping $1])
    fi
  fi

  TOOLCHAIN_EXTRACT_COMPILER_VERSION([$1], [$COMPILER_NAME])
])

# Detect the core components of the toolchain, i.e. the compilers (CC and CXX),
# preprocessor (CPP and CXXCPP), the linker (LD), the assembler (AS) and the
# archiver (AR). Verify that the compilers are correct according to the
# toolchain type.
AC_DEFUN_ONCE([TOOLCHAIN_DETECT_TOOLCHAIN_CORE],
[
  #
  # Setup the compilers (CC and CXX)
  #
  TOOLCHAIN_FIND_COMPILER([CC], [C], $TOOLCHAIN_CC_BINARY)
  # Now that we have resolved CC ourself, let autoconf have its go at it
  AC_PROG_CC([$CC])

  TOOLCHAIN_FIND_COMPILER([CXX], [C++], $TOOLCHAIN_CXX_BINARY)
  # Now that we have resolved CXX ourself, let autoconf have its go at it
  AC_PROG_CXX([$CXX])

  # This is the compiler version number on the form X.Y[.Z]
  AC_SUBST(CC_VERSION_NUMBER)
  AC_SUBST(CXX_VERSION_NUMBER)

  TOOLCHAIN_PREPARE_FOR_VERSION_COMPARISONS

  #
  # Setup the preprocessor (CPP and CXXCPP)
  #
  AC_PROG_CPP
  BASIC_FIXUP_EXECUTABLE(CPP)
  AC_PROG_CXXCPP
  BASIC_FIXUP_EXECUTABLE(CXXCPP)

  #
  # Setup the linker (LD)
  #
  if test "x$TOOLCHAIN_TYPE" = xmicrosoft; then
    # In the Microsoft toolchain we have a separate LD command "link".
    # Make sure we reject /usr/bin/link (as determined in CYGWIN_LINK), which is
    # a cygwin program for something completely different.
    AC_CHECK_PROG([LD], [link],[link],,, [$CYGWIN_LINK])
    BASIC_FIXUP_EXECUTABLE(LD)
    # Verify that we indeed succeeded with this trick.
    AC_MSG_CHECKING([if the found link.exe is actually the Visual Studio linker])
    "$LD" --version > /dev/null
    if test $? -eq 0 ; then
      AC_MSG_RESULT([no])
      AC_MSG_ERROR([This is the Cygwin link tool. Please check your PATH and rerun configure.])
    else
      AC_MSG_RESULT([yes])
    fi
    LDCXX="$LD"
  else
    # All other toolchains use the compiler to link.
    LD="$CC"
    LDCXX="$CXX"
  fi
  AC_SUBST(LD)
  # FIXME: it should be CXXLD, according to standard (cf CXXCPP)
  AC_SUBST(LDCXX)

  #
  # Setup the assembler (AS)
  #
  if test "x$OPENJDK_TARGET_OS" = xsolaris; then
    # FIXME: should this really be solaris, or solstudio?
    BASIC_PATH_PROGS(AS, as)
    BASIC_FIXUP_EXECUTABLE(AS)
  else
    # FIXME: is this correct for microsoft?
    AS="$CC -c"
  fi
  AC_SUBST(AS)

  #
  # Setup the archiver (AR)
  #
  if test "x$TOOLCHAIN_TYPE" = xmicrosoft; then
    # The corresponding ar tool is lib.exe (used to create static libraries)
    AC_CHECK_PROG([AR], [lib],[lib],,,)
  else
    BASIC_CHECK_TOOLS(AR, ar)
  fi
  BASIC_FIXUP_EXECUTABLE(AR)
])

# Setup additional tools that is considered a part of the toolchain, but not the
# core part. Many of these are highly platform-specific and do not exist,
# and/or are not needed on all platforms.
AC_DEFUN_ONCE([TOOLCHAIN_DETECT_TOOLCHAIN_EXTRA],
[
  if test "x$OPENJDK_TARGET_OS" = "xmacosx"; then
    AC_PROG_OBJC
    BASIC_FIXUP_EXECUTABLE(OBJC)
    BASIC_PATH_PROGS(LIPO, lipo)
    BASIC_FIXUP_EXECUTABLE(LIPO)
  else
    OBJC=
  fi

  if test "x$TOOLCHAIN_TYPE" = xmicrosoft; then
    AC_CHECK_PROG([MT], [mt], [mt],,, [/usr/bin/mt])
    BASIC_FIXUP_EXECUTABLE(MT)
    # Setup the resource compiler (RC)
    AC_CHECK_PROG([RC], [rc], [rc],,, [/usr/bin/rc])
    BASIC_FIXUP_EXECUTABLE(RC)
    AC_CHECK_PROG([DUMPBIN], [dumpbin], [dumpbin],,,)
    BASIC_FIXUP_EXECUTABLE(DUMPBIN)
    # We need to check for 'msbuild.exe' because at the place where we expect to
    # find 'msbuild.exe' there's also a directory called 'msbuild' and configure
    # won't find the 'msbuild.exe' executable in that case (and the
    # 'ac_executable_extensions' is unusable due to performance reasons).
    # Notice that we intentionally don't fix up the path to MSBUILD because we
    # will call it in a DOS shell during freetype detection on Windows (see
    # 'LIB_SETUP_FREETYPE' in "libraries.m4"
    AC_CHECK_PROG([MSBUILD], [msbuild.exe], [msbuild.exe],,,)
  fi

  if test "x$OPENJDK_TARGET_OS" = xsolaris; then
    BASIC_PATH_PROGS(STRIP, strip)
    BASIC_FIXUP_EXECUTABLE(STRIP)
    BASIC_PATH_PROGS(NM, nm)
    BASIC_FIXUP_EXECUTABLE(NM)
    BASIC_PATH_PROGS(GNM, gnm)
    BASIC_FIXUP_EXECUTABLE(GNM)

    BASIC_PATH_PROGS(MCS, mcs)
    BASIC_FIXUP_EXECUTABLE(MCS)
  elif test "x$OPENJDK_TARGET_OS" != xwindows; then
    # FIXME: we should unify this with the solaris case above.
    BASIC_CHECK_TOOLS(STRIP, strip)
    BASIC_FIXUP_EXECUTABLE(STRIP)
    AC_PATH_PROG(OTOOL, otool)
    if test "x$OTOOL" = "x"; then
      OTOOL="true"
    fi
    BASIC_CHECK_TOOLS(NM, nm)
    BASIC_FIXUP_EXECUTABLE(NM)
    GNM="$NM"
    AC_SUBST(GNM)
  fi

  # objcopy is used for moving debug symbols to separate files when
  # full debug symbols are enabled.
  if test "x$OPENJDK_TARGET_OS" = xsolaris || test "x$OPENJDK_TARGET_OS" = xlinux; then
    BASIC_CHECK_TOOLS(OBJCOPY, [gobjcopy objcopy])
    # Only call fixup if objcopy was found.
    if test -n "$OBJCOPY"; then
      BASIC_FIXUP_EXECUTABLE(OBJCOPY)
    fi
  fi

  BASIC_CHECK_TOOLS(OBJDUMP, [gobjdump objdump])
  if test "x$OBJDUMP" != x; then
    # Only used for compare.sh; we can live without it. BASIC_FIXUP_EXECUTABLE
    # bails if argument is missing.
    BASIC_FIXUP_EXECUTABLE(OBJDUMP)
  fi
])

# Setup the build tools (i.e, the compiler and linker used to build programs
# that should be run on the build platform, not the target platform, as a build
# helper). Since the non-cross-compile case uses the normal, target compilers
# for this, we can only do this after these have been setup.
AC_DEFUN_ONCE([TOOLCHAIN_SETUP_BUILD_COMPILERS],
[
  if test "x$COMPILE_TYPE" = "xcross"; then
    # Now we need to find a C/C++ compiler that can build executables for the
    # build platform. We can't use the AC_PROG_CC macro, since it can only be
    # used once. Also, we need to do this without adding a tools dir to the
    # path, otherwise we might pick up cross-compilers which don't use standard
    # naming.

    # FIXME: we should list the discovered compilers as an exclude pattern!
    # If we do that, we can do this detection before POST_DETECTION, and still
    # find the build compilers in the tools dir, if needed.
    if test "x$OPENJDK_BUILD_OS" = xmacosx; then
      BASIC_PATH_PROGS(BUILD_CC, [clang cl cc gcc])
      BASIC_PATH_PROGS(BUILD_CXX, [clang++ cl CC g++])
    else
      BASIC_REQUIRE_PROGS(BUILD_CC, [cl cc gcc])
      BASIC_REQUIRE_PROGS(BUILD_CXX, [cl CC g++])
    fi
    BASIC_FIXUP_EXECUTABLE(BUILD_CC)
    BASIC_FIXUP_EXECUTABLE(BUILD_CXX)
    BASIC_PATH_PROGS(BUILD_LD, ld)
    BASIC_FIXUP_EXECUTABLE(BUILD_LD)
  else
    # If we are not cross compiling, use the normal target compilers for
    # building the build platform executables.
    BUILD_CC="$CC"
    BUILD_CXX="$CXX"
    BUILD_LD="$LD"
  fi
])

# Setup legacy variables that are still needed as alternative ways to refer to
# parts of the toolchain.
AC_DEFUN_ONCE([TOOLCHAIN_SETUP_LEGACY],
[
  if test "x$TOOLCHAIN_TYPE" = xmicrosoft; then
    # For hotspot, we need these in Windows mixed path,
    # so rewrite them all. Need added .exe suffix.
    HOTSPOT_CXX="$CXX.exe"
    HOTSPOT_LD="$LD.exe"
    HOTSPOT_MT="$MT.exe"
    HOTSPOT_RC="$RC.exe"
    BASIC_WINDOWS_REWRITE_AS_WINDOWS_MIXED_PATH(HOTSPOT_CXX)
    BASIC_WINDOWS_REWRITE_AS_WINDOWS_MIXED_PATH(HOTSPOT_LD)
    BASIC_WINDOWS_REWRITE_AS_WINDOWS_MIXED_PATH(HOTSPOT_MT)
    BASIC_WINDOWS_REWRITE_AS_WINDOWS_MIXED_PATH(HOTSPOT_RC)
    AC_SUBST(HOTSPOT_MT)
    AC_SUBST(HOTSPOT_RC)
  else
    HOTSPOT_CXX="$CXX"
    HOTSPOT_LD="$LD"
  fi
  AC_SUBST(HOTSPOT_CXX)
  AC_SUBST(HOTSPOT_LD)

  if test  "x$TOOLCHAIN_TYPE" = xclang; then
    USE_CLANG=true
  fi
  AC_SUBST(USE_CLANG)

  # LDEXE is the linker to use, when creating executables. Not really used.
  # FIXME: These should just be removed!
  LDEXE="$LD"
  LDEXECXX="$LDCXX"
  AC_SUBST(LDEXE)
  AC_SUBST(LDEXECXX)
])

# Do some additional checks on the detected tools.
AC_DEFUN_ONCE([TOOLCHAIN_MISC_CHECKS],
 [
  # The package path is used only on macosx?
  # FIXME: clean this up, and/or move it elsewhere.
  PACKAGE_PATH=/opt/local
  AC_SUBST(PACKAGE_PATH)

  # Check for extra potential brokenness.
  if test  "x$TOOLCHAIN_TYPE" = xmicrosoft; then
    # On Windows, double-check that we got the right compiler.
    CC_VERSION_OUTPUT=`$CC 2>&1 | $HEAD -n 1 | $TR -d '\r'`
    COMPILER_CPU_TEST=`$ECHO $CC_VERSION_OUTPUT | $SED -n "s/^.* \(.*\)$/\1/p"`
    if test "x$OPENJDK_TARGET_CPU" = "xx86"; then
      if test "x$COMPILER_CPU_TEST" != "x80x86" -a "x$COMPILER_CPU_TEST" != "xx86"; then
        AC_MSG_ERROR([Target CPU mismatch. We are building for $OPENJDK_TARGET_CPU but CL is for "$COMPILER_CPU_TEST"; expected "80x86" or "x86".])
      fi
    elif test "x$OPENJDK_TARGET_CPU" = "xx86_64"; then
      if test "x$COMPILER_CPU_TEST" != "xx64"; then
        AC_MSG_ERROR([Target CPU mismatch. We are building for $OPENJDK_TARGET_CPU but CL is for "$COMPILER_CPU_TEST"; expected "x64".])
      fi
    fi
  fi

  if test "x$TOOLCHAIN_TYPE" = xgcc; then
    # If this is a --hash-style=gnu system, use --hash-style=both, why?
    HAS_GNU_HASH=`$CC -dumpspecs 2>/dev/null | $GREP 'hash-style=gnu'`
    # This is later checked when setting flags.
  fi

  # Check for broken SuSE 'ld' for which 'Only anonymous version tag is allowed
  # in executable.'
  USING_BROKEN_SUSE_LD=no
  if test "x$OPENJDK_TARGET_OS" = xlinux && test "x$TOOLCHAIN_TYPE" = xgcc; then
    AC_MSG_CHECKING([for broken SuSE 'ld' which only understands anonymous version tags in executables])
    echo "SUNWprivate_1.1 { local: *; };" > version-script.map
    echo "int main() { }" > main.c
    if $CXX -Xlinker -version-script=version-script.map main.c 2>&AS_MESSAGE_LOG_FD >&AS_MESSAGE_LOG_FD; then
      AC_MSG_RESULT(no)
      USING_BROKEN_SUSE_LD=no
    else
      AC_MSG_RESULT(yes)
      USING_BROKEN_SUSE_LD=yes
    fi
    rm -rf version-script.map main.c
  fi
  AC_SUBST(USING_BROKEN_SUSE_LD)
])

# Setup the JTReg Regression Test Harness.
AC_DEFUN_ONCE([TOOLCHAIN_SETUP_JTREG],
[
  AC_ARG_WITH(jtreg, [AS_HELP_STRING([--with-jtreg],
      [Regression Test Harness @<:@probed@:>@])],
      [],
      [with_jtreg=no])

  if test "x$with_jtreg" = xno; then
    # jtreg disabled
    AC_MSG_CHECKING([for jtreg])
    AC_MSG_RESULT(no)
  else
    if test "x$with_jtreg" != xyes; then
      # with path specified.
      JT_HOME="$with_jtreg"
    fi

    if test "x$JT_HOME" != x; then
      AC_MSG_CHECKING([for jtreg])

      # use JT_HOME enviroment var.
      BASIC_FIXUP_PATH([JT_HOME])

      # jtreg win32 script works for everybody
      JTREGEXE="$JT_HOME/bin/jtreg"

      if test ! -f "$JTREGEXE"; then
        AC_MSG_ERROR([JTReg executable does not exist: $JTREGEXE])
      fi

      AC_MSG_RESULT($JTREGEXE)
    else
      # try to find jtreg on path
      BASIC_REQUIRE_PROGS(JTREGEXE, jtreg)
      JT_HOME="`$DIRNAME $JTREGEXE`"
    fi
  fi

  AC_SUBST(JT_HOME)
  AC_SUBST(JTREGEXE)
])
<|MERGE_RESOLUTION|>--- conflicted
+++ resolved
@@ -23,10 +23,6 @@
 # questions.
 #
 
-# ===========================================================================
-# (c) Copyright IBM Corp. 2022, 2022 All Rights Reserved
-# ===========================================================================
-
 ########################################################################
 # This file is responsible for detecting, verifying and setting up the 
 # toolchain, i.e. the compiler, linker and related utilities. It will setup 
@@ -291,16 +287,6 @@
       AC_MSG_ERROR([The xcodebuild tool was not found, the Xcode command line tools are required to build on Mac OS X])
     fi
 
-<<<<<<< HEAD
-    # Fail-fast: verify we're building on a supported Xcode version
-    XCODE_VERSION=`$XCODEBUILD -version | grep '^Xcode ' | sed 's/Xcode //'`
-    XC_VERSION_PARTS=( ${XCODE_VERSION//./ } )
-    if test "${XC_VERSION_PARTS[[0]]}" != "6" -a "${XC_VERSION_PARTS[[0]]}" != "9" -a "${XC_VERSION_PARTS[[0]]}" != "10" -a "${XC_VERSION_PARTS[[0]]}" != "11" -a "${XC_VERSION_PARTS[[0]]}" != "12" -a "${XC_VERSION_PARTS[[0]]}" != "13" -a "${XC_VERSION_PARTS[[0]]}" != "14" ; then
-      AC_MSG_ERROR([Xcode 6, 9-14 is required to build JDK 8, the version found was $XCODE_VERSION. Use --with-xcode-path to specify the location of Xcode or make Xcode active by using xcode-select.])
-    fi
-
-=======
->>>>>>> 6897d907
     # Some versions of Xcode command line tools install gcc and g++ as symlinks to
     # clang and clang++, which will break the build. So handle that here if we need to.
     if test -L "/usr/bin/gcc" -o -L "/usr/bin/g++"; then
