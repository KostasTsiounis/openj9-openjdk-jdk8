--- conflicted
+++ resolved
@@ -335,12 +335,6 @@
     jobject obj = NULL;
     jboolean match = JNI_FALSE;
 #if defined(AF_INET6)
-<<<<<<< HEAD
-    int family = (getInetAddress_family(env, iaObj) == IPv4) ? AF_INET : AF_INET6;
-    JNU_CHECK_EXCEPTION_RETURN(env, NULL);
-#else
-    int family =  AF_INET;
-=======
     int family = getInetAddress_family(env, iaObj);
     JNU_CHECK_EXCEPTION_RETURN(env, NULL);
 
@@ -353,7 +347,6 @@
     }
 #else
     int family = AF_INET;
->>>>>>> 3fc579d1
 #endif
     ifs = enumInterfaces(env);
     if (ifs == NULL) {
