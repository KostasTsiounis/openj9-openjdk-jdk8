/*
 * Copyright (c) 1996, 2017, Oracle and/or its affiliates. All rights reserved.
 * DO NOT ALTER OR REMOVE COPYRIGHT NOTICES OR THIS FILE HEADER.
 *
 * This code is free software; you can redistribute it and/or modify it
 * under the terms of the GNU General Public License version 2 only, as
 * published by the Free Software Foundation.  Oracle designates this
 * particular file as subject to the "Classpath" exception as provided
 * by Oracle in the LICENSE file that accompanied this code.
 *
 * This code is distributed in the hope that it will be useful, but WITHOUT
 * ANY WARRANTY; without even the implied warranty of MERCHANTABILITY or
 * FITNESS FOR A PARTICULAR PURPOSE.  See the GNU General Public License
 * version 2 for more details (a copy is included in the LICENSE file that
 * accompanied this code).
 *
 * You should have received a copy of the GNU General Public License version
 * 2 along with this work; if not, write to the Free Software Foundation,
 * Inc., 51 Franklin St, Fifth Floor, Boston, MA 02110-1301 USA.
 *
 * Please contact Oracle, 500 Oracle Parkway, Redwood Shores, CA 94065 USA
 * or visit www.oracle.com if you need additional information or have any
 * questions.
 */

/*
 * ===========================================================================
 * (c) Copyright Taligent, Inc. 1996, 1997 All Rights Reserved
 * ===========================================================================
 * (c) Copyright IBM Corp. 1996, 2018 All Rights Reserved
 * ===========================================================================
 * The original version of this source code and documentation
 * is copyrighted and owned by Taligent, Inc., a wholly-owned
 * subsidiary of IBM. These materials are provided under terms
 * of a License Agreement between Taligent and Sun. This technology
 * is protected by multiple US and International patents.
 *
 * This notice and attribution to Taligent may not be removed.
 * Taligent is a registered trademark of Taligent, Inc.
 * ===========================================================================
 */

package java.util;

import java.io.IOException;
import java.io.InputStream;
import java.lang.ref.ReferenceQueue;
import java.lang.ref.SoftReference;
import java.lang.ref.WeakReference;
import java.net.JarURLConnection;
import java.net.URL;
import java.net.URLConnection;
import java.security.AccessController;
import java.security.PrivilegedAction;
import java.security.PrivilegedActionException;
import java.security.PrivilegedExceptionAction;
import java.util.concurrent.ConcurrentHashMap;
import java.util.concurrent.ConcurrentMap;
import java.util.jar.JarEntry;
import java.util.spi.ResourceBundleControlProvider;

import sun.reflect.CallerSensitive;
import sun.reflect.Reflection;
import sun.util.locale.BaseLocale;
import sun.util.locale.LocaleObjectCache;


/**
 *
 * Resource bundles contain locale-specific objects.  When your program needs a
 * locale-specific resource, a <code>String</code> for example, your program can
 * load it from the resource bundle that is appropriate for the current user's
 * locale. In this way, you can write program code that is largely independent
 * of the user's locale isolating most, if not all, of the locale-specific
 * information in resource bundles.
 *
 * <p>
 * This allows you to write programs that can:
 * <UL>
 * <LI> be easily localized, or translated, into different languages
 * <LI> handle multiple locales at once
 * <LI> be easily modified later to support even more locales
 * </UL>
 *
 * <P>
 * Resource bundles belong to families whose members share a common base
 * name, but whose names also have additional components that identify
 * their locales. For example, the base name of a family of resource
 * bundles might be "MyResources". The family should have a default
 * resource bundle which simply has the same name as its family -
 * "MyResources" - and will be used as the bundle of last resort if a
 * specific locale is not supported. The family can then provide as
 * many locale-specific members as needed, for example a German one
 * named "MyResources_de".
 *
 * <P>
 * Each resource bundle in a family contains the same items, but the items have
 * been translated for the locale represented by that resource bundle.
 * For example, both "MyResources" and "MyResources_de" may have a
 * <code>String</code> that's used on a button for canceling operations.
 * In "MyResources" the <code>String</code> may contain "Cancel" and in
 * "MyResources_de" it may contain "Abbrechen".
 *
 * <P>
 * If there are different resources for different countries, you
 * can make specializations: for example, "MyResources_de_CH" contains objects for
 * the German language (de) in Switzerland (CH). If you want to only
 * modify some of the resources
 * in the specialization, you can do so.
 *
 * <P>
 * When your program needs a locale-specific object, it loads
 * the <code>ResourceBundle</code> class using the
 * {@link #getBundle(java.lang.String, java.util.Locale) getBundle}
 * method:
 * <blockquote>
 * <pre>
 * ResourceBundle myResources =
 *      ResourceBundle.getBundle("MyResources", currentLocale);
 * </pre>
 * </blockquote>
 *
 * <P>
 * Resource bundles contain key/value pairs. The keys uniquely
 * identify a locale-specific object in the bundle. Here's an
 * example of a <code>ListResourceBundle</code> that contains
 * two key/value pairs:
 * <blockquote>
 * <pre>
 * public class MyResources extends ListResourceBundle {
 *     protected Object[][] getContents() {
 *         return new Object[][] {
 *             // LOCALIZE THE SECOND STRING OF EACH ARRAY (e.g., "OK")
 *             {"OkKey", "OK"},
 *             {"CancelKey", "Cancel"},
 *             // END OF MATERIAL TO LOCALIZE
 *        };
 *     }
 * }
 * </pre>
 * </blockquote>
 * Keys are always <code>String</code>s.
 * In this example, the keys are "OkKey" and "CancelKey".
 * In the above example, the values
 * are also <code>String</code>s--"OK" and "Cancel"--but
 * they don't have to be. The values can be any type of object.
 *
 * <P>
 * You retrieve an object from resource bundle using the appropriate
 * getter method. Because "OkKey" and "CancelKey"
 * are both strings, you would use <code>getString</code> to retrieve them:
 * <blockquote>
 * <pre>
 * button1 = new Button(myResources.getString("OkKey"));
 * button2 = new Button(myResources.getString("CancelKey"));
 * </pre>
 * </blockquote>
 * The getter methods all require the key as an argument and return
 * the object if found. If the object is not found, the getter method
 * throws a <code>MissingResourceException</code>.
 *
 * <P>
 * Besides <code>getString</code>, <code>ResourceBundle</code> also provides
 * a method for getting string arrays, <code>getStringArray</code>,
 * as well as a generic <code>getObject</code> method for any other
 * type of object. When using <code>getObject</code>, you'll
 * have to cast the result to the appropriate type. For example:
 * <blockquote>
 * <pre>
 * int[] myIntegers = (int[]) myResources.getObject("intList");
 * </pre>
 * </blockquote>
 *
 * <P>
 * The Java Platform provides two subclasses of <code>ResourceBundle</code>,
 * <code>ListResourceBundle</code> and <code>PropertyResourceBundle</code>,
 * that provide a fairly simple way to create resources.
 * As you saw briefly in a previous example, <code>ListResourceBundle</code>
 * manages its resource as a list of key/value pairs.
 * <code>PropertyResourceBundle</code> uses a properties file to manage
 * its resources.
 *
 * <p>
 * If <code>ListResourceBundle</code> or <code>PropertyResourceBundle</code>
 * do not suit your needs, you can write your own <code>ResourceBundle</code>
 * subclass.  Your subclasses must override two methods: <code>handleGetObject</code>
 * and <code>getKeys()</code>.
 *
 * <p>
 * The implementation of a {@code ResourceBundle} subclass must be thread-safe
 * if it's simultaneously used by multiple threads. The default implementations
 * of the non-abstract methods in this class, and the methods in the direct
 * known concrete subclasses {@code ListResourceBundle} and
 * {@code PropertyResourceBundle} are thread-safe.
 *
 * <h3>ResourceBundle.Control</h3>
 *
 * The {@link ResourceBundle.Control} class provides information necessary
 * to perform the bundle loading process by the <code>getBundle</code>
 * factory methods that take a <code>ResourceBundle.Control</code>
 * instance. You can implement your own subclass in order to enable
 * non-standard resource bundle formats, change the search strategy, or
 * define caching parameters. Refer to the descriptions of the class and the
 * {@link #getBundle(String, Locale, ClassLoader, Control) getBundle}
 * factory method for details.
 *
 * <p><a name="modify_default_behavior">For the {@code getBundle} factory</a>
 * methods that take no {@link Control} instance, their <a
 * href="#default_behavior"> default behavior</a> of resource bundle loading
 * can be modified with <em>installed</em> {@link
 * ResourceBundleControlProvider} implementations. Any installed providers are
 * detected at the {@code ResourceBundle} class loading time. If any of the
 * providers provides a {@link Control} for the given base name, that {@link
 * Control} will be used instead of the default {@link Control}. If there is
 * more than one service provider installed for supporting the same base name,
 * the first one returned from {@link ServiceLoader} will be used.
 *
 * <h3>Cache Management</h3>
 *
 * Resource bundle instances created by the <code>getBundle</code> factory
 * methods are cached by default, and the factory methods return the same
 * resource bundle instance multiple times if it has been
 * cached. <code>getBundle</code> clients may clear the cache, manage the
 * lifetime of cached resource bundle instances using time-to-live values,
 * or specify not to cache resource bundle instances. Refer to the
 * descriptions of the {@linkplain #getBundle(String, Locale, ClassLoader,
 * Control) <code>getBundle</code> factory method}, {@link
 * #clearCache(ClassLoader) clearCache}, {@link
 * Control#getTimeToLive(String, Locale)
 * ResourceBundle.Control.getTimeToLive}, and {@link
 * Control#needsReload(String, Locale, String, ClassLoader, ResourceBundle,
 * long) ResourceBundle.Control.needsReload} for details.
 *
 * <h3>Example</h3>
 *
 * The following is a very simple example of a <code>ResourceBundle</code>
 * subclass, <code>MyResources</code>, that manages two resources (for a larger number of
 * resources you would probably use a <code>Map</code>).
 * Notice that you don't need to supply a value if
 * a "parent-level" <code>ResourceBundle</code> handles the same
 * key with the same value (as for the okKey below).
 * <blockquote>
 * <pre>
 * // default (English language, United States)
 * public class MyResources extends ResourceBundle {
 *     public Object handleGetObject(String key) {
 *         if (key.equals("okKey")) return "Ok";
 *         if (key.equals("cancelKey")) return "Cancel";
 *         return null;
 *     }
 *
 *     public Enumeration&lt;String&gt; getKeys() {
 *         return Collections.enumeration(keySet());
 *     }
 *
 *     // Overrides handleKeySet() so that the getKeys() implementation
 *     // can rely on the keySet() value.
 *     protected Set&lt;String&gt; handleKeySet() {
 *         return new HashSet&lt;String&gt;(Arrays.asList("okKey", "cancelKey"));
 *     }
 * }
 *
 * // German language
 * public class MyResources_de extends MyResources {
 *     public Object handleGetObject(String key) {
 *         // don't need okKey, since parent level handles it.
 *         if (key.equals("cancelKey")) return "Abbrechen";
 *         return null;
 *     }
 *
 *     protected Set&lt;String&gt; handleKeySet() {
 *         return new HashSet&lt;String&gt;(Arrays.asList("cancelKey"));
 *     }
 * }
 * </pre>
 * </blockquote>
 * You do not have to restrict yourself to using a single family of
 * <code>ResourceBundle</code>s. For example, you could have a set of bundles for
 * exception messages, <code>ExceptionResources</code>
 * (<code>ExceptionResources_fr</code>, <code>ExceptionResources_de</code>, ...),
 * and one for widgets, <code>WidgetResource</code> (<code>WidgetResources_fr</code>,
 * <code>WidgetResources_de</code>, ...); breaking up the resources however you like.
 *
 * @see ListResourceBundle
 * @see PropertyResourceBundle
 * @see MissingResourceException
 * @since JDK1.1
 */
public abstract class ResourceBundle {

    /** initial size of the bundle cache */
    private static final int INITIAL_CACHE_SIZE = 32;

    /** constant indicating that no resource bundle exists */
    private static final ResourceBundle NONEXISTENT_BUNDLE = new ResourceBundle() {
            public Enumeration<String> getKeys() { return null; }
            protected Object handleGetObject(String key) { return null; }
            public String toString() { return "NONEXISTENT_BUNDLE"; }
        };


    /**
     * The cache is a map from cache keys (with bundle base name, locale, and
     * class loader) to either a resource bundle or NONEXISTENT_BUNDLE wrapped by a
     * BundleReference.
     *
     * The cache is a ConcurrentMap, allowing the cache to be searched
     * concurrently by multiple threads.  This will also allow the cache keys
     * to be reclaimed along with the ClassLoaders they reference.
     *
     * This variable would be better named "cache", but we keep the old
     * name for compatibility with some workarounds for bug 4212439.
     */
    private static final ConcurrentMap<CacheKey, BundleReference> cacheList
        = new ConcurrentHashMap<>(INITIAL_CACHE_SIZE);

    /**
     * Queue for reference objects referring to class loaders or bundles.
     */
    private static final ReferenceQueue<Object> referenceQueue = new ReferenceQueue<>();

    /**
     * Returns the base name of this bundle, if known, or {@code null} if unknown.
     *
     * If not null, then this is the value of the {@code baseName} parameter
     * that was passed to the {@code ResourceBundle.getBundle(...)} method
     * when the resource bundle was loaded.
     *
     * @return The base name of the resource bundle, as provided to and expected
     * by the {@code ResourceBundle.getBundle(...)} methods.
     *
     * @see #getBundle(java.lang.String, java.util.Locale, java.lang.ClassLoader)
     *
     * @since 1.8
     */
    public String getBaseBundleName() {
        return name;
    }

    /**
     * The parent bundle of this bundle.
     * The parent bundle is searched by {@link #getObject getObject}
     * when this bundle does not contain a particular resource.
     */
    protected ResourceBundle parent = null;

    /**
     * The locale for this bundle.
     */
    private Locale locale = null;

    /**
     * The base bundle name for this bundle.
     */
    private String name;

    /**
     * The flag indicating this bundle has expired in the cache.
     */
    private volatile boolean expired;

    /**
     * The back link to the cache key. null if this bundle isn't in
     * the cache (yet) or has expired.
     */
    private volatile CacheKey cacheKey;

    /**
     * A Set of the keys contained only in this ResourceBundle.
     */
    private volatile Set<String> keySet;

    private static final List<ResourceBundleControlProvider> providers;

    static {
        List<ResourceBundleControlProvider> list = null;
        ServiceLoader<ResourceBundleControlProvider> serviceLoaders
                = ServiceLoader.loadInstalled(ResourceBundleControlProvider.class);
        for (ResourceBundleControlProvider provider : serviceLoaders) {
            if (list == null) {
                list = new ArrayList<>();
            }
            list.add(provider);
        }
        providers = list;
    }

    /**
     * Sole constructor.  (For invocation by subclass constructors, typically
     * implicit.)
     */
    public ResourceBundle() {
    }

    /**
     * Gets a string for the given key from this resource bundle or one of its parents.
     * Calling this method is equivalent to calling
     * <blockquote>
     * <code>(String) {@link #getObject(java.lang.String) getObject}(key)</code>.
     * </blockquote>
     *
     * @param key the key for the desired string
     * @exception NullPointerException if <code>key</code> is <code>null</code>
     * @exception MissingResourceException if no object for the given key can be found
     * @exception ClassCastException if the object found for the given key is not a string
     * @return the string for the given key
     */
    public final String getString(String key) {
        return (String) getObject(key);
    }

    /**
     * Gets a string array for the given key from this resource bundle or one of its parents.
     * Calling this method is equivalent to calling
     * <blockquote>
     * <code>(String[]) {@link #getObject(java.lang.String) getObject}(key)</code>.
     * </blockquote>
     *
     * @param key the key for the desired string array
     * @exception NullPointerException if <code>key</code> is <code>null</code>
     * @exception MissingResourceException if no object for the given key can be found
     * @exception ClassCastException if the object found for the given key is not a string array
     * @return the string array for the given key
     */
    public final String[] getStringArray(String key) {
        return (String[]) getObject(key);
    }

    /**
     * Gets an object for the given key from this resource bundle or one of its parents.
     * This method first tries to obtain the object from this resource bundle using
     * {@link #handleGetObject(java.lang.String) handleGetObject}.
     * If not successful, and the parent resource bundle is not null,
     * it calls the parent's <code>getObject</code> method.
     * If still not successful, it throws a MissingResourceException.
     *
     * @param key the key for the desired object
     * @exception NullPointerException if <code>key</code> is <code>null</code>
     * @exception MissingResourceException if no object for the given key can be found
     * @return the object for the given key
     */
    public final Object getObject(String key) {
        Object obj = handleGetObject(key);
        if (obj == null) {
            if (parent != null) {
                obj = parent.getObject(key);
            }
            if (obj == null) {
                throw new MissingResourceException("Can't find resource for bundle "
                                                   +this.getClass().getName()
                                                   +", key "+key,
                                                   this.getClass().getName(),
                                                   key);
            }
        }
        return obj;
    }

    /**
     * Returns the locale of this resource bundle. This method can be used after a
     * call to getBundle() to determine whether the resource bundle returned really
     * corresponds to the requested locale or is a fallback.
     *
     * @return the locale of this resource bundle
     */
    public Locale getLocale() {
        return locale;
    }

    /*
     * Automatic determination of the ClassLoader to be used to load
     * resources on behalf of the client.
     */
    private static ClassLoader getLoader(Class<?> caller) {
        ClassLoader cl = caller == null ? null : caller.getClassLoader();
        if (cl == null) {
            // When the caller's loader is the boot class loader, cl is null
            // here. In that case, ClassLoader.getSystemClassLoader() may
            // return the same class loader that the application is
            // using. We therefore use a wrapper ClassLoader to create a
            // separate scope for bundles loaded on behalf of the Java
            // runtime so that these bundles cannot be returned from the
            // cache to the application (5048280).
            cl = RBClassLoader.INSTANCE;
        }
        return cl;
    }

    /**
     * A wrapper of Extension Class Loader
     */
    private static class RBClassLoader extends ClassLoader {
        private static final RBClassLoader INSTANCE = AccessController.doPrivileged(
                    new PrivilegedAction<RBClassLoader>() {
                        public RBClassLoader run() {
                            return new RBClassLoader();
                        }
                    });
        private static final ClassLoader loader;
        static {
            // Find the extension class loader.
            ClassLoader ld = ClassLoader.getSystemClassLoader();
            ClassLoader parent;
            while ((parent = ld.getParent()) != null) {
                ld = parent;
            }
            loader = ld;
        }

        private RBClassLoader() {
        }
        public Class<?> loadClass(String name) throws ClassNotFoundException {
            if (loader != null) {
                return loader.loadClass(name);
            }
            return Class.forName(name);
        }
        public URL getResource(String name) {
            if (loader != null) {
                return loader.getResource(name);
            }
            return ClassLoader.getSystemResource(name);
        }
        public InputStream getResourceAsStream(String name) {
            if (loader != null) {
                return loader.getResourceAsStream(name);
            }
            return ClassLoader.getSystemResourceAsStream(name);
        }
    }

    /**
     * Sets the parent bundle of this bundle.
     * The parent bundle is searched by {@link #getObject getObject}
     * when this bundle does not contain a particular resource.
     *
     * @param parent this bundle's parent bundle.
     */
    protected void setParent(ResourceBundle parent) {
        assert parent != NONEXISTENT_BUNDLE;
        this.parent = parent;
    }

    /**
     * Key used for cached resource bundles.  The key checks the base
     * name, the locale, and the class loader to determine if the
     * resource is a match to the requested one. The loader may be
     * null, but the base name and the locale must have a non-null
     * value.
     */
    private static class CacheKey implements Cloneable {
        // These three are the actual keys for lookup in Map.
        private String name;
        private Locale locale;
        private LoaderReference loaderRef;

        // bundle format which is necessary for calling
        // Control.needsReload().
        private String format;

        // These time values are in CacheKey so that NONEXISTENT_BUNDLE
        // doesn't need to be cloned for caching.

        // The time when the bundle has been loaded
        private volatile long loadTime;

        // The time when the bundle expires in the cache, or either
        // Control.TTL_DONT_CACHE or Control.TTL_NO_EXPIRATION_CONTROL.
        private volatile long expirationTime;

        // Placeholder for an error report by a Throwable
        private Throwable cause;

        // Hash code value cache to avoid recalculating the hash code
        // of this instance.
        private int hashCodeCache;

        CacheKey(String baseName, Locale locale, ClassLoader loader) {
            this.name = baseName;
            this.locale = locale;
            if (loader == null) {
                this.loaderRef = null;
            } else {
                loaderRef = new LoaderReference(loader, referenceQueue, this);
            }
            calculateHashCode();
        }

        String getName() {
            return name;
        }

        CacheKey setName(String baseName) {
            if (!this.name.equals(baseName)) {
                this.name = baseName;
                calculateHashCode();
            }
            return this;
        }

        Locale getLocale() {
            return locale;
        }

        CacheKey setLocale(Locale locale) {
            if (!this.locale.equals(locale)) {
                this.locale = locale;
                calculateHashCode();
            }
            return this;
        }

        ClassLoader getLoader() {
            return (loaderRef != null) ? loaderRef.get() : null;
        }

        public boolean equals(Object other) {
            if (this == other) {
                return true;
            }
            try {
                final CacheKey otherEntry = (CacheKey)other;
                //quick check to see if they are not equal
                if (hashCodeCache != otherEntry.hashCodeCache) {
                    return false;
                }
                //are the names the same?
                if (!name.equals(otherEntry.name)) {
                    return false;
                }
                // are the locales the same?
                if (!locale.equals(otherEntry.locale)) {
                    return false;
                }
                //are refs (both non-null) or (both null)?
                if (loaderRef == null) {
                    return otherEntry.loaderRef == null;
                }
                ClassLoader loader = loaderRef.get();
                return (otherEntry.loaderRef != null)
                        // with a null reference we can no longer find
                        // out which class loader was referenced; so
                        // treat it as unequal
                        && (loader != null)
                        && (loader == otherEntry.loaderRef.get());
            } catch (    NullPointerException | ClassCastException e) {
            }
            return false;
        }

        public int hashCode() {
            return hashCodeCache;
        }

        private void calculateHashCode() {
            hashCodeCache = name.hashCode() << 3;
            hashCodeCache ^= locale.hashCode();
            ClassLoader loader = getLoader();
            if (loader != null) {
                hashCodeCache ^= loader.hashCode();
            }
        }

        public Object clone() {
            try {
                CacheKey clone = (CacheKey) super.clone();
                if (loaderRef != null) {
                    clone.loaderRef = new LoaderReference(loaderRef.get(),
                                                          referenceQueue, clone);
                }
                // Clear the reference to a Throwable
                clone.cause = null;
                return clone;
            } catch (CloneNotSupportedException e) {
                //this should never happen
                throw new InternalError(e);
            }
        }

        String getFormat() {
            return format;
        }

        void setFormat(String format) {
            this.format = format;
        }

        private void setCause(Throwable cause) {
            if (this.cause == null) {
                this.cause = cause;
            } else {
                // Override the cause if the previous one is
                // ClassNotFoundException.
                if (this.cause instanceof ClassNotFoundException) {
                    this.cause = cause;
                }
            }
        }

        private Throwable getCause() {
            return cause;
        }

        public String toString() {
            String l = locale.toString();
            if (l.length() == 0) {
                if (locale.getVariant().length() != 0) {
                    l = "__" + locale.getVariant();
                } else {
                    l = "\"\"";
                }
            }
            return "CacheKey[" + name + ", lc=" + l + ", ldr=" + getLoader()
                + "(format=" + format + ")]";
        }
    }

    /**
     * The common interface to get a CacheKey in LoaderReference and
     * BundleReference.
     */
    private static interface CacheKeyReference {
        public CacheKey getCacheKey();
    }

    /**
     * References to class loaders are weak references, so that they can be
     * garbage collected when nobody else is using them. The ResourceBundle
     * class has no reason to keep class loaders alive.
     */
    private static class LoaderReference extends WeakReference<ClassLoader>
                                         implements CacheKeyReference {
        private CacheKey cacheKey;

        LoaderReference(ClassLoader referent, ReferenceQueue<Object> q, CacheKey key) {
            super(referent, q);
            cacheKey = key;
        }

        public CacheKey getCacheKey() {
            return cacheKey;
        }
    }

    /**
     * References to bundles are soft references so that they can be garbage
     * collected when they have no hard references.
     */
    private static class BundleReference extends SoftReference<ResourceBundle>
                                         implements CacheKeyReference {
        private CacheKey cacheKey;

        BundleReference(ResourceBundle referent, ReferenceQueue<Object> q, CacheKey key) {
            super(referent, q);
            cacheKey = key;
        }

        public CacheKey getCacheKey() {
            return cacheKey;
        }
    }

    /**
     * Gets a resource bundle using the specified base name, the default locale,
     * and the caller's class loader. Calling this method is equivalent to calling
     * <blockquote>
     * <code>getBundle(baseName, Locale.getDefault(), this.getClass().getClassLoader())</code>,
     * </blockquote>
     * except that <code>getClassLoader()</code> is run with the security
     * privileges of <code>ResourceBundle</code>.
     * See {@link #getBundle(String, Locale, ClassLoader) getBundle}
     * for a complete description of the search and instantiation strategy.
     *
     * @param baseName the base name of the resource bundle, a fully qualified class name
     * @exception java.lang.NullPointerException
     *     if <code>baseName</code> is <code>null</code>
     * @exception MissingResourceException
     *     if no resource bundle for the specified base name can be found
     * @return a resource bundle for the given base name and the default locale
     */
    @CallerSensitive
    public static final ResourceBundle getBundle(String baseName)
    {
        return getBundleImpl(baseName, Locale.getDefault(),
                             getLoader(Reflection.getCallerClass()),
                             getDefaultControl(baseName));
    }

    /**
     * Returns a resource bundle using the specified base name, the
     * default locale and the specified control. Calling this method
     * is equivalent to calling
     * <pre>
     * getBundle(baseName, Locale.getDefault(),
     *           this.getClass().getClassLoader(), control),
     * </pre>
     * except that <code>getClassLoader()</code> is run with the security
     * privileges of <code>ResourceBundle</code>.  See {@link
     * #getBundle(String, Locale, ClassLoader, Control) getBundle} for the
     * complete description of the resource bundle loading process with a
     * <code>ResourceBundle.Control</code>.
     *
     * @param baseName
     *        the base name of the resource bundle, a fully qualified class
     *        name
     * @param control
     *        the control which gives information for the resource bundle
     *        loading process
     * @return a resource bundle for the given base name and the default
     *        locale
     * @exception NullPointerException
     *        if <code>baseName</code> or <code>control</code> is
     *        <code>null</code>
     * @exception MissingResourceException
     *        if no resource bundle for the specified base name can be found
     * @exception IllegalArgumentException
     *        if the given <code>control</code> doesn't perform properly
     *        (e.g., <code>control.getCandidateLocales</code> returns null.)
     *        Note that validation of <code>control</code> is performed as
     *        needed.
     * @since 1.6
     */
    @CallerSensitive
    public static final ResourceBundle getBundle(String baseName,
                                                 Control control) {
        return getBundleImpl(baseName, Locale.getDefault(),
                             getLoader(Reflection.getCallerClass()),
                             control);
    }

    /**
     * Gets a resource bundle using the specified base name and locale,
     * and the caller's class loader. Calling this method is equivalent to calling
     * <blockquote>
     * <code>getBundle(baseName, locale, this.getClass().getClassLoader())</code>,
     * </blockquote>
     * except that <code>getClassLoader()</code> is run with the security
     * privileges of <code>ResourceBundle</code>.
     * See {@link #getBundle(String, Locale, ClassLoader) getBundle}
     * for a complete description of the search and instantiation strategy.
     *
     * @param baseName
     *        the base name of the resource bundle, a fully qualified class name
     * @param locale
     *        the locale for which a resource bundle is desired
     * @exception NullPointerException
     *        if <code>baseName</code> or <code>locale</code> is <code>null</code>
     * @exception MissingResourceException
     *        if no resource bundle for the specified base name can be found
     * @return a resource bundle for the given base name and locale
     */
    @CallerSensitive
    public static final ResourceBundle getBundle(String baseName,
                                                 Locale locale)
    {
        return getBundleImpl(baseName, locale,
                             getLoader(Reflection.getCallerClass()),
                             getDefaultControl(baseName));
    }

    /**
     * Returns a resource bundle using the specified base name, target
     * locale and control, and the caller's class loader. Calling this
     * method is equivalent to calling
     * <pre>
     * getBundle(baseName, targetLocale, this.getClass().getClassLoader(),
     *           control),
     * </pre>
     * except that <code>getClassLoader()</code> is run with the security
     * privileges of <code>ResourceBundle</code>.  See {@link
     * #getBundle(String, Locale, ClassLoader, Control) getBundle} for the
     * complete description of the resource bundle loading process with a
     * <code>ResourceBundle.Control</code>.
     *
     * @param baseName
     *        the base name of the resource bundle, a fully qualified
     *        class name
     * @param targetLocale
     *        the locale for which a resource bundle is desired
     * @param control
     *        the control which gives information for the resource
     *        bundle loading process
     * @return a resource bundle for the given base name and a
     *        <code>Locale</code> in <code>locales</code>
     * @exception NullPointerException
     *        if <code>baseName</code>, <code>locales</code> or
     *        <code>control</code> is <code>null</code>
     * @exception MissingResourceException
     *        if no resource bundle for the specified base name in any
     *        of the <code>locales</code> can be found.
     * @exception IllegalArgumentException
     *        if the given <code>control</code> doesn't perform properly
     *        (e.g., <code>control.getCandidateLocales</code> returns null.)
     *        Note that validation of <code>control</code> is performed as
     *        needed.
     * @since 1.6
     */
    @CallerSensitive
    public static final ResourceBundle getBundle(String baseName, Locale targetLocale,
                                                 Control control) {
        return getBundleImpl(baseName, targetLocale,
                             getLoader(Reflection.getCallerClass()),
                             control);
    }

    /**
     * Gets a resource bundle using the specified base name, locale, and class
     * loader.
     *
     * <p>This method behaves the same as calling
     * {@link #getBundle(String, Locale, ClassLoader, Control)} passing a
     * default instance of {@link Control} unless another {@link Control} is
     * provided with the {@link ResourceBundleControlProvider} SPI. Refer to the
     * description of <a href="#modify_default_behavior">modifying the default
     * behavior</a>.
     *
     * <p><a name="default_behavior">The following describes the default
     * behavior</a>.
     *
     * <p><code>getBundle</code> uses the base name, the specified locale, and
     * the default locale (obtained from {@link java.util.Locale#getDefault()
     * Locale.getDefault}) to generate a sequence of <a
     * name="candidates"><em>candidate bundle names</em></a>.  If the specified
     * locale's language, script, country, and variant are all empty strings,
     * then the base name is the only candidate bundle name.  Otherwise, a list
     * of candidate locales is generated from the attribute values of the
     * specified locale (language, script, country and variant) and appended to
     * the base name.  Typically, this will look like the following:
     *
     * <pre>
     *     baseName + "_" + language + "_" + script + "_" + country + "_" + variant
     *     baseName + "_" + language + "_" + script + "_" + country
     *     baseName + "_" + language + "_" + script
     *     baseName + "_" + language + "_" + country + "_" + variant
     *     baseName + "_" + language + "_" + country
     *     baseName + "_" + language
     * </pre>
     *
     * <p>Candidate bundle names where the final component is an empty string
     * are omitted, along with the underscore.  For example, if country is an
     * empty string, the second and the fifth candidate bundle names above
     * would be omitted.  Also, if script is an empty string, the candidate names
     * including script are omitted.  For example, a locale with language "de"
     * and variant "JAVA" will produce candidate names with base name
     * "MyResource" below.
     *
     * <pre>
     *     MyResource_de__JAVA
     *     MyResource_de
     * </pre>
     *
     * In the case that the variant contains one or more underscores ('_'), a
     * sequence of bundle names generated by truncating the last underscore and
     * the part following it is inserted after a candidate bundle name with the
     * original variant.  For example, for a locale with language "en", script
     * "Latn, country "US" and variant "WINDOWS_VISTA", and bundle base name
     * "MyResource", the list of candidate bundle names below is generated:
     *
     * <pre>
     * MyResource_en_Latn_US_WINDOWS_VISTA
     * MyResource_en_Latn_US_WINDOWS
     * MyResource_en_Latn_US
     * MyResource_en_Latn
     * MyResource_en_US_WINDOWS_VISTA
     * MyResource_en_US_WINDOWS
     * MyResource_en_US
     * MyResource_en
     * </pre>
     *
     * <blockquote><b>Note:</b> For some <code>Locale</code>s, the list of
     * candidate bundle names contains extra names, or the order of bundle names
     * is slightly modified.  See the description of the default implementation
     * of {@link Control#getCandidateLocales(String, Locale)
     * getCandidateLocales} for details.</blockquote>
     *
     * <p><code>getBundle</code> then iterates over the candidate bundle names
     * to find the first one for which it can <em>instantiate</em> an actual
     * resource bundle. It uses the default controls' {@link Control#getFormats
     * getFormats} method, which generates two bundle names for each generated
     * name, the first a class name and the second a properties file name. For
     * each candidate bundle name, it attempts to create a resource bundle:
     *
     * <ul><li>First, it attempts to load a class using the generated class name.
     * If such a class can be found and loaded using the specified class
     * loader, is assignment compatible with ResourceBundle, is accessible from
     * ResourceBundle, and can be instantiated, <code>getBundle</code> creates a
     * new instance of this class and uses it as the <em>result resource
     * bundle</em>.
     *
     * <li>Otherwise, <code>getBundle</code> attempts to locate a property
     * resource file using the generated properties file name.  It generates a
     * path name from the candidate bundle name by replacing all "." characters
     * with "/" and appending the string ".properties".  It attempts to find a
     * "resource" with this name using {@link
     * java.lang.ClassLoader#getResource(java.lang.String)
     * ClassLoader.getResource}.  (Note that a "resource" in the sense of
     * <code>getResource</code> has nothing to do with the contents of a
     * resource bundle, it is just a container of data, such as a file.)  If it
     * finds a "resource", it attempts to create a new {@link
     * PropertyResourceBundle} instance from its contents.  If successful, this
     * instance becomes the <em>result resource bundle</em>.  </ul>
     *
     * <p>This continues until a result resource bundle is instantiated or the
     * list of candidate bundle names is exhausted.  If no matching resource
     * bundle is found, the default control's {@link Control#getFallbackLocale
     * getFallbackLocale} method is called, which returns the current default
     * locale.  A new sequence of candidate locale names is generated using this
     * locale and and searched again, as above.
     *
     * <p>If still no result bundle is found, the base name alone is looked up. If
     * this still fails, a <code>MissingResourceException</code> is thrown.
     *
     * <p><a name="parent_chain"> Once a result resource bundle has been found,
     * its <em>parent chain</em> is instantiated</a>.  If the result bundle already
     * has a parent (perhaps because it was returned from a cache) the chain is
     * complete.
     *
     * <p>Otherwise, <code>getBundle</code> examines the remainder of the
     * candidate locale list that was used during the pass that generated the
     * result resource bundle.  (As before, candidate bundle names where the
     * final component is an empty string are omitted.)  When it comes to the
     * end of the candidate list, it tries the plain bundle name.  With each of the
     * candidate bundle names it attempts to instantiate a resource bundle (first
     * looking for a class and then a properties file, as described above).
     *
     * <p>Whenever it succeeds, it calls the previously instantiated resource
     * bundle's {@link #setParent(java.util.ResourceBundle) setParent} method
     * with the new resource bundle.  This continues until the list of names
     * is exhausted or the current bundle already has a non-null parent.
     *
     * <p>Once the parent chain is complete, the bundle is returned.
     *
     * <p><b>Note:</b> <code>getBundle</code> caches instantiated resource
     * bundles and might return the same resource bundle instance multiple times.
     *
     * <p><b>Note:</b>The <code>baseName</code> argument should be a fully
     * qualified class name. However, for compatibility with earlier versions,
     * Sun's Java SE Runtime Environments do not verify this, and so it is
     * possible to access <code>PropertyResourceBundle</code>s by specifying a
     * path name (using "/") instead of a fully qualified class name (using
     * ".").
     *
     * <p><a name="default_behavior_example">
     * <strong>Example:</strong></a>
     * <p>
     * The following class and property files are provided:
     * <pre>
     *     MyResources.class
     *     MyResources.properties
     *     MyResources_fr.properties
     *     MyResources_fr_CH.class
     *     MyResources_fr_CH.properties
     *     MyResources_en.properties
     *     MyResources_es_ES.class
     * </pre>
     *
     * The contents of all files are valid (that is, public non-abstract
     * subclasses of <code>ResourceBundle</code> for the ".class" files,
     * syntactically correct ".properties" files).  The default locale is
     * <code>Locale("en", "GB")</code>.
     *
     * <p>Calling <code>getBundle</code> with the locale arguments below will
     * instantiate resource bundles as follows:
     *
     * <table summary="getBundle() locale to resource bundle mapping">
     * <tr><td>Locale("fr", "CH")</td><td>MyResources_fr_CH.class, parent MyResources_fr.properties, parent MyResources.class</td></tr>
     * <tr><td>Locale("fr", "FR")</td><td>MyResources_fr.properties, parent MyResources.class</td></tr>
     * <tr><td>Locale("de", "DE")</td><td>MyResources_en.properties, parent MyResources.class</td></tr>
     * <tr><td>Locale("en", "US")</td><td>MyResources_en.properties, parent MyResources.class</td></tr>
     * <tr><td>Locale("es", "ES")</td><td>MyResources_es_ES.class, parent MyResources.class</td></tr>
     * </table>
     *
     * <p>The file MyResources_fr_CH.properties is never used because it is
     * hidden by the MyResources_fr_CH.class. Likewise, MyResources.properties
     * is also hidden by MyResources.class.
     *
     * @param baseName the base name of the resource bundle, a fully qualified class name
     * @param locale the locale for which a resource bundle is desired
     * @param loader the class loader from which to load the resource bundle
     * @return a resource bundle for the given base name and locale
     * @exception java.lang.NullPointerException
     *        if <code>baseName</code>, <code>locale</code>, or <code>loader</code> is <code>null</code>
     * @exception MissingResourceException
     *        if no resource bundle for the specified base name can be found
     * @since 1.2
     */
    public static ResourceBundle getBundle(String baseName, Locale locale,
                                           ClassLoader loader)
    {
        if (loader == null) {
            throw new NullPointerException();
        }
        return getBundleImpl(baseName, locale, loader, getDefaultControl(baseName));
    }

    /**
     * Returns a resource bundle using the specified base name, target
     * locale, class loader and control. Unlike the {@linkplain
     * #getBundle(String, Locale, ClassLoader) <code>getBundle</code>
     * factory methods with no <code>control</code> argument}, the given
     * <code>control</code> specifies how to locate and instantiate resource
     * bundles. Conceptually, the bundle loading process with the given
     * <code>control</code> is performed in the following steps.
     *
     * <ol>
     * <li>This factory method looks up the resource bundle in the cache for
     * the specified <code>baseName</code>, <code>targetLocale</code> and
     * <code>loader</code>.  If the requested resource bundle instance is
     * found in the cache and the time-to-live periods of the instance and
     * all of its parent instances have not expired, the instance is returned
     * to the caller. Otherwise, this factory method proceeds with the
     * loading process below.</li>
     *
     * <li>The {@link ResourceBundle.Control#getFormats(String)
     * control.getFormats} method is called to get resource bundle formats
     * to produce bundle or resource names. The strings
     * <code>"java.class"</code> and <code>"java.properties"</code>
     * designate class-based and {@linkplain PropertyResourceBundle
     * property}-based resource bundles, respectively. Other strings
     * starting with <code>"java."</code> are reserved for future extensions
     * and must not be used for application-defined formats. Other strings
     * designate application-defined formats.</li>
     *
     * <li>The {@link ResourceBundle.Control#getCandidateLocales(String,
     * Locale) control.getCandidateLocales} method is called with the target
     * locale to get a list of <em>candidate <code>Locale</code>s</em> for
     * which resource bundles are searched.</li>
     *
     * <li>The {@link ResourceBundle.Control#newBundle(String, Locale,
     * String, ClassLoader, boolean) control.newBundle} method is called to
     * instantiate a <code>ResourceBundle</code> for the base bundle name, a
     * candidate locale, and a format. (Refer to the note on the cache
     * lookup below.) This step is iterated over all combinations of the
     * candidate locales and formats until the <code>newBundle</code> method
     * returns a <code>ResourceBundle</code> instance or the iteration has
     * used up all the combinations. For example, if the candidate locales
     * are <code>Locale("de", "DE")</code>, <code>Locale("de")</code> and
     * <code>Locale("")</code> and the formats are <code>"java.class"</code>
     * and <code>"java.properties"</code>, then the following is the
     * sequence of locale-format combinations to be used to call
     * <code>control.newBundle</code>.
     *
     * <table style="width: 50%; text-align: left; margin-left: 40px;"
     *  border="0" cellpadding="2" cellspacing="2" summary="locale-format combinations for newBundle">
     * <tbody>
     * <tr>
     * <td
     * style="vertical-align: top; text-align: left; font-weight: bold; width: 50%;"><code>Locale</code><br>
     * </td>
     * <td
     * style="vertical-align: top; text-align: left; font-weight: bold; width: 50%;"><code>format</code><br>
     * </td>
     * </tr>
     * <tr>
     * <td style="vertical-align: top; width: 50%;"><code>Locale("de", "DE")</code><br>
     * </td>
     * <td style="vertical-align: top; width: 50%;"><code>java.class</code><br>
     * </td>
     * </tr>
     * <tr>
     * <td style="vertical-align: top; width: 50%;"><code>Locale("de", "DE")</code></td>
     * <td style="vertical-align: top; width: 50%;"><code>java.properties</code><br>
     * </td>
     * </tr>
     * <tr>
     * <td style="vertical-align: top; width: 50%;"><code>Locale("de")</code></td>
     * <td style="vertical-align: top; width: 50%;"><code>java.class</code></td>
     * </tr>
     * <tr>
     * <td style="vertical-align: top; width: 50%;"><code>Locale("de")</code></td>
     * <td style="vertical-align: top; width: 50%;"><code>java.properties</code></td>
     * </tr>
     * <tr>
     * <td style="vertical-align: top; width: 50%;"><code>Locale("")</code><br>
     * </td>
     * <td style="vertical-align: top; width: 50%;"><code>java.class</code></td>
     * </tr>
     * <tr>
     * <td style="vertical-align: top; width: 50%;"><code>Locale("")</code></td>
     * <td style="vertical-align: top; width: 50%;"><code>java.properties</code></td>
     * </tr>
     * </tbody>
     * </table>
     * </li>
     *
     * <li>If the previous step has found no resource bundle, proceed to
     * Step 6. If a bundle has been found that is a base bundle (a bundle
     * for <code>Locale("")</code>), and the candidate locale list only contained
     * <code>Locale("")</code>, return the bundle to the caller. If a bundle
     * has been found that is a base bundle, but the candidate locale list
     * contained locales other than Locale(""), put the bundle on hold and
     * proceed to Step 6. If a bundle has been found that is not a base
     * bundle, proceed to Step 7.</li>
     *
     * <li>The {@link ResourceBundle.Control#getFallbackLocale(String,
     * Locale) control.getFallbackLocale} method is called to get a fallback
     * locale (alternative to the current target locale) to try further
     * finding a resource bundle. If the method returns a non-null locale,
     * it becomes the next target locale and the loading process starts over
     * from Step 3. Otherwise, if a base bundle was found and put on hold in
     * a previous Step 5, it is returned to the caller now. Otherwise, a
     * MissingResourceException is thrown.</li>
     *
     * <li>At this point, we have found a resource bundle that's not the
     * base bundle. If this bundle set its parent during its instantiation,
     * it is returned to the caller. Otherwise, its <a
     * href="./ResourceBundle.html#parent_chain">parent chain</a> is
     * instantiated based on the list of candidate locales from which it was
     * found. Finally, the bundle is returned to the caller.</li>
     * </ol>
     *
     * <p>During the resource bundle loading process above, this factory
     * method looks up the cache before calling the {@link
     * Control#newBundle(String, Locale, String, ClassLoader, boolean)
     * control.newBundle} method.  If the time-to-live period of the
     * resource bundle found in the cache has expired, the factory method
     * calls the {@link ResourceBundle.Control#needsReload(String, Locale,
     * String, ClassLoader, ResourceBundle, long) control.needsReload}
     * method to determine whether the resource bundle needs to be reloaded.
     * If reloading is required, the factory method calls
     * <code>control.newBundle</code> to reload the resource bundle.  If
     * <code>control.newBundle</code> returns <code>null</code>, the factory
     * method puts a dummy resource bundle in the cache as a mark of
     * nonexistent resource bundles in order to avoid lookup overhead for
     * subsequent requests. Such dummy resource bundles are under the same
     * expiration control as specified by <code>control</code>.
     *
     * <p>All resource bundles loaded are cached by default. Refer to
     * {@link Control#getTimeToLive(String,Locale)
     * control.getTimeToLive} for details.
     *
     * <p>The following is an example of the bundle loading process with the
     * default <code>ResourceBundle.Control</code> implementation.
     *
     * <p>Conditions:
     * <ul>
     * <li>Base bundle name: <code>foo.bar.Messages</code>
     * <li>Requested <code>Locale</code>: {@link Locale#ITALY}</li>
     * <li>Default <code>Locale</code>: {@link Locale#FRENCH}</li>
     * <li>Available resource bundles:
     * <code>foo/bar/Messages_fr.properties</code> and
     * <code>foo/bar/Messages.properties</code></li>
     * </ul>
     *
     * <p>First, <code>getBundle</code> tries loading a resource bundle in
     * the following sequence.
     *
     * <ul>
     * <li>class <code>foo.bar.Messages_it_IT</code>
     * <li>file <code>foo/bar/Messages_it_IT.properties</code>
     * <li>class <code>foo.bar.Messages_it</code></li>
     * <li>file <code>foo/bar/Messages_it.properties</code></li>
     * <li>class <code>foo.bar.Messages</code></li>
     * <li>file <code>foo/bar/Messages.properties</code></li>
     * </ul>
     *
     * <p>At this point, <code>getBundle</code> finds
     * <code>foo/bar/Messages.properties</code>, which is put on hold
     * because it's the base bundle.  <code>getBundle</code> calls {@link
     * Control#getFallbackLocale(String, Locale)
     * control.getFallbackLocale("foo.bar.Messages", Locale.ITALY)} which
     * returns <code>Locale.FRENCH</code>. Next, <code>getBundle</code>
     * tries loading a bundle in the following sequence.
     *
     * <ul>
     * <li>class <code>foo.bar.Messages_fr</code></li>
     * <li>file <code>foo/bar/Messages_fr.properties</code></li>
     * <li>class <code>foo.bar.Messages</code></li>
     * <li>file <code>foo/bar/Messages.properties</code></li>
     * </ul>
     *
     * <p><code>getBundle</code> finds
     * <code>foo/bar/Messages_fr.properties</code> and creates a
     * <code>ResourceBundle</code> instance. Then, <code>getBundle</code>
     * sets up its parent chain from the list of the candidate locales.  Only
     * <code>foo/bar/Messages.properties</code> is found in the list and
     * <code>getBundle</code> creates a <code>ResourceBundle</code> instance
     * that becomes the parent of the instance for
     * <code>foo/bar/Messages_fr.properties</code>.
     *
     * @param baseName
     *        the base name of the resource bundle, a fully qualified
     *        class name
     * @param targetLocale
     *        the locale for which a resource bundle is desired
     * @param loader
     *        the class loader from which to load the resource bundle
     * @param control
     *        the control which gives information for the resource
     *        bundle loading process
     * @return a resource bundle for the given base name and locale
     * @exception NullPointerException
     *        if <code>baseName</code>, <code>targetLocale</code>,
     *        <code>loader</code>, or <code>control</code> is
     *        <code>null</code>
     * @exception MissingResourceException
     *        if no resource bundle for the specified base name can be found
     * @exception IllegalArgumentException
     *        if the given <code>control</code> doesn't perform properly
     *        (e.g., <code>control.getCandidateLocales</code> returns null.)
     *        Note that validation of <code>control</code> is performed as
     *        needed.
     * @since 1.6
     */
    public static ResourceBundle getBundle(String baseName, Locale targetLocale,
                                           ClassLoader loader, Control control) {
        if (loader == null || control == null) {
            throw new NullPointerException();
        }
        return getBundleImpl(baseName, targetLocale, loader, control);
    }

    private static Control getDefaultControl(String baseName) {
        if (providers != null) {
            for (ResourceBundleControlProvider provider : providers) {
                Control control = provider.getControl(baseName);
                if (control != null) {
                    return control;
                }
            }
        }
        return Control.INSTANCE;
    }

    /**
     * volatile reference object to guard the ClassLoader object
     * being garbage collected before getBundleImpl() method completes
     * the caching and retrieving of requested Resourcebundle object
     */
    private static volatile Object vo = new Object();

    private static ResourceBundle getBundleImpl(String baseName, Locale locale,
                                                ClassLoader loader, Control control) {
        if (locale == null || control == null) {
            throw new NullPointerException();
        }

        // We create a CacheKey here for use by this call. The base
        // name and loader will never change during the bundle loading
        // process. We have to make sure that the locale is set before
        // using it as a cache key.
        CacheKey cacheKey = new CacheKey(baseName, locale, loader);
        ResourceBundle bundle = null;

        // Quick lookup of the cache.
        BundleReference bundleRef = cacheList.get(cacheKey);
        if (bundleRef != null) {
            bundle = bundleRef.get();
            bundleRef = null;
        }

        // If this bundle and all of its parents are valid (not expired),
        // then return this bundle. If any of the bundles is expired, we
        // don't call control.needsReload here but instead drop into the
        // complete loading process below.
        if (isValidBundle(bundle) && hasValidParentChain(bundle)) {
            return bundle;
        }

        // No valid bundle was found in the cache, so we need to load the
        // resource bundle and its parents.

        boolean isKnownControl = (control == Control.INSTANCE) ||
                                   (control instanceof SingleFormatControl);
        List<String> formats = control.getFormats(baseName);
        if (!isKnownControl && !checkList(formats)) {
            throw new IllegalArgumentException("Invalid Control: getFormats");
        }

        ResourceBundle baseBundle = null;
        for (Locale targetLocale = locale;
             targetLocale != null;
             targetLocale = control.getFallbackLocale(baseName, targetLocale)) {
            List<Locale> candidateLocales = control.getCandidateLocales(baseName, targetLocale);
            if (!isKnownControl && !checkList(candidateLocales)) {
                throw new IllegalArgumentException("Invalid Control: getCandidateLocales");
            }

            bundle = findBundle(cacheKey, candidateLocales, formats, 0, control, baseBundle);

            // If the loaded bundle is the base bundle and exactly for the
            // requested locale or the only candidate locale, then take the
            // bundle as the resulting one. If the loaded bundle is the base
            // bundle, it's put on hold until we finish processing all
            // fallback locales.
            if (isValidBundle(bundle)) {
                boolean isBaseBundle = Locale.ROOT.equals(bundle.locale);
                if (!isBaseBundle || bundle.locale.equals(locale)
                    || (candidateLocales.size() == 1
                        && bundle.locale.equals(candidateLocales.get(0)))) {
                    break;
                }

                // If the base bundle has been loaded, keep the reference in
                // baseBundle so that we can avoid any redundant loading in case
                // the control specify not to cache bundles.
                if (isBaseBundle && baseBundle == null) {
                    baseBundle = bundle;
                }
            }
        }

        if (bundle == null) {
            if (baseBundle == null) {
                throwMissingResourceException(baseName, locale, cacheKey.getCause());
            }
            bundle = baseBundle;
        }

<<<<<<< HEAD
        //The OpenJ9 GC might collect the loader before we return here. This prevents that.
        try {
            return bundle;
        } finally {
            //Should never be true. Using the loader here prevents it being GC'd.
            if (loader == vo) throw new Error("Unexpected error.");
        }
=======
        keepAlive(loader);
        return bundle;
>>>>>>> 35c6c6f9
    }

    /**
     * Keeps the argument ClassLoader alive.
     */
    private static void keepAlive(ClassLoader loader){
        // Do nothing.
    }

    /**
     * Checks if the given <code>List</code> is not null, not empty,
     * not having null in its elements.
     */
    private static boolean checkList(List<?> a) {
        boolean valid = (a != null && !a.isEmpty());
        if (valid) {
            int size = a.size();
            for (int i = 0; valid && i < size; i++) {
                valid = (a.get(i) != null);
            }
        }
        return valid;
    }

    private static ResourceBundle findBundle(CacheKey cacheKey,
                                             List<Locale> candidateLocales,
                                             List<String> formats,
                                             int index,
                                             Control control,
                                             ResourceBundle baseBundle) {
        Locale targetLocale = candidateLocales.get(index);
        ResourceBundle parent = null;
        if (index != candidateLocales.size() - 1) {
            parent = findBundle(cacheKey, candidateLocales, formats, index + 1,
                                control, baseBundle);
        } else if (baseBundle != null && Locale.ROOT.equals(targetLocale)) {
            return baseBundle;
        }

        // Before we do the real loading work, see whether we need to
        // do some housekeeping: If references to class loaders or
        // resource bundles have been nulled out, remove all related
        // information from the cache.
        Object ref;
        while ((ref = referenceQueue.poll()) != null) {
            cacheList.remove(((CacheKeyReference)ref).getCacheKey());
        }

        // flag indicating the resource bundle has expired in the cache
        boolean expiredBundle = false;

        // First, look up the cache to see if it's in the cache, without
        // attempting to load bundle.
        cacheKey.setLocale(targetLocale);
        ResourceBundle bundle = findBundleInCache(cacheKey, control);
        if (isValidBundle(bundle)) {
            expiredBundle = bundle.expired;
            if (!expiredBundle) {
                // If its parent is the one asked for by the candidate
                // locales (the runtime lookup path), we can take the cached
                // one. (If it's not identical, then we'd have to check the
                // parent's parents to be consistent with what's been
                // requested.)
                if (bundle.parent == parent) {
                    return bundle;
                }
                // Otherwise, remove the cached one since we can't keep
                // the same bundles having different parents.
                BundleReference bundleRef = cacheList.get(cacheKey);
                if (bundleRef != null && bundleRef.get() == bundle) {
                    cacheList.remove(cacheKey, bundleRef);
                }
            }
        }

        if (bundle != NONEXISTENT_BUNDLE) {
            CacheKey constKey = (CacheKey) cacheKey.clone();

            try {
                bundle = loadBundle(cacheKey, formats, control, expiredBundle);
                if (bundle != null) {
                    if (bundle.parent == null) {
                        bundle.setParent(parent);
                    }
                    bundle.locale = targetLocale;
                    bundle = putBundleInCache(cacheKey, bundle, control);
                    return bundle;
                }

                // Put NONEXISTENT_BUNDLE in the cache as a mark that there's no bundle
                // instance for the locale.
                putBundleInCache(cacheKey, NONEXISTENT_BUNDLE, control);
            } finally {
                if (constKey.getCause() instanceof InterruptedException) {
                    Thread.currentThread().interrupt();
                }
            }
        }
        return parent;
    }

    private static ResourceBundle loadBundle(CacheKey cacheKey,
                                             List<String> formats,
                                             Control control,
                                             boolean reload) {

        // Here we actually load the bundle in the order of formats
        // specified by the getFormats() value.
        Locale targetLocale = cacheKey.getLocale();

        ResourceBundle bundle = null;
        int size = formats.size();
        for (int i = 0; i < size; i++) {
            String format = formats.get(i);
            try {
                bundle = control.newBundle(cacheKey.getName(), targetLocale, format,
                                           cacheKey.getLoader(), reload);
            } catch (LinkageError error) {
                // We need to handle the LinkageError case due to
                // inconsistent case-sensitivity in ClassLoader.
                // See 6572242 for details.
                cacheKey.setCause(error);
            } catch (Exception cause) {
                cacheKey.setCause(cause);
            }
            if (bundle != null) {
                // Set the format in the cache key so that it can be
                // used when calling needsReload later.
                cacheKey.setFormat(format);
                bundle.name = cacheKey.getName();
                bundle.locale = targetLocale;
                // Bundle provider might reuse instances. So we should make
                // sure to clear the expired flag here.
                bundle.expired = false;
                break;
            }
        }

        return bundle;
    }

    private static boolean isValidBundle(ResourceBundle bundle) {
        return bundle != null && bundle != NONEXISTENT_BUNDLE;
    }

    /**
     * Determines whether any of resource bundles in the parent chain,
     * including the leaf, have expired.
     */
    private static boolean hasValidParentChain(ResourceBundle bundle) {
        long now = System.currentTimeMillis();
        while (bundle != null) {
            if (bundle.expired) {
                return false;
            }
            CacheKey key = bundle.cacheKey;
            if (key != null) {
                long expirationTime = key.expirationTime;
                if (expirationTime >= 0 && expirationTime <= now) {
                    return false;
                }
            }
            bundle = bundle.parent;
        }
        return true;
    }

    /**
     * Throw a MissingResourceException with proper message
     */
    private static void throwMissingResourceException(String baseName,
                                                      Locale locale,
                                                      Throwable cause) {
        // If the cause is a MissingResourceException, avoid creating
        // a long chain. (6355009)
        if (cause instanceof MissingResourceException) {
            cause = null;
        }
        throw new MissingResourceException("Can't find bundle for base name "
                                           + baseName + ", locale " + locale,
                                           baseName + "_" + locale, // className
                                           "",                      // key
                                           cause);
    }

    /**
     * Finds a bundle in the cache. Any expired bundles are marked as
     * `expired' and removed from the cache upon return.
     *
     * @param cacheKey the key to look up the cache
     * @param control the Control to be used for the expiration control
     * @return the cached bundle, or null if the bundle is not found in the
     * cache or its parent has expired. <code>bundle.expire</code> is true
     * upon return if the bundle in the cache has expired.
     */
    private static ResourceBundle findBundleInCache(CacheKey cacheKey,
                                                    Control control) {
        BundleReference bundleRef = cacheList.get(cacheKey);
        if (bundleRef == null) {
            return null;
        }
        ResourceBundle bundle = bundleRef.get();
        if (bundle == null) {
            return null;
        }
        ResourceBundle p = bundle.parent;
        assert p != NONEXISTENT_BUNDLE;
        // If the parent has expired, then this one must also expire. We
        // check only the immediate parent because the actual loading is
        // done from the root (base) to leaf (child) and the purpose of
        // checking is to propagate expiration towards the leaf. For
        // example, if the requested locale is ja_JP_JP and there are
        // bundles for all of the candidates in the cache, we have a list,
        //
        // base <- ja <- ja_JP <- ja_JP_JP
        //
        // If ja has expired, then it will reload ja and the list becomes a
        // tree.
        //
        // base <- ja (new)
        //  "   <- ja (expired) <- ja_JP <- ja_JP_JP
        //
        // When looking up ja_JP in the cache, it finds ja_JP in the cache
        // which references to the expired ja. Then, ja_JP is marked as
        // expired and removed from the cache. This will be propagated to
        // ja_JP_JP.
        //
        // Now, it's possible, for example, that while loading new ja_JP,
        // someone else has started loading the same bundle and finds the
        // base bundle has expired. Then, what we get from the first
        // getBundle call includes the expired base bundle. However, if
        // someone else didn't start its loading, we wouldn't know if the
        // base bundle has expired at the end of the loading process. The
        // expiration control doesn't guarantee that the returned bundle and
        // its parents haven't expired.
        //
        // We could check the entire parent chain to see if there's any in
        // the chain that has expired. But this process may never end. An
        // extreme case would be that getTimeToLive returns 0 and
        // needsReload always returns true.
        if (p != null && p.expired) {
            assert bundle != NONEXISTENT_BUNDLE;
            bundle.expired = true;
            bundle.cacheKey = null;
            cacheList.remove(cacheKey, bundleRef);
            bundle = null;
        } else {
            CacheKey key = bundleRef.getCacheKey();
            long expirationTime = key.expirationTime;
            if (!bundle.expired && expirationTime >= 0 &&
                expirationTime <= System.currentTimeMillis()) {
                // its TTL period has expired.
                if (bundle != NONEXISTENT_BUNDLE) {
                    // Synchronize here to call needsReload to avoid
                    // redundant concurrent calls for the same bundle.
                    synchronized (bundle) {
                        expirationTime = key.expirationTime;
                        if (!bundle.expired && expirationTime >= 0 &&
                            expirationTime <= System.currentTimeMillis()) {
                            try {
                                bundle.expired = control.needsReload(key.getName(),
                                                                     key.getLocale(),
                                                                     key.getFormat(),
                                                                     key.getLoader(),
                                                                     bundle,
                                                                     key.loadTime);
                            } catch (Exception e) {
                                cacheKey.setCause(e);
                            }
                            if (bundle.expired) {
                                // If the bundle needs to be reloaded, then
                                // remove the bundle from the cache, but
                                // return the bundle with the expired flag
                                // on.
                                bundle.cacheKey = null;
                                cacheList.remove(cacheKey, bundleRef);
                            } else {
                                // Update the expiration control info. and reuse
                                // the same bundle instance
                                setExpirationTime(key, control);
                            }
                        }
                    }
                } else {
                    // We just remove NONEXISTENT_BUNDLE from the cache.
                    cacheList.remove(cacheKey, bundleRef);
                    bundle = null;
                }
            }
        }
        return bundle;
    }

    /**
     * Put a new bundle in the cache.
     *
     * @param cacheKey the key for the resource bundle
     * @param bundle the resource bundle to be put in the cache
     * @return the ResourceBundle for the cacheKey; if someone has put
     * the bundle before this call, the one found in the cache is
     * returned.
     */
    private static ResourceBundle putBundleInCache(CacheKey cacheKey,
                                                   ResourceBundle bundle,
                                                   Control control) {
        setExpirationTime(cacheKey, control);
        if (cacheKey.expirationTime != Control.TTL_DONT_CACHE) {
            CacheKey key = (CacheKey) cacheKey.clone();
            BundleReference bundleRef = new BundleReference(bundle, referenceQueue, key);
            bundle.cacheKey = key;

            // Put the bundle in the cache if it's not been in the cache.
            BundleReference result = cacheList.putIfAbsent(key, bundleRef);

            // If someone else has put the same bundle in the cache before
            // us and it has not expired, we should use the one in the cache.
            if (result != null) {
                ResourceBundle rb = result.get();
                if (rb != null && !rb.expired) {
                    // Clear the back link to the cache key
                    bundle.cacheKey = null;
                    bundle = rb;
                    // Clear the reference in the BundleReference so that
                    // it won't be enqueued.
                    bundleRef.clear();
                } else {
                    // Replace the invalid (garbage collected or expired)
                    // instance with the valid one.
                    cacheList.put(key, bundleRef);
                }
            }
        }
        return bundle;
    }

    private static void setExpirationTime(CacheKey cacheKey, Control control) {
        long ttl = control.getTimeToLive(cacheKey.getName(),
                                         cacheKey.getLocale());
        if (ttl >= 0) {
            // If any expiration time is specified, set the time to be
            // expired in the cache.
            long now = System.currentTimeMillis();
            cacheKey.loadTime = now;
            cacheKey.expirationTime = now + ttl;
        } else if (ttl >= Control.TTL_NO_EXPIRATION_CONTROL) {
            cacheKey.expirationTime = ttl;
        } else {
            throw new IllegalArgumentException("Invalid Control: TTL=" + ttl);
        }
    }

    /**
     * Removes all resource bundles from the cache that have been loaded
     * using the caller's class loader.
     *
     * @since 1.6
     * @see ResourceBundle.Control#getTimeToLive(String,Locale)
     */
    @CallerSensitive
    public static final void clearCache() {
        clearCache(getLoader(Reflection.getCallerClass()));
    }

    /**
     * Removes all resource bundles from the cache that have been loaded
     * using the given class loader.
     *
     * @param loader the class loader
     * @exception NullPointerException if <code>loader</code> is null
     * @since 1.6
     * @see ResourceBundle.Control#getTimeToLive(String,Locale)
     */
    public static final void clearCache(ClassLoader loader) {
        if (loader == null) {
            throw new NullPointerException();
        }
        Set<CacheKey> set = cacheList.keySet();
        for (CacheKey key : set) {
            if (key.getLoader() == loader) {
                set.remove(key);
            }
        }
    }

    /**
     * Gets an object for the given key from this resource bundle.
     * Returns null if this resource bundle does not contain an
     * object for the given key.
     *
     * @param key the key for the desired object
     * @exception NullPointerException if <code>key</code> is <code>null</code>
     * @return the object for the given key, or null
     */
    protected abstract Object handleGetObject(String key);

    /**
     * Returns an enumeration of the keys.
     *
     * @return an <code>Enumeration</code> of the keys contained in
     *         this <code>ResourceBundle</code> and its parent bundles.
     */
    public abstract Enumeration<String> getKeys();

    /**
     * Determines whether the given <code>key</code> is contained in
     * this <code>ResourceBundle</code> or its parent bundles.
     *
     * @param key
     *        the resource <code>key</code>
     * @return <code>true</code> if the given <code>key</code> is
     *        contained in this <code>ResourceBundle</code> or its
     *        parent bundles; <code>false</code> otherwise.
     * @exception NullPointerException
     *         if <code>key</code> is <code>null</code>
     * @since 1.6
     */
    public boolean containsKey(String key) {
        if (key == null) {
            throw new NullPointerException();
        }
        for (ResourceBundle rb = this; rb != null; rb = rb.parent) {
            if (rb.handleKeySet().contains(key)) {
                return true;
            }
        }
        return false;
    }

    /**
     * Returns a <code>Set</code> of all keys contained in this
     * <code>ResourceBundle</code> and its parent bundles.
     *
     * @return a <code>Set</code> of all keys contained in this
     *         <code>ResourceBundle</code> and its parent bundles.
     * @since 1.6
     */
    public Set<String> keySet() {
        Set<String> keys = new HashSet<>();
        for (ResourceBundle rb = this; rb != null; rb = rb.parent) {
            keys.addAll(rb.handleKeySet());
        }
        return keys;
    }

    /**
     * Returns a <code>Set</code> of the keys contained <em>only</em>
     * in this <code>ResourceBundle</code>.
     *
     * <p>The default implementation returns a <code>Set</code> of the
     * keys returned by the {@link #getKeys() getKeys} method except
     * for the ones for which the {@link #handleGetObject(String)
     * handleGetObject} method returns <code>null</code>. Once the
     * <code>Set</code> has been created, the value is kept in this
     * <code>ResourceBundle</code> in order to avoid producing the
     * same <code>Set</code> in subsequent calls. Subclasses can
     * override this method for faster handling.
     *
     * @return a <code>Set</code> of the keys contained only in this
     *        <code>ResourceBundle</code>
     * @since 1.6
     */
    protected Set<String> handleKeySet() {
        if (keySet == null) {
            synchronized (this) {
                if (keySet == null) {
                    Set<String> keys = new HashSet<>();
                    Enumeration<String> enumKeys = getKeys();
                    while (enumKeys.hasMoreElements()) {
                        String key = enumKeys.nextElement();
                        if (handleGetObject(key) != null) {
                            keys.add(key);
                        }
                    }
                    keySet = keys;
                }
            }
        }
        return keySet;
    }



    /**
     * <code>ResourceBundle.Control</code> defines a set of callback methods
     * that are invoked by the {@link ResourceBundle#getBundle(String,
     * Locale, ClassLoader, Control) ResourceBundle.getBundle} factory
     * methods during the bundle loading process. In other words, a
     * <code>ResourceBundle.Control</code> collaborates with the factory
     * methods for loading resource bundles. The default implementation of
     * the callback methods provides the information necessary for the
     * factory methods to perform the <a
     * href="./ResourceBundle.html#default_behavior">default behavior</a>.
     *
     * <p>In addition to the callback methods, the {@link
     * #toBundleName(String, Locale) toBundleName} and {@link
     * #toResourceName(String, String) toResourceName} methods are defined
     * primarily for convenience in implementing the callback
     * methods. However, the <code>toBundleName</code> method could be
     * overridden to provide different conventions in the organization and
     * packaging of localized resources.  The <code>toResourceName</code>
     * method is <code>final</code> to avoid use of wrong resource and class
     * name separators.
     *
     * <p>Two factory methods, {@link #getControl(List)} and {@link
     * #getNoFallbackControl(List)}, provide
     * <code>ResourceBundle.Control</code> instances that implement common
     * variations of the default bundle loading process.
     *
     * <p>The formats returned by the {@link Control#getFormats(String)
     * getFormats} method and candidate locales returned by the {@link
     * ResourceBundle.Control#getCandidateLocales(String, Locale)
     * getCandidateLocales} method must be consistent in all
     * <code>ResourceBundle.getBundle</code> invocations for the same base
     * bundle. Otherwise, the <code>ResourceBundle.getBundle</code> methods
     * may return unintended bundles. For example, if only
     * <code>"java.class"</code> is returned by the <code>getFormats</code>
     * method for the first call to <code>ResourceBundle.getBundle</code>
     * and only <code>"java.properties"</code> for the second call, then the
     * second call will return the class-based one that has been cached
     * during the first call.
     *
     * <p>A <code>ResourceBundle.Control</code> instance must be thread-safe
     * if it's simultaneously used by multiple threads.
     * <code>ResourceBundle.getBundle</code> does not synchronize to call
     * the <code>ResourceBundle.Control</code> methods. The default
     * implementations of the methods are thread-safe.
     *
     * <p>Applications can specify <code>ResourceBundle.Control</code>
     * instances returned by the <code>getControl</code> factory methods or
     * created from a subclass of <code>ResourceBundle.Control</code> to
     * customize the bundle loading process. The following are examples of
     * changing the default bundle loading process.
     *
     * <p><b>Example 1</b>
     *
     * <p>The following code lets <code>ResourceBundle.getBundle</code> look
     * up only properties-based resources.
     *
     * <pre>
     * import java.util.*;
     * import static java.util.ResourceBundle.Control.*;
     * ...
     * ResourceBundle bundle =
     *   ResourceBundle.getBundle("MyResources", new Locale("fr", "CH"),
     *                            ResourceBundle.Control.getControl(FORMAT_PROPERTIES));
     * </pre>
     *
     * Given the resource bundles in the <a
     * href="./ResourceBundle.html#default_behavior_example">example</a> in
     * the <code>ResourceBundle.getBundle</code> description, this
     * <code>ResourceBundle.getBundle</code> call loads
     * <code>MyResources_fr_CH.properties</code> whose parent is
     * <code>MyResources_fr.properties</code> whose parent is
     * <code>MyResources.properties</code>. (<code>MyResources_fr_CH.properties</code>
     * is not hidden, but <code>MyResources_fr_CH.class</code> is.)
     *
     * <p><b>Example 2</b>
     *
     * <p>The following is an example of loading XML-based bundles
     * using {@link Properties#loadFromXML(java.io.InputStream)
     * Properties.loadFromXML}.
     *
     * <pre>
     * ResourceBundle rb = ResourceBundle.getBundle("Messages",
     *     new ResourceBundle.Control() {
     *         public List&lt;String&gt; getFormats(String baseName) {
     *             if (baseName == null)
     *                 throw new NullPointerException();
     *             return Arrays.asList("xml");
     *         }
     *         public ResourceBundle newBundle(String baseName,
     *                                         Locale locale,
     *                                         String format,
     *                                         ClassLoader loader,
     *                                         boolean reload)
     *                          throws IllegalAccessException,
     *                                 InstantiationException,
     *                                 IOException {
     *             if (baseName == null || locale == null
     *                   || format == null || loader == null)
     *                 throw new NullPointerException();
     *             ResourceBundle bundle = null;
     *             if (format.equals("xml")) {
     *                 String bundleName = toBundleName(baseName, locale);
     *                 String resourceName = toResourceName(bundleName, format);
     *                 InputStream stream = null;
     *                 if (reload) {
     *                     URL url = loader.getResource(resourceName);
     *                     if (url != null) {
     *                         URLConnection connection = url.openConnection();
     *                         if (connection != null) {
     *                             // Disable caches to get fresh data for
     *                             // reloading.
     *                             connection.setUseCaches(false);
     *                             stream = connection.getInputStream();
     *                         }
     *                     }
     *                 } else {
     *                     stream = loader.getResourceAsStream(resourceName);
     *                 }
     *                 if (stream != null) {
     *                     BufferedInputStream bis = new BufferedInputStream(stream);
     *                     bundle = new XMLResourceBundle(bis);
     *                     bis.close();
     *                 }
     *             }
     *             return bundle;
     *         }
     *     });
     *
     * ...
     *
     * private static class XMLResourceBundle extends ResourceBundle {
     *     private Properties props;
     *     XMLResourceBundle(InputStream stream) throws IOException {
     *         props = new Properties();
     *         props.loadFromXML(stream);
     *     }
     *     protected Object handleGetObject(String key) {
     *         return props.getProperty(key);
     *     }
     *     public Enumeration&lt;String&gt; getKeys() {
     *         ...
     *     }
     * }
     * </pre>
     *
     * @since 1.6
     */
    public static class Control {
        /**
         * The default format <code>List</code>, which contains the strings
         * <code>"java.class"</code> and <code>"java.properties"</code>, in
         * this order. This <code>List</code> is {@linkplain
         * Collections#unmodifiableList(List) unmodifiable}.
         *
         * @see #getFormats(String)
         */
        public static final List<String> FORMAT_DEFAULT
            = Collections.unmodifiableList(Arrays.asList("java.class",
                                                         "java.properties"));

        /**
         * The class-only format <code>List</code> containing
         * <code>"java.class"</code>. This <code>List</code> is {@linkplain
         * Collections#unmodifiableList(List) unmodifiable}.
         *
         * @see #getFormats(String)
         */
        public static final List<String> FORMAT_CLASS
            = Collections.unmodifiableList(Arrays.asList("java.class"));

        /**
         * The properties-only format <code>List</code> containing
         * <code>"java.properties"</code>. This <code>List</code> is
         * {@linkplain Collections#unmodifiableList(List) unmodifiable}.
         *
         * @see #getFormats(String)
         */
        public static final List<String> FORMAT_PROPERTIES
            = Collections.unmodifiableList(Arrays.asList("java.properties"));

        /**
         * The time-to-live constant for not caching loaded resource bundle
         * instances.
         *
         * @see #getTimeToLive(String, Locale)
         */
        public static final long TTL_DONT_CACHE = -1;

        /**
         * The time-to-live constant for disabling the expiration control
         * for loaded resource bundle instances in the cache.
         *
         * @see #getTimeToLive(String, Locale)
         */
        public static final long TTL_NO_EXPIRATION_CONTROL = -2;

        private static final Control INSTANCE = new Control();

        /**
         * Sole constructor. (For invocation by subclass constructors,
         * typically implicit.)
         */
        protected Control() {
        }

        /**
         * Returns a <code>ResourceBundle.Control</code> in which the {@link
         * #getFormats(String) getFormats} method returns the specified
         * <code>formats</code>. The <code>formats</code> must be equal to
         * one of {@link Control#FORMAT_PROPERTIES}, {@link
         * Control#FORMAT_CLASS} or {@link
         * Control#FORMAT_DEFAULT}. <code>ResourceBundle.Control</code>
         * instances returned by this method are singletons and thread-safe.
         *
         * <p>Specifying {@link Control#FORMAT_DEFAULT} is equivalent to
         * instantiating the <code>ResourceBundle.Control</code> class,
         * except that this method returns a singleton.
         *
         * @param formats
         *        the formats to be returned by the
         *        <code>ResourceBundle.Control.getFormats</code> method
         * @return a <code>ResourceBundle.Control</code> supporting the
         *        specified <code>formats</code>
         * @exception NullPointerException
         *        if <code>formats</code> is <code>null</code>
         * @exception IllegalArgumentException
         *        if <code>formats</code> is unknown
         */
        public static final Control getControl(List<String> formats) {
            if (formats.equals(Control.FORMAT_PROPERTIES)) {
                return SingleFormatControl.PROPERTIES_ONLY;
            }
            if (formats.equals(Control.FORMAT_CLASS)) {
                return SingleFormatControl.CLASS_ONLY;
            }
            if (formats.equals(Control.FORMAT_DEFAULT)) {
                return Control.INSTANCE;
            }
            throw new IllegalArgumentException();
        }

        /**
         * Returns a <code>ResourceBundle.Control</code> in which the {@link
         * #getFormats(String) getFormats} method returns the specified
         * <code>formats</code> and the {@link
         * Control#getFallbackLocale(String, Locale) getFallbackLocale}
         * method returns <code>null</code>. The <code>formats</code> must
         * be equal to one of {@link Control#FORMAT_PROPERTIES}, {@link
         * Control#FORMAT_CLASS} or {@link Control#FORMAT_DEFAULT}.
         * <code>ResourceBundle.Control</code> instances returned by this
         * method are singletons and thread-safe.
         *
         * @param formats
         *        the formats to be returned by the
         *        <code>ResourceBundle.Control.getFormats</code> method
         * @return a <code>ResourceBundle.Control</code> supporting the
         *        specified <code>formats</code> with no fallback
         *        <code>Locale</code> support
         * @exception NullPointerException
         *        if <code>formats</code> is <code>null</code>
         * @exception IllegalArgumentException
         *        if <code>formats</code> is unknown
         */
        public static final Control getNoFallbackControl(List<String> formats) {
            if (formats.equals(Control.FORMAT_DEFAULT)) {
                return NoFallbackControl.NO_FALLBACK;
            }
            if (formats.equals(Control.FORMAT_PROPERTIES)) {
                return NoFallbackControl.PROPERTIES_ONLY_NO_FALLBACK;
            }
            if (formats.equals(Control.FORMAT_CLASS)) {
                return NoFallbackControl.CLASS_ONLY_NO_FALLBACK;
            }
            throw new IllegalArgumentException();
        }

        /**
         * Returns a <code>List</code> of <code>String</code>s containing
         * formats to be used to load resource bundles for the given
         * <code>baseName</code>. The <code>ResourceBundle.getBundle</code>
         * factory method tries to load resource bundles with formats in the
         * order specified by the list. The list returned by this method
         * must have at least one <code>String</code>. The predefined
         * formats are <code>"java.class"</code> for class-based resource
         * bundles and <code>"java.properties"</code> for {@linkplain
         * PropertyResourceBundle properties-based} ones. Strings starting
         * with <code>"java."</code> are reserved for future extensions and
         * must not be used by application-defined formats.
         *
         * <p>It is not a requirement to return an immutable (unmodifiable)
         * <code>List</code>.  However, the returned <code>List</code> must
         * not be mutated after it has been returned by
         * <code>getFormats</code>.
         *
         * <p>The default implementation returns {@link #FORMAT_DEFAULT} so
         * that the <code>ResourceBundle.getBundle</code> factory method
         * looks up first class-based resource bundles, then
         * properties-based ones.
         *
         * @param baseName
         *        the base name of the resource bundle, a fully qualified class
         *        name
         * @return a <code>List</code> of <code>String</code>s containing
         *        formats for loading resource bundles.
         * @exception NullPointerException
         *        if <code>baseName</code> is null
         * @see #FORMAT_DEFAULT
         * @see #FORMAT_CLASS
         * @see #FORMAT_PROPERTIES
         */
        public List<String> getFormats(String baseName) {
            if (baseName == null) {
                throw new NullPointerException();
            }
            return FORMAT_DEFAULT;
        }

        /**
         * Returns a <code>List</code> of <code>Locale</code>s as candidate
         * locales for <code>baseName</code> and <code>locale</code>. This
         * method is called by the <code>ResourceBundle.getBundle</code>
         * factory method each time the factory method tries finding a
         * resource bundle for a target <code>Locale</code>.
         *
         * <p>The sequence of the candidate locales also corresponds to the
         * runtime resource lookup path (also known as the <I>parent
         * chain</I>), if the corresponding resource bundles for the
         * candidate locales exist and their parents are not defined by
         * loaded resource bundles themselves.  The last element of the list
         * must be a {@linkplain Locale#ROOT root locale} if it is desired to
         * have the base bundle as the terminal of the parent chain.
         *
         * <p>If the given locale is equal to <code>Locale.ROOT</code> (the
         * root locale), a <code>List</code> containing only the root
         * <code>Locale</code> must be returned. In this case, the
         * <code>ResourceBundle.getBundle</code> factory method loads only
         * the base bundle as the resulting resource bundle.
         *
         * <p>It is not a requirement to return an immutable (unmodifiable)
         * <code>List</code>. However, the returned <code>List</code> must not
         * be mutated after it has been returned by
         * <code>getCandidateLocales</code>.
         *
         * <p>The default implementation returns a <code>List</code> containing
         * <code>Locale</code>s using the rules described below.  In the
         * description below, <em>L</em>, <em>S</em>, <em>C</em> and <em>V</em>
         * respectively represent non-empty language, script, country, and
         * variant.  For example, [<em>L</em>, <em>C</em>] represents a
         * <code>Locale</code> that has non-empty values only for language and
         * country.  The form <em>L</em>("xx") represents the (non-empty)
         * language value is "xx".  For all cases, <code>Locale</code>s whose
         * final component values are empty strings are omitted.
         *
         * <ol><li>For an input <code>Locale</code> with an empty script value,
         * append candidate <code>Locale</code>s by omitting the final component
         * one by one as below:
         *
         * <ul>
         * <li> [<em>L</em>, <em>C</em>, <em>V</em>] </li>
         * <li> [<em>L</em>, <em>C</em>] </li>
         * <li> [<em>L</em>] </li>
         * <li> <code>Locale.ROOT</code> </li>
         * </ul></li>
         *
         * <li>For an input <code>Locale</code> with a non-empty script value,
         * append candidate <code>Locale</code>s by omitting the final component
         * up to language, then append candidates generated from the
         * <code>Locale</code> with country and variant restored:
         *
         * <ul>
         * <li> [<em>L</em>, <em>S</em>, <em>C</em>, <em>V</em>]</li>
         * <li> [<em>L</em>, <em>S</em>, <em>C</em>]</li>
         * <li> [<em>L</em>, <em>S</em>]</li>
         * <li> [<em>L</em>, <em>C</em>, <em>V</em>]</li>
         * <li> [<em>L</em>, <em>C</em>]</li>
         * <li> [<em>L</em>]</li>
         * <li> <code>Locale.ROOT</code></li>
         * </ul></li>
         *
         * <li>For an input <code>Locale</code> with a variant value consisting
         * of multiple subtags separated by underscore, generate candidate
         * <code>Locale</code>s by omitting the variant subtags one by one, then
         * insert them after every occurrence of <code> Locale</code>s with the
         * full variant value in the original list.  For example, if the
         * the variant consists of two subtags <em>V1</em> and <em>V2</em>:
         *
         * <ul>
         * <li> [<em>L</em>, <em>S</em>, <em>C</em>, <em>V1</em>, <em>V2</em>]</li>
         * <li> [<em>L</em>, <em>S</em>, <em>C</em>, <em>V1</em>]</li>
         * <li> [<em>L</em>, <em>S</em>, <em>C</em>]</li>
         * <li> [<em>L</em>, <em>S</em>]</li>
         * <li> [<em>L</em>, <em>C</em>, <em>V1</em>, <em>V2</em>]</li>
         * <li> [<em>L</em>, <em>C</em>, <em>V1</em>]</li>
         * <li> [<em>L</em>, <em>C</em>]</li>
         * <li> [<em>L</em>]</li>
         * <li> <code>Locale.ROOT</code></li>
         * </ul></li>
         *
         * <li>Special cases for Chinese.  When an input <code>Locale</code> has the
         * language "zh" (Chinese) and an empty script value, either "Hans" (Simplified) or
         * "Hant" (Traditional) might be supplied, depending on the country.
         * When the country is "CN" (China) or "SG" (Singapore), "Hans" is supplied.
         * When the country is "HK" (Hong Kong SAR China), "MO" (Macau SAR China),
         * or "TW" (Taiwan), "Hant" is supplied.  For all other countries or when the country
         * is empty, no script is supplied.  For example, for <code>Locale("zh", "CN")
         * </code>, the candidate list will be:
         * <ul>
         * <li> [<em>L</em>("zh"), <em>S</em>("Hans"), <em>C</em>("CN")]</li>
         * <li> [<em>L</em>("zh"), <em>S</em>("Hans")]</li>
         * <li> [<em>L</em>("zh"), <em>C</em>("CN")]</li>
         * <li> [<em>L</em>("zh")]</li>
         * <li> <code>Locale.ROOT</code></li>
         * </ul>
         *
         * For <code>Locale("zh", "TW")</code>, the candidate list will be:
         * <ul>
         * <li> [<em>L</em>("zh"), <em>S</em>("Hant"), <em>C</em>("TW")]</li>
         * <li> [<em>L</em>("zh"), <em>S</em>("Hant")]</li>
         * <li> [<em>L</em>("zh"), <em>C</em>("TW")]</li>
         * <li> [<em>L</em>("zh")]</li>
         * <li> <code>Locale.ROOT</code></li>
         * </ul></li>
         *
         * <li>Special cases for Norwegian.  Both <code>Locale("no", "NO",
         * "NY")</code> and <code>Locale("nn", "NO")</code> represent Norwegian
         * Nynorsk.  When a locale's language is "nn", the standard candidate
         * list is generated up to [<em>L</em>("nn")], and then the following
         * candidates are added:
         *
         * <ul><li> [<em>L</em>("no"), <em>C</em>("NO"), <em>V</em>("NY")]</li>
         * <li> [<em>L</em>("no"), <em>C</em>("NO")]</li>
         * <li> [<em>L</em>("no")]</li>
         * <li> <code>Locale.ROOT</code></li>
         * </ul>
         *
         * If the locale is exactly <code>Locale("no", "NO", "NY")</code>, it is first
         * converted to <code>Locale("nn", "NO")</code> and then the above procedure is
         * followed.
         *
         * <p>Also, Java treats the language "no" as a synonym of Norwegian
         * Bokm&#xE5;l "nb".  Except for the single case <code>Locale("no",
         * "NO", "NY")</code> (handled above), when an input <code>Locale</code>
         * has language "no" or "nb", candidate <code>Locale</code>s with
         * language code "no" and "nb" are interleaved, first using the
         * requested language, then using its synonym. For example,
         * <code>Locale("nb", "NO", "POSIX")</code> generates the following
         * candidate list:
         *
         * <ul>
         * <li> [<em>L</em>("nb"), <em>C</em>("NO"), <em>V</em>("POSIX")]</li>
         * <li> [<em>L</em>("no"), <em>C</em>("NO"), <em>V</em>("POSIX")]</li>
         * <li> [<em>L</em>("nb"), <em>C</em>("NO")]</li>
         * <li> [<em>L</em>("no"), <em>C</em>("NO")]</li>
         * <li> [<em>L</em>("nb")]</li>
         * <li> [<em>L</em>("no")]</li>
         * <li> <code>Locale.ROOT</code></li>
         * </ul>
         *
         * <code>Locale("no", "NO", "POSIX")</code> would generate the same list
         * except that locales with "no" would appear before the corresponding
         * locales with "nb".</li>
         * </ol>
         *
         * <p>The default implementation uses an {@link ArrayList} that
         * overriding implementations may modify before returning it to the
         * caller. However, a subclass must not modify it after it has
         * been returned by <code>getCandidateLocales</code>.
         *
         * <p>For example, if the given <code>baseName</code> is "Messages"
         * and the given <code>locale</code> is
         * <code>Locale("ja",&nbsp;"",&nbsp;"XX")</code>, then a
         * <code>List</code> of <code>Locale</code>s:
         * <pre>
         *     Locale("ja", "", "XX")
         *     Locale("ja")
         *     Locale.ROOT
         * </pre>
         * is returned. And if the resource bundles for the "ja" and
         * "" <code>Locale</code>s are found, then the runtime resource
         * lookup path (parent chain) is:
         * <pre>{@code
         *     Messages_ja -> Messages
         * }</pre>
         *
         * @param baseName
         *        the base name of the resource bundle, a fully
         *        qualified class name
         * @param locale
         *        the locale for which a resource bundle is desired
         * @return a <code>List</code> of candidate
         *        <code>Locale</code>s for the given <code>locale</code>
         * @exception NullPointerException
         *        if <code>baseName</code> or <code>locale</code> is
         *        <code>null</code>
         */
        public List<Locale> getCandidateLocales(String baseName, Locale locale) {
            if (baseName == null) {
                throw new NullPointerException();
            }
            return new ArrayList<>(CANDIDATES_CACHE.get(locale.getBaseLocale()));
        }

        private static final CandidateListCache CANDIDATES_CACHE = new CandidateListCache();

        private static class CandidateListCache extends LocaleObjectCache<BaseLocale, List<Locale>> {
            protected List<Locale> createObject(BaseLocale base) {
                String language = base.getLanguage();
                String script = base.getScript();
                String region = base.getRegion();
                String variant = base.getVariant();

                // Special handling for Norwegian
                boolean isNorwegianBokmal = false;
                boolean isNorwegianNynorsk = false;
                if (language.equals("no")) {
                    if (region.equals("NO") && variant.equals("NY")) {
                        variant = "";
                        isNorwegianNynorsk = true;
                    } else {
                        isNorwegianBokmal = true;
                    }
                }
                if (language.equals("nb") || isNorwegianBokmal) {
                    List<Locale> tmpList = getDefaultList("nb", script, region, variant);
                    // Insert a locale replacing "nb" with "no" for every list entry
                    List<Locale> bokmalList = new LinkedList<>();
                    for (Locale l : tmpList) {
                        bokmalList.add(l);
                        if (l.getLanguage().length() == 0) {
                            break;
                        }
                        bokmalList.add(Locale.getInstance("no", l.getScript(), l.getCountry(),
                                l.getVariant(), null));
                    }
                    return bokmalList;
                } else if (language.equals("nn") || isNorwegianNynorsk) {
                    // Insert no_NO_NY, no_NO, no after nn
                    List<Locale> nynorskList = getDefaultList("nn", script, region, variant);
                    int idx = nynorskList.size() - 1;
                    nynorskList.add(idx++, Locale.getInstance("no", "NO", "NY"));
                    nynorskList.add(idx++, Locale.getInstance("no", "NO", ""));
                    nynorskList.add(idx++, Locale.getInstance("no", "", ""));
                    return nynorskList;
                }
                // Special handling for Chinese
                else if (language.equals("zh")) {
                    if (script.length() == 0 && region.length() > 0) {
                        // Supply script for users who want to use zh_Hans/zh_Hant
                        // as bundle names (recommended for Java7+)
                        switch (region) {
                        case "TW":
                        case "HK":
                        case "MO":
                            script = "Hant";
                            break;
                        case "CN":
                        case "SG":
                            script = "Hans";
                            break;
                        }
                    } else if (script.length() > 0 && region.length() == 0) {
                        // Supply region(country) for users who still package Chinese
                        // bundles using old convension.
                        switch (script) {
                        case "Hans":
                            region = "CN";
                            break;
                        case "Hant":
                            region = "TW";
                            break;
                        }
                    }
                }

                return getDefaultList(language, script, region, variant);
            }

            private static List<Locale> getDefaultList(String language, String script, String region, String variant) {
                List<String> variants = null;

                if (variant.length() > 0) {
                    variants = new LinkedList<>();
                    int idx = variant.length();
                    while (idx != -1) {
                        variants.add(variant.substring(0, idx));
                        idx = variant.lastIndexOf('_', --idx);
                    }
                }

                List<Locale> list = new LinkedList<>();

                if (variants != null) {
                    for (String v : variants) {
                        list.add(Locale.getInstance(language, script, region, v, null));
                    }
                }
                if (region.length() > 0) {
                    list.add(Locale.getInstance(language, script, region, "", null));
                }
                if (script.length() > 0) {
                    list.add(Locale.getInstance(language, script, "", "", null));

                    // With script, after truncating variant, region and script,
                    // start over without script.
                    if (variants != null) {
                        for (String v : variants) {
                            list.add(Locale.getInstance(language, "", region, v, null));
                        }
                    }
                    if (region.length() > 0) {
                        list.add(Locale.getInstance(language, "", region, "", null));
                    }
                }
                if (language.length() > 0) {
                    list.add(Locale.getInstance(language, "", "", "", null));
                }
                // Add root locale at the end
                list.add(Locale.ROOT);

                return list;
            }
        }

        /**
         * Returns a <code>Locale</code> to be used as a fallback locale for
         * further resource bundle searches by the
         * <code>ResourceBundle.getBundle</code> factory method. This method
         * is called from the factory method every time when no resulting
         * resource bundle has been found for <code>baseName</code> and
         * <code>locale</code>, where locale is either the parameter for
         * <code>ResourceBundle.getBundle</code> or the previous fallback
         * locale returned by this method.
         *
         * <p>The method returns <code>null</code> if no further fallback
         * search is desired.
         *
         * <p>The default implementation returns the {@linkplain
         * Locale#getDefault() default <code>Locale</code>} if the given
         * <code>locale</code> isn't the default one.  Otherwise,
         * <code>null</code> is returned.
         *
         * @param baseName
         *        the base name of the resource bundle, a fully
         *        qualified class name for which
         *        <code>ResourceBundle.getBundle</code> has been
         *        unable to find any resource bundles (except for the
         *        base bundle)
         * @param locale
         *        the <code>Locale</code> for which
         *        <code>ResourceBundle.getBundle</code> has been
         *        unable to find any resource bundles (except for the
         *        base bundle)
         * @return a <code>Locale</code> for the fallback search,
         *        or <code>null</code> if no further fallback search
         *        is desired.
         * @exception NullPointerException
         *        if <code>baseName</code> or <code>locale</code>
         *        is <code>null</code>
         */
        public Locale getFallbackLocale(String baseName, Locale locale) {
            if (baseName == null) {
                throw new NullPointerException();
            }
            Locale defaultLocale = Locale.getDefault();
            return locale.equals(defaultLocale) ? null : defaultLocale;
        }

        /**
         * Instantiates a resource bundle for the given bundle name of the
         * given format and locale, using the given class loader if
         * necessary. This method returns <code>null</code> if there is no
         * resource bundle available for the given parameters. If a resource
         * bundle can't be instantiated due to an unexpected error, the
         * error must be reported by throwing an <code>Error</code> or
         * <code>Exception</code> rather than simply returning
         * <code>null</code>.
         *
         * <p>If the <code>reload</code> flag is <code>true</code>, it
         * indicates that this method is being called because the previously
         * loaded resource bundle has expired.
         *
         * <p>The default implementation instantiates a
         * <code>ResourceBundle</code> as follows.
         *
         * <ul>
         *
         * <li>The bundle name is obtained by calling {@link
         * #toBundleName(String, Locale) toBundleName(baseName,
         * locale)}.</li>
         *
         * <li>If <code>format</code> is <code>"java.class"</code>, the
         * {@link Class} specified by the bundle name is loaded by calling
         * {@link ClassLoader#loadClass(String)}. Then, a
         * <code>ResourceBundle</code> is instantiated by calling {@link
         * Class#newInstance()}.  Note that the <code>reload</code> flag is
         * ignored for loading class-based resource bundles in this default
         * implementation.</li>
         *
         * <li>If <code>format</code> is <code>"java.properties"</code>,
         * {@link #toResourceName(String, String) toResourceName(bundlename,
         * "properties")} is called to get the resource name.
         * If <code>reload</code> is <code>true</code>, {@link
         * ClassLoader#getResource(String) load.getResource} is called
         * to get a {@link URL} for creating a {@link
         * URLConnection}. This <code>URLConnection</code> is used to
         * {@linkplain URLConnection#setUseCaches(boolean) disable the
         * caches} of the underlying resource loading layers,
         * and to {@linkplain URLConnection#getInputStream() get an
         * <code>InputStream</code>}.
         * Otherwise, {@link ClassLoader#getResourceAsStream(String)
         * loader.getResourceAsStream} is called to get an {@link
         * InputStream}. Then, a {@link
         * PropertyResourceBundle} is constructed with the
         * <code>InputStream</code>.</li>
         *
         * <li>If <code>format</code> is neither <code>"java.class"</code>
         * nor <code>"java.properties"</code>, an
         * <code>IllegalArgumentException</code> is thrown.</li>
         *
         * </ul>
         *
         * @param baseName
         *        the base bundle name of the resource bundle, a fully
         *        qualified class name
         * @param locale
         *        the locale for which the resource bundle should be
         *        instantiated
         * @param format
         *        the resource bundle format to be loaded
         * @param loader
         *        the <code>ClassLoader</code> to use to load the bundle
         * @param reload
         *        the flag to indicate bundle reloading; <code>true</code>
         *        if reloading an expired resource bundle,
         *        <code>false</code> otherwise
         * @return the resource bundle instance,
         *        or <code>null</code> if none could be found.
         * @exception NullPointerException
         *        if <code>bundleName</code>, <code>locale</code>,
         *        <code>format</code>, or <code>loader</code> is
         *        <code>null</code>, or if <code>null</code> is returned by
         *        {@link #toBundleName(String, Locale) toBundleName}
         * @exception IllegalArgumentException
         *        if <code>format</code> is unknown, or if the resource
         *        found for the given parameters contains malformed data.
         * @exception ClassCastException
         *        if the loaded class cannot be cast to <code>ResourceBundle</code>
         * @exception IllegalAccessException
         *        if the class or its nullary constructor is not
         *        accessible.
         * @exception InstantiationException
         *        if the instantiation of a class fails for some other
         *        reason.
         * @exception ExceptionInInitializerError
         *        if the initialization provoked by this method fails.
         * @exception SecurityException
         *        If a security manager is present and creation of new
         *        instances is denied. See {@link Class#newInstance()}
         *        for details.
         * @exception IOException
         *        if an error occurred when reading resources using
         *        any I/O operations
         */
        public ResourceBundle newBundle(String baseName, Locale locale, String format,
                                        ClassLoader loader, boolean reload)
                    throws IllegalAccessException, InstantiationException, IOException {
            String bundleName = toBundleName(baseName, locale);
            ResourceBundle bundle = null;
            if (format.equals("java.class")) {
                try {
                    @SuppressWarnings("unchecked")
                    Class<? extends ResourceBundle> bundleClass
                        = (Class<? extends ResourceBundle>)loader.loadClass(bundleName);

                    // If the class isn't a ResourceBundle subclass, throw a
                    // ClassCastException.
                    if (ResourceBundle.class.isAssignableFrom(bundleClass)) {
                        bundle = bundleClass.newInstance();
                    } else {
                        throw new ClassCastException(bundleClass.getName()
                                     + " cannot be cast to ResourceBundle");
                    }
                } catch (ClassNotFoundException e) {
                }
            } else if (format.equals("java.properties")) {
                final String resourceName = toResourceName0(bundleName, "properties");
                if (resourceName == null) {
                    return bundle;
                }
                final ClassLoader classLoader = loader;
                final boolean reloadFlag = reload;
                InputStream stream = null;
                try {
                    stream = AccessController.doPrivileged(
                        new PrivilegedExceptionAction<InputStream>() {
                            public InputStream run() throws IOException {
                                InputStream is = null;
                                if (reloadFlag) {
                                    URL url = classLoader.getResource(resourceName);
                                    if (url != null) {
                                        URLConnection connection = url.openConnection();
                                        if (connection != null) {
                                            // Disable caches to get fresh data for
                                            // reloading.
                                            connection.setUseCaches(false);
                                            is = connection.getInputStream();
                                        }
                                    }
                                } else {
                                    is = classLoader.getResourceAsStream(resourceName);
                                }
                                return is;
                            }
                        });
                } catch (PrivilegedActionException e) {
                    throw (IOException) e.getException();
                }
                if (stream != null) {
                    try {
                        bundle = new PropertyResourceBundle(stream);
                    } finally {
                        stream.close();
                    }
                }
            } else {
                throw new IllegalArgumentException("unknown format: " + format);
            }
            return bundle;
        }

        /**
         * Returns the time-to-live (TTL) value for resource bundles that
         * are loaded under this
         * <code>ResourceBundle.Control</code>. Positive time-to-live values
         * specify the number of milliseconds a bundle can remain in the
         * cache without being validated against the source data from which
         * it was constructed. The value 0 indicates that a bundle must be
         * validated each time it is retrieved from the cache. {@link
         * #TTL_DONT_CACHE} specifies that loaded resource bundles are not
         * put in the cache. {@link #TTL_NO_EXPIRATION_CONTROL} specifies
         * that loaded resource bundles are put in the cache with no
         * expiration control.
         *
         * <p>The expiration affects only the bundle loading process by the
         * <code>ResourceBundle.getBundle</code> factory method.  That is,
         * if the factory method finds a resource bundle in the cache that
         * has expired, the factory method calls the {@link
         * #needsReload(String, Locale, String, ClassLoader, ResourceBundle,
         * long) needsReload} method to determine whether the resource
         * bundle needs to be reloaded. If <code>needsReload</code> returns
         * <code>true</code>, the cached resource bundle instance is removed
         * from the cache. Otherwise, the instance stays in the cache,
         * updated with the new TTL value returned by this method.
         *
         * <p>All cached resource bundles are subject to removal from the
         * cache due to memory constraints of the runtime environment.
         * Returning a large positive value doesn't mean to lock loaded
         * resource bundles in the cache.
         *
         * <p>The default implementation returns {@link #TTL_NO_EXPIRATION_CONTROL}.
         *
         * @param baseName
         *        the base name of the resource bundle for which the
         *        expiration value is specified.
         * @param locale
         *        the locale of the resource bundle for which the
         *        expiration value is specified.
         * @return the time (0 or a positive millisecond offset from the
         *        cached time) to get loaded bundles expired in the cache,
         *        {@link #TTL_NO_EXPIRATION_CONTROL} to disable the
         *        expiration control, or {@link #TTL_DONT_CACHE} to disable
         *        caching.
         * @exception NullPointerException
         *        if <code>baseName</code> or <code>locale</code> is
         *        <code>null</code>
         */
        public long getTimeToLive(String baseName, Locale locale) {
            if (baseName == null || locale == null) {
                throw new NullPointerException();
            }
            return TTL_NO_EXPIRATION_CONTROL;
        }

        /**
         * Determines if the expired <code>bundle</code> in the cache needs
         * to be reloaded based on the loading time given by
         * <code>loadTime</code> or some other criteria. The method returns
         * <code>true</code> if reloading is required; <code>false</code>
         * otherwise. <code>loadTime</code> is a millisecond offset since
         * the <a href="Calendar.html#Epoch"> <code>Calendar</code>
         * Epoch</a>.
         *
         * The calling <code>ResourceBundle.getBundle</code> factory method
         * calls this method on the <code>ResourceBundle.Control</code>
         * instance used for its current invocation, not on the instance
         * used in the invocation that originally loaded the resource
         * bundle.
         *
         * <p>The default implementation compares <code>loadTime</code> and
         * the last modified time of the source data of the resource
         * bundle. If it's determined that the source data has been modified
         * since <code>loadTime</code>, <code>true</code> is
         * returned. Otherwise, <code>false</code> is returned. This
         * implementation assumes that the given <code>format</code> is the
         * same string as its file suffix if it's not one of the default
         * formats, <code>"java.class"</code> or
         * <code>"java.properties"</code>.
         *
         * @param baseName
         *        the base bundle name of the resource bundle, a
         *        fully qualified class name
         * @param locale
         *        the locale for which the resource bundle
         *        should be instantiated
         * @param format
         *        the resource bundle format to be loaded
         * @param loader
         *        the <code>ClassLoader</code> to use to load the bundle
         * @param bundle
         *        the resource bundle instance that has been expired
         *        in the cache
         * @param loadTime
         *        the time when <code>bundle</code> was loaded and put
         *        in the cache
         * @return <code>true</code> if the expired bundle needs to be
         *        reloaded; <code>false</code> otherwise.
         * @exception NullPointerException
         *        if <code>baseName</code>, <code>locale</code>,
         *        <code>format</code>, <code>loader</code>, or
         *        <code>bundle</code> is <code>null</code>
         */
        public boolean needsReload(String baseName, Locale locale,
                                   String format, ClassLoader loader,
                                   ResourceBundle bundle, long loadTime) {
            if (bundle == null) {
                throw new NullPointerException();
            }
            if (format.equals("java.class") || format.equals("java.properties")) {
                format = format.substring(5);
            }
            boolean result = false;
            try {
                String resourceName = toResourceName0(toBundleName(baseName, locale), format);
                if (resourceName == null) {
                    return result;
                }
                URL url = loader.getResource(resourceName);
                if (url != null) {
                    long lastModified = 0;
                    URLConnection connection = url.openConnection();
                    if (connection != null) {
                        // disable caches to get the correct data
                        connection.setUseCaches(false);
                        if (connection instanceof JarURLConnection) {
                            JarEntry ent = ((JarURLConnection)connection).getJarEntry();
                            if (ent != null) {
                                lastModified = ent.getTime();
                                if (lastModified == -1) {
                                    lastModified = 0;
                                }
                            }
                        } else {
                            lastModified = connection.getLastModified();
                        }
                    }
                    result = lastModified >= loadTime;
                }
            } catch (NullPointerException npe) {
                throw npe;
            } catch (Exception e) {
                // ignore other exceptions
            }
            return result;
        }

        /**
         * Converts the given <code>baseName</code> and <code>locale</code>
         * to the bundle name. This method is called from the default
         * implementation of the {@link #newBundle(String, Locale, String,
         * ClassLoader, boolean) newBundle} and {@link #needsReload(String,
         * Locale, String, ClassLoader, ResourceBundle, long) needsReload}
         * methods.
         *
         * <p>This implementation returns the following value:
         * <pre>
         *     baseName + "_" + language + "_" + script + "_" + country + "_" + variant
         * </pre>
         * where <code>language</code>, <code>script</code>, <code>country</code>,
         * and <code>variant</code> are the language, script, country, and variant
         * values of <code>locale</code>, respectively. Final component values that
         * are empty Strings are omitted along with the preceding '_'.  When the
         * script is empty, the script value is omitted along with the preceding '_'.
         * If all of the values are empty strings, then <code>baseName</code>
         * is returned.
         *
         * <p>For example, if <code>baseName</code> is
         * <code>"baseName"</code> and <code>locale</code> is
         * <code>Locale("ja",&nbsp;"",&nbsp;"XX")</code>, then
         * <code>"baseName_ja_&thinsp;_XX"</code> is returned. If the given
         * locale is <code>Locale("en")</code>, then
         * <code>"baseName_en"</code> is returned.
         *
         * <p>Overriding this method allows applications to use different
         * conventions in the organization and packaging of localized
         * resources.
         *
         * @param baseName
         *        the base name of the resource bundle, a fully
         *        qualified class name
         * @param locale
         *        the locale for which a resource bundle should be
         *        loaded
         * @return the bundle name for the resource bundle
         * @exception NullPointerException
         *        if <code>baseName</code> or <code>locale</code>
         *        is <code>null</code>
         */
        public String toBundleName(String baseName, Locale locale) {
            if (locale == Locale.ROOT) {
                return baseName;
            }

            String language = locale.getLanguage();
            String script = locale.getScript();
            String country = locale.getCountry();
            String variant = locale.getVariant();

            if (language == "" && country == "" && variant == "") {
                return baseName;
            }

            StringBuilder sb = new StringBuilder(baseName);
            sb.append('_');
            if (script != "") {
                if (variant != "") {
                    sb.append(language).append('_').append(script).append('_').append(country).append('_').append(variant);
                } else if (country != "") {
                    sb.append(language).append('_').append(script).append('_').append(country);
                } else {
                    sb.append(language).append('_').append(script);
                }
            } else {
                if (variant != "") {
                    sb.append(language).append('_').append(country).append('_').append(variant);
                } else if (country != "") {
                    sb.append(language).append('_').append(country);
                } else {
                    sb.append(language);
                }
            }
            return sb.toString();

        }

        /**
         * Converts the given <code>bundleName</code> to the form required
         * by the {@link ClassLoader#getResource ClassLoader.getResource}
         * method by replacing all occurrences of <code>'.'</code> in
         * <code>bundleName</code> with <code>'/'</code> and appending a
         * <code>'.'</code> and the given file <code>suffix</code>. For
         * example, if <code>bundleName</code> is
         * <code>"foo.bar.MyResources_ja_JP"</code> and <code>suffix</code>
         * is <code>"properties"</code>, then
         * <code>"foo/bar/MyResources_ja_JP.properties"</code> is returned.
         *
         * @param bundleName
         *        the bundle name
         * @param suffix
         *        the file type suffix
         * @return the converted resource name
         * @exception NullPointerException
         *         if <code>bundleName</code> or <code>suffix</code>
         *         is <code>null</code>
         */
        public final String toResourceName(String bundleName, String suffix) {
            StringBuilder sb = new StringBuilder(bundleName.length() + 1 + suffix.length());
            sb.append(bundleName.replace('.', '/')).append('.').append(suffix);
            return sb.toString();
        }

        private String toResourceName0(String bundleName, String suffix) {
            // application protocol check
            if (bundleName.contains("://")) {
                return null;
            } else {
                return toResourceName(bundleName, suffix);
            }
        }
    }

    private static class SingleFormatControl extends Control {
        private static final Control PROPERTIES_ONLY
            = new SingleFormatControl(FORMAT_PROPERTIES);

        private static final Control CLASS_ONLY
            = new SingleFormatControl(FORMAT_CLASS);

        private final List<String> formats;

        protected SingleFormatControl(List<String> formats) {
            this.formats = formats;
        }

        public List<String> getFormats(String baseName) {
            if (baseName == null) {
                throw new NullPointerException();
            }
            return formats;
        }
    }

    private static final class NoFallbackControl extends SingleFormatControl {
        private static final Control NO_FALLBACK
            = new NoFallbackControl(FORMAT_DEFAULT);

        private static final Control PROPERTIES_ONLY_NO_FALLBACK
            = new NoFallbackControl(FORMAT_PROPERTIES);

        private static final Control CLASS_ONLY_NO_FALLBACK
            = new NoFallbackControl(FORMAT_CLASS);

        protected NoFallbackControl(List<String> formats) {
            super(formats);
        }

        public Locale getFallbackLocale(String baseName, Locale locale) {
            if (baseName == null || locale == null) {
                throw new NullPointerException();
            }
            return null;
        }
    }
}<|MERGE_RESOLUTION|>--- conflicted
+++ resolved
@@ -24,11 +24,9 @@
  */
 
 /*
- * ===========================================================================
- * (c) Copyright Taligent, Inc. 1996, 1997 All Rights Reserved
- * ===========================================================================
- * (c) Copyright IBM Corp. 1996, 2018 All Rights Reserved
- * ===========================================================================
+ * (C) Copyright Taligent, Inc. 1996, 1997 - All Rights Reserved
+ * (C) Copyright IBM Corp. 1996 - 1999 - All Rights Reserved
+ *
  * The original version of this source code and documentation
  * is copyrighted and owned by Taligent, Inc., a wholly-owned
  * subsidiary of IBM. These materials are provided under terms
@@ -37,7 +35,7 @@
  *
  * This notice and attribution to Taligent may not be removed.
  * Taligent is a registered trademark of Taligent, Inc.
- * ===========================================================================
+ *
  */
 
 package java.util;
@@ -1322,13 +1320,6 @@
         return Control.INSTANCE;
     }
 
-    /**
-     * volatile reference object to guard the ClassLoader object
-     * being garbage collected before getBundleImpl() method completes
-     * the caching and retrieving of requested Resourcebundle object
-     */
-    private static volatile Object vo = new Object();
-
     private static ResourceBundle getBundleImpl(String baseName, Locale locale,
                                                 ClassLoader loader, Control control) {
         if (locale == null || control == null) {
@@ -1407,18 +1398,8 @@
             bundle = baseBundle;
         }
 
-<<<<<<< HEAD
-        //The OpenJ9 GC might collect the loader before we return here. This prevents that.
-        try {
-            return bundle;
-        } finally {
-            //Should never be true. Using the loader here prevents it being GC'd.
-            if (loader == vo) throw new Error("Unexpected error.");
-        }
-=======
         keepAlive(loader);
         return bundle;
->>>>>>> 35c6c6f9
     }
 
     /**
