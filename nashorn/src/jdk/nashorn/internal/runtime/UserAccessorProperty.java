/*
 * Copyright (c) 2010, 2013, Oracle and/or its affiliates. All rights reserved.
 * DO NOT ALTER OR REMOVE COPYRIGHT NOTICES OR THIS FILE HEADER.
 *
 * This code is free software; you can redistribute it and/or modify it
 * under the terms of the GNU General Public License version 2 only, as
 * published by the Free Software Foundation.  Oracle designates this
 * particular file as subject to the "Classpath" exception as provided
 * by Oracle in the LICENSE file that accompanied this code.
 *
 * This code is distributed in the hope that it will be useful, but WITHOUT
 * ANY WARRANTY; without even the implied warranty of MERCHANTABILITY or
 * FITNESS FOR A PARTICULAR PURPOSE.  See the GNU General Public License
 * version 2 for more details (a copy is included in the LICENSE file that
 * accompanied this code).
 *
 * You should have received a copy of the GNU General Public License version
 * 2 along with this work; if not, write to the Free Software Foundation,
 * Inc., 51 Franklin St, Fifth Floor, Boston, MA 02110-1301 USA.
 *
 * Please contact Oracle, 500 Oracle Parkway, Redwood Shores, CA 94065 USA
 * or visit www.oracle.com if you need additional information or have any
 * questions.
 */

package jdk.nashorn.internal.runtime;

import static jdk.nashorn.internal.lookup.Lookup.MH;
import static jdk.nashorn.internal.runtime.ECMAErrors.typeError;
<<<<<<< HEAD
import static jdk.nashorn.internal.runtime.JSType.CONVERT_OBJECT_OPTIMISTIC;
import static jdk.nashorn.internal.runtime.JSType.getAccessorTypeIndex;
import static jdk.nashorn.internal.runtime.ScriptRuntime.UNDEFINED;
=======
import static jdk.nashorn.internal.runtime.ScriptRuntime.UNDEFINED;
import static jdk.nashorn.internal.runtime.UnwarrantedOptimismException.INVALID_PROGRAM_POINT;
import static jdk.nashorn.internal.runtime.linker.NashornCallSiteDescriptor.CALLSITE_PROGRAM_POINT_SHIFT;
>>>>>>> 5adfcf96

import java.lang.invoke.MethodHandle;
import java.lang.invoke.MethodHandles;
import java.lang.invoke.MethodType;
<<<<<<< HEAD
import java.util.concurrent.Callable;
import jdk.nashorn.internal.lookup.Lookup;
import jdk.nashorn.internal.runtime.linker.Bootstrap;
=======
import jdk.nashorn.internal.lookup.Lookup;
import jdk.nashorn.internal.runtime.linker.Bootstrap;
import jdk.nashorn.internal.runtime.linker.NashornCallSiteDescriptor;
>>>>>>> 5adfcf96

/**
 * Property with user defined getters/setters. Actual getter and setter
 * functions are stored in underlying ScriptObject. Only the 'slot' info is
 * stored in the property.
 */
public final class UserAccessorProperty extends SpillProperty {

    private static final long serialVersionUID = -5928687246526840321L;

    static final class Accessors {
        Object getter;
        Object setter;
<<<<<<< HEAD

        Accessors(final Object getter, final Object setter) {
            set(getter, setter);
        }

        final void set(final Object getter, final Object setter) {
            this.getter = getter;
            this.setter = setter;
        }

        @Override
        public String toString() {
            return "[getter=" + getter + " setter=" + setter + ']';
        }
    }

    private static final MethodHandles.Lookup LOOKUP = MethodHandles.lookup();

    /** Getter method handle */
    private final static MethodHandle INVOKE_GETTER_ACCESSOR = findOwnMH_S("invokeGetterAccessor", Object.class, Accessors.class, Object.class);

    /** Setter method handle */
    private final static MethodHandle INVOKE_SETTER_ACCESSOR = findOwnMH_S("invokeSetterAccessor", void.class, Accessors.class, String.class, Object.class, Object.class);

    /** Dynamic invoker for getter */
    private static final Object GETTER_INVOKER_KEY = new Object();
=======

        Accessors(final Object getter, final Object setter) {
            set(getter, setter);
        }

        final void set(final Object getter, final Object setter) {
            this.getter = getter;
            this.setter = setter;
        }

        @Override
        public String toString() {
            return "[getter=" + getter + " setter=" + setter + ']';
        }
    }

    private static final MethodHandles.Lookup LOOKUP = MethodHandles.lookup();
>>>>>>> 5adfcf96

    /** Getter method handle */
    private final static MethodHandle INVOKE_OBJECT_GETTER = findOwnMH_S("invokeObjectGetter", Object.class, Accessors.class, MethodHandle.class, Object.class);
    private final static MethodHandle INVOKE_INT_GETTER  = findOwnMH_S("invokeIntGetter", int.class, Accessors.class, MethodHandle.class, int.class, Object.class);
    private final static MethodHandle INVOKE_LONG_GETTER  = findOwnMH_S("invokeLongGetter", long.class, Accessors.class, MethodHandle.class, int.class, Object.class);
    private final static MethodHandle INVOKE_NUMBER_GETTER  = findOwnMH_S("invokeNumberGetter", double.class, Accessors.class, MethodHandle.class, int.class, Object.class);

<<<<<<< HEAD
        return Context.getGlobal().getDynamicInvoker(GETTER_INVOKER_KEY,
                new Callable<MethodHandle>() {
                    @Override
                    public MethodHandle call() {
                        return Bootstrap.createDynamicInvoker("dyn:call", Object.class,
                            Object.class, Object.class);
                    }
                });
    }

    /** Dynamic invoker for setter */
    private static Object SETTER_INVOKER_KEY = new Object();

    private static MethodHandle getINVOKE_UA_SETTER() {
        return Context.getGlobal().getDynamicInvoker(SETTER_INVOKER_KEY,
                new Callable<MethodHandle>() {
                    @Override
                    public MethodHandle call() {
                        return Bootstrap.createDynamicInvoker("dyn:call", void.class,
                            Object.class, Object.class, Object.class);
                    }
                });
=======
    /** Setter method handle */
    private final static MethodHandle INVOKE_OBJECT_SETTER = findOwnMH_S("invokeObjectSetter", void.class, Accessors.class, MethodHandle.class, String.class, Object.class, Object.class);
    private final static MethodHandle INVOKE_INT_SETTER = findOwnMH_S("invokeIntSetter", void.class, Accessors.class, MethodHandle.class, String.class, Object.class, int.class);
    private final static MethodHandle INVOKE_LONG_SETTER = findOwnMH_S("invokeLongSetter", void.class, Accessors.class, MethodHandle.class, String.class, Object.class, long.class);
    private final static MethodHandle INVOKE_NUMBER_SETTER = findOwnMH_S("invokeNumberSetter", void.class, Accessors.class, MethodHandle.class, String.class, Object.class, double.class);


    static MethodHandle getINVOKE_UA_GETTER(final Class<?> returnType, final int programPoint) {
        if (UnwarrantedOptimismException.isValid(programPoint)) {
            final int flags = NashornCallSiteDescriptor.CALLSITE_OPTIMISTIC | programPoint << CALLSITE_PROGRAM_POINT_SHIFT;
            return Bootstrap.createDynamicInvoker("dyn:call", flags, returnType, Object.class, Object.class);
        } else {
            return Bootstrap.createDynamicInvoker("dyn:call", Object.class, Object.class, Object.class);
        }
    }

    static MethodHandle getINVOKE_UA_SETTER(final Class<?> valueType) {
        return Bootstrap.createDynamicInvoker("dyn:call", void.class, Object.class, Object.class, valueType);
>>>>>>> 5adfcf96
    }

    /**
     * Constructor
     *
     * @param key   property key
     * @param flags property flags
     * @param slot  spill slot
     */
    UserAccessorProperty(final String key, final int flags, final int slot) {
        super(key, flags, slot);
    }

    private UserAccessorProperty(final UserAccessorProperty property) {
        super(property);
    }

    private UserAccessorProperty(final UserAccessorProperty property, final Class<?> newType) {
        super(property, newType);
    }

    @Override
    public Property copy() {
        return new UserAccessorProperty(this);
    }

    @Override
    public Property copy(final Class<?> newType) {
        return new UserAccessorProperty(this, newType);
    }

    void setAccessors(final ScriptObject sobj, final PropertyMap map, final Accessors gs) {
        try {
            //invoke the getter and find out
            super.getSetter(Object.class, map).invokeExact((Object)sobj, (Object)gs);
        } catch (final Error | RuntimeException t) {
            throw t;
        } catch (final Throwable t) {
            throw new RuntimeException(t);
        }
    }

    //pick the getter setter out of the correct spill slot in sobj
    Accessors getAccessors(final ScriptObject sobj) {
        try {
            //invoke the super getter with this spill slot
            //get the getter setter from the correct spill slot
            final Object gs = super.getGetter(Object.class).invokeExact((Object)sobj);
            return (Accessors)gs;
        } catch (final Error | RuntimeException t) {
            throw t;
        } catch (final Throwable t) {
            throw new RuntimeException(t);
        }
    }

    @Override
<<<<<<< HEAD
    public Class<?> getCurrentType() {
        return Object.class;
    }

    @Override
    public boolean hasGetterFunction(final ScriptObject sobj) {
        return getAccessors(sobj).getter != null;
    }

    @Override
    public boolean hasSetterFunction(final ScriptObject sobj) {
        return getAccessors(sobj).setter != null;
    }

    @Override
    public int getIntValue(final ScriptObject self, final ScriptObject owner) {
        return (int)getObjectValue(self, owner);
    }

    @Override
    public long getLongValue(final ScriptObject self, final ScriptObject owner) {
        return (long)getObjectValue(self, owner);
    }

    @Override
=======
    protected Class<?> getLocalType() {
        return Object.class;
    }

    @Override
    public boolean hasGetterFunction(final ScriptObject sobj) {
        return getAccessors(sobj).getter != null;
    }

    @Override
    public boolean hasSetterFunction(final ScriptObject sobj) {
        return getAccessors(sobj).setter != null;
    }

    @Override
    public int getIntValue(final ScriptObject self, final ScriptObject owner) {
        return (int)getObjectValue(self, owner);
    }

    @Override
    public long getLongValue(final ScriptObject self, final ScriptObject owner) {
        return (long)getObjectValue(self, owner);
    }

    @Override
>>>>>>> 5adfcf96
    public double getDoubleValue(final ScriptObject self, final ScriptObject owner) {
        return (double)getObjectValue(self, owner);
    }

    @Override
    public Object getObjectValue(final ScriptObject self, final ScriptObject owner) {
<<<<<<< HEAD
        return invokeGetterAccessor(getAccessors((owner != null) ? owner : self), self);
=======
        try {
            return invokeObjectGetter(getAccessors((owner != null) ? owner : self), getINVOKE_UA_GETTER(Object.class, INVALID_PROGRAM_POINT), self);
        } catch (final Error | RuntimeException t) {
            throw t;
        } catch (final Throwable t) {
            throw new RuntimeException(t);
        }
>>>>>>> 5adfcf96
    }

    @Override
    public void setValue(final ScriptObject self, final ScriptObject owner, final int value, final boolean strict) {
        setValue(self, owner, (Object) value, strict);
    }

    @Override
    public void setValue(final ScriptObject self, final ScriptObject owner, final long value, final boolean strict) {
        setValue(self, owner, (Object) value, strict);
    }

    @Override
    public void setValue(final ScriptObject self, final ScriptObject owner, final double value, final boolean strict) {
        setValue(self, owner, (Object) value, strict);
    }

    @Override
    public void setValue(final ScriptObject self, final ScriptObject owner, final Object value, final boolean strict) {
<<<<<<< HEAD
        invokeSetterAccessor(getAccessors((owner != null) ? owner : self), strict ? getKey() : null, self, value);
=======
        try {
            invokeObjectSetter(getAccessors((owner != null) ? owner : self), getINVOKE_UA_SETTER(Object.class), strict ? getKey() : null, self, value);
        } catch (final Error | RuntimeException t) {
            throw t;
        } catch (final Throwable t) {
            throw new RuntimeException(t);
        }
>>>>>>> 5adfcf96
    }

    @Override
    public MethodHandle getGetter(final Class<?> type) {
        //this returns a getter on the format (Accessors, Object receiver)
<<<<<<< HEAD
        return Lookup.filterReturnType(INVOKE_GETTER_ACCESSOR, type);
=======
        return Lookup.filterReturnType(INVOKE_OBJECT_GETTER, type);
>>>>>>> 5adfcf96
    }

    @Override
    public MethodHandle getOptimisticGetter(final Class<?> type, final int programPoint) {
<<<<<<< HEAD
        //fortype is always object, but in the optimistic world we have to throw
        //unwarranted optimism exception for narrower types. We can improve this
        //by checking for boxed types and unboxing them, but it is doubtful that
        //this gives us any performance, as UserAccessorProperties are typically not
        //primitives. Are there? TODO: investigate later. For now we just throw an
        //exception for narrower types than object

        if (type.isPrimitive()) {
            final MethodHandle getter = getGetter(Object.class);
            final MethodHandle mh =
                    MH.asType(
                            MH.filterReturnValue(
                                    getter,
                                    MH.insertArguments(
                                            CONVERT_OBJECT_OPTIMISTIC.get(getAccessorTypeIndex(type)),
                                            1,
                                            programPoint)),
                                    getter.type().changeReturnType(type));

            return mh;
        }

        assert type == Object.class;
        return getGetter(type);
=======
        if (type == int.class) {
            return INVOKE_INT_GETTER;
        } else if (type == long.class) {
            return INVOKE_LONG_GETTER;
        } else if (type == double.class) {
            return INVOKE_NUMBER_GETTER;
        } else {
            assert type == Object.class;
            return INVOKE_OBJECT_GETTER;
        }
>>>>>>> 5adfcf96
    }

    @Override
    void initMethodHandles(final Class<?> structure) {
        throw new UnsupportedOperationException();
    }

    @Override
    public ScriptFunction getGetterFunction(final ScriptObject sobj) {
        final Object value = getAccessors(sobj).getter;
        return (value instanceof ScriptFunction) ? (ScriptFunction)value : null;
    }

    @Override
    public MethodHandle getSetter(final Class<?> type, final PropertyMap currentMap) {
<<<<<<< HEAD
        return INVOKE_SETTER_ACCESSOR;
=======
        if (type == int.class) {
            return INVOKE_INT_SETTER;
        } else if (type == long.class) {
            return INVOKE_LONG_SETTER;
        } else if (type == double.class) {
            return INVOKE_NUMBER_SETTER;
        } else {
            assert type == Object.class;
            return INVOKE_OBJECT_SETTER;
        }
>>>>>>> 5adfcf96
    }

    @Override
    public ScriptFunction getSetterFunction(final ScriptObject sobj) {
        final Object value = getAccessors(sobj).setter;
        return (value instanceof ScriptFunction) ? (ScriptFunction)value : null;
    }

    /**
     * Get the getter for the {@code Accessors} object.
     * This is the the super {@code Object} type getter with {@code Accessors} return type.
     *
     * @return The getter handle for the Accessors
     */
    MethodHandle getAccessorsGetter() {
        return super.getGetter(Object.class).asType(MethodType.methodType(Accessors.class, Object.class));
    }

    // User defined getter and setter are always called by "dyn:call". Note that the user
    // getter/setter may be inherited. If so, proto is bound during lookup. In either
    // inherited or self case, slot is also bound during lookup. Actual ScriptFunction
    // to be called is retrieved everytime and applied.
<<<<<<< HEAD
    private static Object invokeGetterAccessor(final Accessors gs, final Object self) {
        final Object func = gs.getter;
        if (func instanceof ScriptFunction) {
            try {
                return getINVOKE_UA_GETTER().invokeExact(func, self);
            } catch (final Error | RuntimeException t) {
                throw t;
            } catch (final Throwable t) {
                throw new RuntimeException(t);
            }
=======
    @SuppressWarnings("unused")
    private static Object invokeObjectGetter(final Accessors gs, final MethodHandle invoker, final Object self) throws Throwable {
        final Object func = gs.getter;
        if (func instanceof ScriptFunction) {
            return invoker.invokeExact(func, self);
>>>>>>> 5adfcf96
        }

        return UNDEFINED;
    }

<<<<<<< HEAD
    private static void invokeSetterAccessor(final Accessors gs, final String name, final Object self, final Object value) {
        final Object func = gs.setter;
        if (func instanceof ScriptFunction) {
            try {
                getINVOKE_UA_SETTER().invokeExact(func, self, value);
            } catch (final Error | RuntimeException t) {
                throw t;
            } catch (final Throwable t) {
                throw new RuntimeException(t);
            }
=======
    @SuppressWarnings("unused")
    private static int invokeIntGetter(final Accessors gs, final MethodHandle invoker, final int programPoint, final Object self) throws Throwable {
        final Object func = gs.getter;
        if (func instanceof ScriptFunction) {
            return (int) invoker.invokeExact(func, self);
        }

        throw new UnwarrantedOptimismException(UNDEFINED, programPoint);
    }

    @SuppressWarnings("unused")
    private static long invokeLongGetter(final Accessors gs, final MethodHandle invoker, final int programPoint, final Object self) throws Throwable {
        final Object func = gs.getter;
        if (func instanceof ScriptFunction) {
            return (long) invoker.invokeExact(func, self);
        }

        throw new UnwarrantedOptimismException(UNDEFINED, programPoint);
    }

    @SuppressWarnings("unused")
    private static double invokeNumberGetter(final Accessors gs, final MethodHandle invoker, final int programPoint, final Object self) throws Throwable {
        final Object func = gs.getter;
        if (func instanceof ScriptFunction) {
            return (double) invoker.invokeExact(func, self);
        }

        throw new UnwarrantedOptimismException(UNDEFINED, programPoint);
    }

    @SuppressWarnings("unused")
    private static void invokeObjectSetter(final Accessors gs, final MethodHandle invoker, final String name, final Object self, final Object value) throws Throwable {
        final Object func = gs.setter;
        if (func instanceof ScriptFunction) {
            invoker.invokeExact(func, self, value);
        } else if (name != null) {
            throw typeError("property.has.no.setter", name, ScriptRuntime.safeToString(self));
        }
    }

    @SuppressWarnings("unused")
    private static void invokeIntSetter(final Accessors gs, final MethodHandle invoker, final String name, final Object self, final int value) throws Throwable {
        final Object func = gs.setter;
        if (func instanceof ScriptFunction) {
            invoker.invokeExact(func, self, value);
        } else if (name != null) {
            throw typeError("property.has.no.setter", name, ScriptRuntime.safeToString(self));
        }
    }

    @SuppressWarnings("unused")
    private static void invokeLongSetter(final Accessors gs, final MethodHandle invoker, final String name, final Object self, final long value) throws Throwable {
        final Object func = gs.setter;
        if (func instanceof ScriptFunction) {
            invoker.invokeExact(func, self, value);
>>>>>>> 5adfcf96
        } else if (name != null) {
            throw typeError("property.has.no.setter", name, ScriptRuntime.safeToString(self));
        }
    }

<<<<<<< HEAD
=======
    @SuppressWarnings("unused")
    private static void invokeNumberSetter(final Accessors gs, final MethodHandle invoker, final String name, final Object self, final double value) throws Throwable {
        final Object func = gs.setter;
        if (func instanceof ScriptFunction) {
            invoker.invokeExact(func, self, value);
        } else if (name != null) {
            throw typeError("property.has.no.setter", name, ScriptRuntime.safeToString(self));
        }
    }

>>>>>>> 5adfcf96
    private static MethodHandle findOwnMH_S(final String name, final Class<?> rtype, final Class<?>... types) {
        return MH.findStatic(LOOKUP, UserAccessorProperty.class, name, MH.type(rtype, types));
    }

}<|MERGE_RESOLUTION|>--- conflicted
+++ resolved
@@ -27,28 +27,16 @@
 
 import static jdk.nashorn.internal.lookup.Lookup.MH;
 import static jdk.nashorn.internal.runtime.ECMAErrors.typeError;
-<<<<<<< HEAD
-import static jdk.nashorn.internal.runtime.JSType.CONVERT_OBJECT_OPTIMISTIC;
-import static jdk.nashorn.internal.runtime.JSType.getAccessorTypeIndex;
-import static jdk.nashorn.internal.runtime.ScriptRuntime.UNDEFINED;
-=======
 import static jdk.nashorn.internal.runtime.ScriptRuntime.UNDEFINED;
 import static jdk.nashorn.internal.runtime.UnwarrantedOptimismException.INVALID_PROGRAM_POINT;
 import static jdk.nashorn.internal.runtime.linker.NashornCallSiteDescriptor.CALLSITE_PROGRAM_POINT_SHIFT;
->>>>>>> 5adfcf96
 
 import java.lang.invoke.MethodHandle;
 import java.lang.invoke.MethodHandles;
 import java.lang.invoke.MethodType;
-<<<<<<< HEAD
-import java.util.concurrent.Callable;
-import jdk.nashorn.internal.lookup.Lookup;
-import jdk.nashorn.internal.runtime.linker.Bootstrap;
-=======
 import jdk.nashorn.internal.lookup.Lookup;
 import jdk.nashorn.internal.runtime.linker.Bootstrap;
 import jdk.nashorn.internal.runtime.linker.NashornCallSiteDescriptor;
->>>>>>> 5adfcf96
 
 /**
  * Property with user defined getters/setters. Actual getter and setter
@@ -62,7 +50,6 @@
     static final class Accessors {
         Object getter;
         Object setter;
-<<<<<<< HEAD
 
         Accessors(final Object getter, final Object setter) {
             set(getter, setter);
@@ -80,34 +67,6 @@
     }
 
     private static final MethodHandles.Lookup LOOKUP = MethodHandles.lookup();
-
-    /** Getter method handle */
-    private final static MethodHandle INVOKE_GETTER_ACCESSOR = findOwnMH_S("invokeGetterAccessor", Object.class, Accessors.class, Object.class);
-
-    /** Setter method handle */
-    private final static MethodHandle INVOKE_SETTER_ACCESSOR = findOwnMH_S("invokeSetterAccessor", void.class, Accessors.class, String.class, Object.class, Object.class);
-
-    /** Dynamic invoker for getter */
-    private static final Object GETTER_INVOKER_KEY = new Object();
-=======
-
-        Accessors(final Object getter, final Object setter) {
-            set(getter, setter);
-        }
-
-        final void set(final Object getter, final Object setter) {
-            this.getter = getter;
-            this.setter = setter;
-        }
-
-        @Override
-        public String toString() {
-            return "[getter=" + getter + " setter=" + setter + ']';
-        }
-    }
-
-    private static final MethodHandles.Lookup LOOKUP = MethodHandles.lookup();
->>>>>>> 5adfcf96
 
     /** Getter method handle */
     private final static MethodHandle INVOKE_OBJECT_GETTER = findOwnMH_S("invokeObjectGetter", Object.class, Accessors.class, MethodHandle.class, Object.class);
@@ -115,30 +74,6 @@
     private final static MethodHandle INVOKE_LONG_GETTER  = findOwnMH_S("invokeLongGetter", long.class, Accessors.class, MethodHandle.class, int.class, Object.class);
     private final static MethodHandle INVOKE_NUMBER_GETTER  = findOwnMH_S("invokeNumberGetter", double.class, Accessors.class, MethodHandle.class, int.class, Object.class);
 
-<<<<<<< HEAD
-        return Context.getGlobal().getDynamicInvoker(GETTER_INVOKER_KEY,
-                new Callable<MethodHandle>() {
-                    @Override
-                    public MethodHandle call() {
-                        return Bootstrap.createDynamicInvoker("dyn:call", Object.class,
-                            Object.class, Object.class);
-                    }
-                });
-    }
-
-    /** Dynamic invoker for setter */
-    private static Object SETTER_INVOKER_KEY = new Object();
-
-    private static MethodHandle getINVOKE_UA_SETTER() {
-        return Context.getGlobal().getDynamicInvoker(SETTER_INVOKER_KEY,
-                new Callable<MethodHandle>() {
-                    @Override
-                    public MethodHandle call() {
-                        return Bootstrap.createDynamicInvoker("dyn:call", void.class,
-                            Object.class, Object.class, Object.class);
-                    }
-                });
-=======
     /** Setter method handle */
     private final static MethodHandle INVOKE_OBJECT_SETTER = findOwnMH_S("invokeObjectSetter", void.class, Accessors.class, MethodHandle.class, String.class, Object.class, Object.class);
     private final static MethodHandle INVOKE_INT_SETTER = findOwnMH_S("invokeIntSetter", void.class, Accessors.class, MethodHandle.class, String.class, Object.class, int.class);
@@ -157,7 +92,6 @@
 
     static MethodHandle getINVOKE_UA_SETTER(final Class<?> valueType) {
         return Bootstrap.createDynamicInvoker("dyn:call", void.class, Object.class, Object.class, valueType);
->>>>>>> 5adfcf96
     }
 
     /**
@@ -215,8 +149,7 @@
     }
 
     @Override
-<<<<<<< HEAD
-    public Class<?> getCurrentType() {
+    protected Class<?> getLocalType() {
         return Object.class;
     }
 
@@ -241,42 +174,12 @@
     }
 
     @Override
-=======
-    protected Class<?> getLocalType() {
-        return Object.class;
-    }
-
-    @Override
-    public boolean hasGetterFunction(final ScriptObject sobj) {
-        return getAccessors(sobj).getter != null;
-    }
-
-    @Override
-    public boolean hasSetterFunction(final ScriptObject sobj) {
-        return getAccessors(sobj).setter != null;
-    }
-
-    @Override
-    public int getIntValue(final ScriptObject self, final ScriptObject owner) {
-        return (int)getObjectValue(self, owner);
-    }
-
-    @Override
-    public long getLongValue(final ScriptObject self, final ScriptObject owner) {
-        return (long)getObjectValue(self, owner);
-    }
-
-    @Override
->>>>>>> 5adfcf96
     public double getDoubleValue(final ScriptObject self, final ScriptObject owner) {
         return (double)getObjectValue(self, owner);
     }
 
     @Override
     public Object getObjectValue(final ScriptObject self, final ScriptObject owner) {
-<<<<<<< HEAD
-        return invokeGetterAccessor(getAccessors((owner != null) ? owner : self), self);
-=======
         try {
             return invokeObjectGetter(getAccessors((owner != null) ? owner : self), getINVOKE_UA_GETTER(Object.class, INVALID_PROGRAM_POINT), self);
         } catch (final Error | RuntimeException t) {
@@ -284,7 +187,6 @@
         } catch (final Throwable t) {
             throw new RuntimeException(t);
         }
->>>>>>> 5adfcf96
     }
 
     @Override
@@ -304,9 +206,6 @@
 
     @Override
     public void setValue(final ScriptObject self, final ScriptObject owner, final Object value, final boolean strict) {
-<<<<<<< HEAD
-        invokeSetterAccessor(getAccessors((owner != null) ? owner : self), strict ? getKey() : null, self, value);
-=======
         try {
             invokeObjectSetter(getAccessors((owner != null) ? owner : self), getINVOKE_UA_SETTER(Object.class), strict ? getKey() : null, self, value);
         } catch (final Error | RuntimeException t) {
@@ -314,47 +213,16 @@
         } catch (final Throwable t) {
             throw new RuntimeException(t);
         }
->>>>>>> 5adfcf96
     }
 
     @Override
     public MethodHandle getGetter(final Class<?> type) {
         //this returns a getter on the format (Accessors, Object receiver)
-<<<<<<< HEAD
-        return Lookup.filterReturnType(INVOKE_GETTER_ACCESSOR, type);
-=======
         return Lookup.filterReturnType(INVOKE_OBJECT_GETTER, type);
->>>>>>> 5adfcf96
     }
 
     @Override
     public MethodHandle getOptimisticGetter(final Class<?> type, final int programPoint) {
-<<<<<<< HEAD
-        //fortype is always object, but in the optimistic world we have to throw
-        //unwarranted optimism exception for narrower types. We can improve this
-        //by checking for boxed types and unboxing them, but it is doubtful that
-        //this gives us any performance, as UserAccessorProperties are typically not
-        //primitives. Are there? TODO: investigate later. For now we just throw an
-        //exception for narrower types than object
-
-        if (type.isPrimitive()) {
-            final MethodHandle getter = getGetter(Object.class);
-            final MethodHandle mh =
-                    MH.asType(
-                            MH.filterReturnValue(
-                                    getter,
-                                    MH.insertArguments(
-                                            CONVERT_OBJECT_OPTIMISTIC.get(getAccessorTypeIndex(type)),
-                                            1,
-                                            programPoint)),
-                                    getter.type().changeReturnType(type));
-
-            return mh;
-        }
-
-        assert type == Object.class;
-        return getGetter(type);
-=======
         if (type == int.class) {
             return INVOKE_INT_GETTER;
         } else if (type == long.class) {
@@ -365,7 +233,6 @@
             assert type == Object.class;
             return INVOKE_OBJECT_GETTER;
         }
->>>>>>> 5adfcf96
     }
 
     @Override
@@ -381,9 +248,6 @@
 
     @Override
     public MethodHandle getSetter(final Class<?> type, final PropertyMap currentMap) {
-<<<<<<< HEAD
-        return INVOKE_SETTER_ACCESSOR;
-=======
         if (type == int.class) {
             return INVOKE_INT_SETTER;
         } else if (type == long.class) {
@@ -394,7 +258,6 @@
             assert type == Object.class;
             return INVOKE_OBJECT_SETTER;
         }
->>>>>>> 5adfcf96
     }
 
     @Override
@@ -417,41 +280,16 @@
     // getter/setter may be inherited. If so, proto is bound during lookup. In either
     // inherited or self case, slot is also bound during lookup. Actual ScriptFunction
     // to be called is retrieved everytime and applied.
-<<<<<<< HEAD
-    private static Object invokeGetterAccessor(final Accessors gs, final Object self) {
-        final Object func = gs.getter;
-        if (func instanceof ScriptFunction) {
-            try {
-                return getINVOKE_UA_GETTER().invokeExact(func, self);
-            } catch (final Error | RuntimeException t) {
-                throw t;
-            } catch (final Throwable t) {
-                throw new RuntimeException(t);
-            }
-=======
     @SuppressWarnings("unused")
     private static Object invokeObjectGetter(final Accessors gs, final MethodHandle invoker, final Object self) throws Throwable {
         final Object func = gs.getter;
         if (func instanceof ScriptFunction) {
             return invoker.invokeExact(func, self);
->>>>>>> 5adfcf96
         }
 
         return UNDEFINED;
     }
 
-<<<<<<< HEAD
-    private static void invokeSetterAccessor(final Accessors gs, final String name, final Object self, final Object value) {
-        final Object func = gs.setter;
-        if (func instanceof ScriptFunction) {
-            try {
-                getINVOKE_UA_SETTER().invokeExact(func, self, value);
-            } catch (final Error | RuntimeException t) {
-                throw t;
-            } catch (final Throwable t) {
-                throw new RuntimeException(t);
-            }
-=======
     @SuppressWarnings("unused")
     private static int invokeIntGetter(final Accessors gs, final MethodHandle invoker, final int programPoint, final Object self) throws Throwable {
         final Object func = gs.getter;
@@ -507,14 +345,11 @@
         final Object func = gs.setter;
         if (func instanceof ScriptFunction) {
             invoker.invokeExact(func, self, value);
->>>>>>> 5adfcf96
         } else if (name != null) {
             throw typeError("property.has.no.setter", name, ScriptRuntime.safeToString(self));
         }
     }
 
-<<<<<<< HEAD
-=======
     @SuppressWarnings("unused")
     private static void invokeNumberSetter(final Accessors gs, final MethodHandle invoker, final String name, final Object self, final double value) throws Throwable {
         final Object func = gs.setter;
@@ -525,7 +360,6 @@
         }
     }
 
->>>>>>> 5adfcf96
     private static MethodHandle findOwnMH_S(final String name, final Class<?> rtype, final Class<?>... types) {
         return MH.findStatic(LOOKUP, UserAccessorProperty.class, name, MH.type(rtype, types));
     }
