/*
 * Copyright (c) 2014, 2015, Oracle and/or its affiliates. All rights reserved.
 * DO NOT ALTER OR REMOVE COPYRIGHT NOTICES OR THIS FILE HEADER.
 *
 * This code is free software; you can redistribute it and/or modify it
 * under the terms of the GNU General Public License version 2 only, as
 * published by the Free Software Foundation.
 *
 * This code is distributed in the hope that it will be useful, but WITHOUT
 * ANY WARRANTY; without even the implied warranty of MERCHANTABILITY or
 * FITNESS FOR A PARTICULAR PURPOSE.  See the GNU General Public License
 * version 2 for more details (a copy is included in the LICENSE file that
 * accompanied this code).
 *
 * You should have received a copy of the GNU General Public License version
 * 2 along with this work; if not, write to the Free Software Foundation,
 * Inc., 51 Franklin St, Fifth Floor, Boston, MA 02110-1301 USA.
 *
 * Please contact Oracle, 500 Oracle Parkway, Redwood Shores, CA 94065 USA
 * or visit www.oracle.com if you need additional information or have any
 * questions.
 */

import com.oracle.testlibrary.jsr292.Helper;
<<<<<<< HEAD
import com.sun.management.HotSpotDiagnosticMXBean;

=======
import com.oracle.testlibrary.jsr292.CodeCacheOverflowProcessor;
>>>>>>> ecd35523
import java.lang.invoke.MethodHandle;
import java.lang.management.GarbageCollectorMXBean;
import java.lang.management.ManagementFactory;
import java.lang.ref.Reference;
import java.lang.reflect.Field;
import java.lang.reflect.Method;
import java.util.Collection;
import java.util.List;
import java.util.function.Function;
import jdk.testlibrary.Utils;
import jdk.testlibrary.TimeLimitedRunner;

/**
 * Lambda forms caching test case class. Contains all necessary test routines to
 * test lambda forms caching in method handles returned by methods of
 * MethodHandles class.
 *
 * @author kshefov
 */
public abstract class LambdaFormTestCase {

<<<<<<< HEAD
    private static final double ITERATIONS_TO_CODE_CACHE_SIZE_RATIO
            = 45 / (128.0 * 1024 * 1024);
=======
>>>>>>> ecd35523
    private static final long TIMEOUT = Helper.IS_THOROUGH ? 0L : (long) (Utils.adjustTimeout(Utils.DEFAULT_TEST_TIMEOUT) * 0.9);

    /**
     * Reflection link to {@code j.l.i.MethodHandle.internalForm} method. It is
     * used to get a lambda form from a method handle.
     */
    protected final static Method INTERNAL_FORM;
    protected final static Field DEBUG_NAME;
    protected final static Field REF_FIELD;
    private static final List<GarbageCollectorMXBean> gcInfo;

    private static long gcCount() {
        return gcInfo.stream().mapToLong(GarbageCollectorMXBean::getCollectionCount).sum();
    }

    static {
        try {
            INTERNAL_FORM = MethodHandle.class.getDeclaredMethod("internalForm");
            INTERNAL_FORM.setAccessible(true);

            DEBUG_NAME = Class.forName("java.lang.invoke.LambdaForm").getDeclaredField("debugName");
            DEBUG_NAME.setAccessible(true);

            REF_FIELD = Reference.class.getDeclaredField("referent");
            REF_FIELD.setAccessible(true);
        } catch (Exception ex) {
            throw new Error("Unexpected exception", ex);
        }

        gcInfo = ManagementFactory.getGarbageCollectorMXBeans();
        if (gcInfo.size() == 0) {
            throw new Error("No GarbageCollectorMXBeans found.");
        }
    }

    private final TestMethods testMethod;
    private long gcCountAtStart;

    private static class TestRun {

        final Function<TestMethods, LambdaFormTestCase> ctor;
        final Collection<TestMethods> testMethods;
        final long totalIterations;
        long doneIterations;
        long testCounter;
        long failCounter;
        boolean passed;

        TestRun(Function<TestMethods, LambdaFormTestCase> ctor, Collection<TestMethods> testMethods) {
            this.ctor = ctor;
            this.testMethods = testMethods;
            long testCaseNum = testMethods.size();
            long iterations = Math.max(1, Helper.TEST_LIMIT / testCaseNum);
            System.out.printf("Number of iterations according to -DtestLimit is %d (%d cases)%n",
                    iterations, iterations * testCaseNum);
            System.out.printf("Number of iterations is set to %d (%d cases)%n",
                    iterations, iterations * testCaseNum);
            System.out.flush();
            totalIterations = iterations;
            doneIterations = 0L;
            testCounter = 0L;
            failCounter = 0L;
            passed = true;
        }

        Boolean doIteration() {
            if (doneIterations >= totalIterations) {
                return false;
            }
            System.err.println(String.format("Iteration %d:", doneIterations));
            for (TestMethods testMethod : testMethods) {
                LambdaFormTestCase testCase = ctor.apply(testMethod);
                try {
                    System.err.printf("Tested LF caching feature"
                            + " with MethodHandles.%s method.%n",
                            testCase.getTestMethod().name);
                    Throwable t = CodeCacheOverflowProcessor
                            .runMHTest(testCase::doTest);
                    if (t != null) {
                        return false;
                    }
                    System.err.println("PASSED");
                } catch (OutOfMemoryError oome) {
                    // Don't swallow OOME so a heap dump can be created.
                    System.err.println("FAILED");
                    throw oome;
                } catch (Throwable t) {
                    t.printStackTrace();
                    System.err.printf("FAILED. Caused by %s%n", t.getMessage());
                    passed = false;
                    failCounter++;
                }
                testCounter++;
            }
            doneIterations++;
            return true;
        }

        void checkPassed() {
            if (!passed) {
                throw new Error(String.format("%d of %d test cases FAILED! %n"
                        + "Rerun the test with the same \"-Dseed=\" option as in the log file!",
                        failCounter, testCounter));
            } else {
                System.err.printf("All %d test cases PASSED!%n", testCounter);
            }
        }
    }

    /**
     * Test case constructor. Generates test cases with random method types for
     * given methods form {@code j.l.i.MethodHandles} class.
     *
     * @param testMethod A method from {@code j.l.i.MethodHandles} class which
     * returns a {@code j.l.i.MethodHandle}.
     */
    protected LambdaFormTestCase(TestMethods testMethod) {
        this.testMethod = testMethod;
        this.gcCountAtStart = gcCount();
    }

    public TestMethods getTestMethod() {
        return testMethod;
    }

    protected boolean noGCHappened() {
        return gcCount() == gcCountAtStart;
    }

    /**
     * Routine that executes a test case.
     */
    public abstract void doTest();

    /**
     * Runs a number of test cases defined by the size of testCases list.
     *
     * @param ctor constructor of LambdaFormCachingTest or its child classes
     * object.
     * @param testMethods list of test methods
     */
    public static void runTests(Function<TestMethods, LambdaFormTestCase> ctor, Collection<TestMethods> testMethods) {
<<<<<<< HEAD
        long testCaseNum = testMethods.size();
        totalIterations = Math.max(1, Helper.TEST_LIMIT / testCaseNum);
        System.out.printf("Number of iterations according to -DtestLimit is %d (%d cases)%n",
                totalIterations, totalIterations * testCaseNum);
        HotSpotDiagnosticMXBean hsDiagBean = ManagementFactory.getPlatformMXBean(HotSpotDiagnosticMXBean.class);
        long codeCacheSize = Long.parseLong(
                hsDiagBean.getVMOption("ReservedCodeCacheSize").getValue());
        System.out.printf("Code Cache Size is %d bytes%n", codeCacheSize);
        long iterationsByCodeCacheSize = (long) (codeCacheSize
                * ITERATIONS_TO_CODE_CACHE_SIZE_RATIO);
        System.out.printf("Number of iterations limited by code cache size is %d (%d cases)%n",
                iterationsByCodeCacheSize, iterationsByCodeCacheSize * testCaseNum);
        if (totalIterations > iterationsByCodeCacheSize) {
            totalIterations = iterationsByCodeCacheSize;
        }
        System.out.printf("Number of iterations is set to %d (%d cases)%n",
                totalIterations, totalIterations * testCaseNum);
        System.out.flush();
        TimeLimitedRunner runner = new TimeLimitedRunner(TIMEOUT, 4.0d,
                () -> {
                    if (doneIterations >= totalIterations) {
                        return false;
                    }
                    System.err.println(String.format("Iteration %d:", doneIterations));
                    for (TestMethods testMethod : testMethods) {
                        LambdaFormTestCase testCase = ctor.apply(testMethod);
                        try {
                            System.err.printf("Tested LF caching feature with MethodHandles.%s method.%n",
                                    testCase.getTestMethod().name);
                            testCase.doTest();
                            System.err.println("PASSED");
                        } catch (OutOfMemoryError e) {
                            // Don't swallow OOME so a heap dump can be created.
                            System.err.println("FAILED");
                            throw e;
                        } catch (Throwable t) {
                            t.printStackTrace();
                            System.err.println("FAILED");
                            passed = false;
                            failCounter++;
                        }
                        testCounter++;
                    }
                    doneIterations++;
                    return true;
                });
=======
        LambdaFormTestCase.TestRun run
                = new LambdaFormTestCase.TestRun(ctor, testMethods);
        TimeLimitedRunner runner = new TimeLimitedRunner(TIMEOUT, 4.0d, run::doIteration);
>>>>>>> ecd35523
        try {
            runner.call();
        } catch (Exception ex) {
            System.err.println("FAILED");
            throw new Error("Unexpected error!", ex);
        }
        run.checkPassed();
    }
}<|MERGE_RESOLUTION|>--- conflicted
+++ resolved
@@ -22,12 +22,7 @@
  */
 
 import com.oracle.testlibrary.jsr292.Helper;
-<<<<<<< HEAD
-import com.sun.management.HotSpotDiagnosticMXBean;
-
-=======
 import com.oracle.testlibrary.jsr292.CodeCacheOverflowProcessor;
->>>>>>> ecd35523
 import java.lang.invoke.MethodHandle;
 import java.lang.management.GarbageCollectorMXBean;
 import java.lang.management.ManagementFactory;
@@ -49,11 +44,6 @@
  */
 public abstract class LambdaFormTestCase {
 
-<<<<<<< HEAD
-    private static final double ITERATIONS_TO_CODE_CACHE_SIZE_RATIO
-            = 45 / (128.0 * 1024 * 1024);
-=======
->>>>>>> ecd35523
     private static final long TIMEOUT = Helper.IS_THOROUGH ? 0L : (long) (Utils.adjustTimeout(Utils.DEFAULT_TEST_TIMEOUT) * 0.9);
 
     /**
@@ -196,58 +186,9 @@
      * @param testMethods list of test methods
      */
     public static void runTests(Function<TestMethods, LambdaFormTestCase> ctor, Collection<TestMethods> testMethods) {
-<<<<<<< HEAD
-        long testCaseNum = testMethods.size();
-        totalIterations = Math.max(1, Helper.TEST_LIMIT / testCaseNum);
-        System.out.printf("Number of iterations according to -DtestLimit is %d (%d cases)%n",
-                totalIterations, totalIterations * testCaseNum);
-        HotSpotDiagnosticMXBean hsDiagBean = ManagementFactory.getPlatformMXBean(HotSpotDiagnosticMXBean.class);
-        long codeCacheSize = Long.parseLong(
-                hsDiagBean.getVMOption("ReservedCodeCacheSize").getValue());
-        System.out.printf("Code Cache Size is %d bytes%n", codeCacheSize);
-        long iterationsByCodeCacheSize = (long) (codeCacheSize
-                * ITERATIONS_TO_CODE_CACHE_SIZE_RATIO);
-        System.out.printf("Number of iterations limited by code cache size is %d (%d cases)%n",
-                iterationsByCodeCacheSize, iterationsByCodeCacheSize * testCaseNum);
-        if (totalIterations > iterationsByCodeCacheSize) {
-            totalIterations = iterationsByCodeCacheSize;
-        }
-        System.out.printf("Number of iterations is set to %d (%d cases)%n",
-                totalIterations, totalIterations * testCaseNum);
-        System.out.flush();
-        TimeLimitedRunner runner = new TimeLimitedRunner(TIMEOUT, 4.0d,
-                () -> {
-                    if (doneIterations >= totalIterations) {
-                        return false;
-                    }
-                    System.err.println(String.format("Iteration %d:", doneIterations));
-                    for (TestMethods testMethod : testMethods) {
-                        LambdaFormTestCase testCase = ctor.apply(testMethod);
-                        try {
-                            System.err.printf("Tested LF caching feature with MethodHandles.%s method.%n",
-                                    testCase.getTestMethod().name);
-                            testCase.doTest();
-                            System.err.println("PASSED");
-                        } catch (OutOfMemoryError e) {
-                            // Don't swallow OOME so a heap dump can be created.
-                            System.err.println("FAILED");
-                            throw e;
-                        } catch (Throwable t) {
-                            t.printStackTrace();
-                            System.err.println("FAILED");
-                            passed = false;
-                            failCounter++;
-                        }
-                        testCounter++;
-                    }
-                    doneIterations++;
-                    return true;
-                });
-=======
         LambdaFormTestCase.TestRun run
                 = new LambdaFormTestCase.TestRun(ctor, testMethods);
         TimeLimitedRunner runner = new TimeLimitedRunner(TIMEOUT, 4.0d, run::doIteration);
->>>>>>> ecd35523
         try {
             runner.call();
         } catch (Exception ex) {
