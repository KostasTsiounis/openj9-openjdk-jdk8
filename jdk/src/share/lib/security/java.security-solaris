--- conflicted
+++ resolved
@@ -228,11 +228,8 @@
                jdk.internal.,\
                jdk.nashorn.internal.,\
                jdk.nashorn.tools.,\
-<<<<<<< HEAD
                com.ibm.oti.,\
-=======
                jdk.xml.internal.,\
->>>>>>> f4819788
                com.sun.activation.registries.
 
 #
