/*
 * Copyright (c) 2011, Oracle and/or its affiliates. All rights reserved.
 * DO NOT ALTER OR REMOVE COPYRIGHT NOTICES OR THIS FILE HEADER.
 *
 * This code is free software; you can redistribute it and/or modify it
 * under the terms of the GNU General Public License version 2 only, as
 * published by the Free Software Foundation.
 *
 * This code is distributed in the hope that it will be useful, but WITHOUT
 * ANY WARRANTY; without even the implied warranty of MERCHANTABILITY or
 * FITNESS FOR A PARTICULAR PURPOSE.  See the GNU General Public License
 * version 2 for more details (a copy is included in the LICENSE file that
 * accompanied this code).
 *
 * You should have received a copy of the GNU General Public License version
 * 2 along with this work; if not, write to the Free Software Foundation,
 * Inc., 51 Franklin St, Fifth Floor, Boston, MA 02110-1301 USA.
 *
 * Please contact Oracle, 500 Oracle Parkway, Redwood Shores, CA 94065 USA
 * or visit www.oracle.com if you need additional information or have any
 * questions.
 */

/*
 * @test
 * @bug 7098660
 * @summary Write better overload resolution/inference tests
 * @library /tools/javac/lib
 * @build JavacTestingAbstractProcessor ResolveHarness
 * @run main ResolveHarness
 */

import com.sun.source.util.JavacTask;
import com.sun.tools.javac.api.ClientCodeWrapper.DiagnosticSourceUnwrapper;
import com.sun.tools.javac.code.Flags;
import com.sun.tools.javac.code.Symbol;
import com.sun.tools.javac.code.Type.MethodType;
import com.sun.tools.javac.util.JCDiagnostic;

import java.io.File;
import java.util.Set;
import java.util.Arrays;
import java.util.ArrayList;
import java.util.Collections;
import java.util.HashMap;
import java.util.HashSet;
import java.util.List;
import java.util.Locale;
import java.util.Map;

import javax.annotation.processing.AbstractProcessor;
import javax.annotation.processing.RoundEnvironment;
import javax.annotation.processing.SupportedAnnotationTypes;
import javax.lang.model.element.Element;
import javax.lang.model.element.TypeElement;
import javax.tools.Diagnostic;
import javax.tools.Diagnostic.Kind;
import javax.tools.DiagnosticListener;
import javax.tools.JavaCompiler;
import javax.tools.JavaFileObject;
import javax.tools.StandardJavaFileManager;
import javax.tools.ToolProvider;

import static javax.tools.StandardLocation.*;

public class ResolveHarness implements javax.tools.DiagnosticListener<JavaFileObject> {

    static int nerrors = 0;

    static final JavaCompiler comp = ToolProvider.getSystemJavaCompiler();
    static final StandardJavaFileManager fm = comp.getStandardFileManager(null, null, null);

    public static void main(String[] args) throws Exception {
        fm.setLocation(SOURCE_PATH,
                Arrays.asList(new File(System.getProperty("test.src"), "tests")));
        for (JavaFileObject jfo : fm.list(SOURCE_PATH, "", Collections.singleton(JavaFileObject.Kind.SOURCE), true)) {
            new ResolveHarness(jfo).check();
        }
        if (nerrors > 0) {
            throw new AssertionError("Errors were found");
        }
    }


    JavaFileObject jfo;
    DiagnosticProcessor[] diagProcessors;
    Map<ElementKey, Candidate> candidatesMap = new HashMap<ElementKey, Candidate>();
    Set<String> declaredKeys = new HashSet<>();
    List<Diagnostic<? extends JavaFileObject>> diags = new ArrayList<>();
    List<ElementKey> seenCandidates = new ArrayList<>();
    Map<String, String> predefTranslationMap = new HashMap<>();

    protected ResolveHarness(JavaFileObject jfo) {
        this.jfo = jfo;
        this.diagProcessors = new DiagnosticProcessor[] {
            new VerboseResolutionNoteProcessor(),
            new VerboseDeferredInferenceNoteProcessor(),
            new ErrorProcessor()
        };
        predefTranslationMap.put("+", "_plus");
        predefTranslationMap.put("-", "_minus");
        predefTranslationMap.put("~", "_not");
        predefTranslationMap.put("++", "_plusplus");
        predefTranslationMap.put("--", "_minusminus");
        predefTranslationMap.put("!", "_bang");
        predefTranslationMap.put("*", "_mul");
        predefTranslationMap.put("/", "_div");
        predefTranslationMap.put("%", "_mod");
        predefTranslationMap.put("&", "_and");
        predefTranslationMap.put("|", "_or");
        predefTranslationMap.put("^", "_xor");
        predefTranslationMap.put("<<", "_lshift");
        predefTranslationMap.put(">>", "_rshift");
        predefTranslationMap.put("<<<", "_lshiftshift");
        predefTranslationMap.put(">>>", "_rshiftshift");
        predefTranslationMap.put("<", "_lt");
        predefTranslationMap.put(">", "_gt");
        predefTranslationMap.put("<=", "_lteq");
        predefTranslationMap.put(">=", "_gteq");
        predefTranslationMap.put("==", "_eq");
        predefTranslationMap.put("!=", "_neq");
        predefTranslationMap.put("&&", "_andand");
        predefTranslationMap.put("||", "_oror");
    }

    protected void check() throws Exception {
        String[] options = {
            "-XDshouldStopPolicy=ATTR",
            "-XDverboseResolution=success,failure,applicable,inapplicable,deferred-inference,predef"
        };

        AbstractProcessor[] processors = { new ResolveCandidateFinder(), null };

        @SuppressWarnings("unchecked")
        DiagnosticListener<? super JavaFileObject>[] diagListeners =
                new DiagnosticListener[] { new DiagnosticHandler(false), new DiagnosticHandler(true) };

        for (int i = 0 ; i < options.length ; i ++) {
            JavacTask ct = (JavacTask)comp.getTask(null, fm, diagListeners[i],
                    Arrays.asList(options[i]), null, Arrays.asList(jfo));
            if (processors[i] != null) {
                ct.setProcessors(Collections.singleton(processors[i]));
            }
            ct.analyze();
        }

        //check diags
        for (Diagnostic<? extends JavaFileObject> diag : diags) {
            for (DiagnosticProcessor proc : diagProcessors) {
                if (proc.matches(diag)) {
                    proc.process(diag);
                    break;
                }
            }
        }
        //check all candidates have been used up
        for (Map.Entry<ElementKey, Candidate> entry : candidatesMap.entrySet()) {
            if (!seenCandidates.contains(entry.getKey())) {
                error("Redundant @Candidate annotation on method " + entry.getKey().elem + " sig = " + entry.getKey().elem.asType());
            }
        }
    }

    public void report(Diagnostic<? extends JavaFileObject> diagnostic) {
        diags.add(diagnostic);
    }

    Candidate getCandidateAtPos(Element methodSym, long line, long col) {
        Candidate c = candidatesMap.get(new ElementKey(methodSym));
        if (c != null) {
            Pos pos = c.pos();
            if (!pos.userDefined() ||
                    (pos.line() == line && pos.col() == col)) {
                seenCandidates.add(new ElementKey(methodSym));
                return c;
            }
        } else {
            error("Missing @Candidate annotation on method " + methodSym);
        }
        return null;
    }

    void checkSig(Candidate c, Element methodSym, MethodType mtype) {
        if (c.sig().length() > 0 && !c.sig().equals(mtype.toString())) {
            error("Inferred type mismatch for method: " + methodSym);
        }
    }

    protected void error(String msg) {
        nerrors++;
        System.err.printf("Error occurred while checking file: %s\nreason: %s\n", jfo.getName(), msg);
    }

    /**
     * Base class for diagnostic processor. It provides methods for matching and
     * processing a given diagnostic object (overridden by subclasses).
     */
    abstract class DiagnosticProcessor {

        List<String> codes;
        Diagnostic.Kind kind;

        public DiagnosticProcessor(Kind kind, String... codes) {
            this.codes = Arrays.asList(codes);
            this.kind = kind;
        }

        abstract void process(Diagnostic<? extends JavaFileObject> diagnostic);

        boolean matches(Diagnostic<? extends JavaFileObject> diagnostic) {
            return (codes.isEmpty() || codes.contains(diagnostic.getCode())) &&
                    diagnostic.getKind() == kind;
        }

        JCDiagnostic asJCDiagnostic(Diagnostic<? extends JavaFileObject> diagnostic) {
            if (diagnostic instanceof JCDiagnostic) {
                return (JCDiagnostic)diagnostic;
            } else if (diagnostic instanceof DiagnosticSourceUnwrapper) {
                return ((DiagnosticSourceUnwrapper)diagnostic).d;
            } else {
                throw new AssertionError("Cannot convert diagnostic to JCDiagnostic: " + diagnostic.getClass().getName());
            }
        }

        List<JCDiagnostic> subDiagnostics(Diagnostic<? extends JavaFileObject> diagnostic) {
            JCDiagnostic diag = asJCDiagnostic(diagnostic);
            if (diag instanceof JCDiagnostic.MultilineDiagnostic) {
                return ((JCDiagnostic.MultilineDiagnostic)diag).getSubdiagnostics();
            } else {
                throw new AssertionError("Cannot extract subdiagnostics: " + diag.getClass().getName());
            }
        }
    }

    /**
     * Processor for verbose resolution notes generated by javac. The processor
     * checks that the diagnostic is associated with a method declared by
     * a class annotated with the special @TraceResolve marker annotation. If
     * that's the case, all subdiagnostics (one for each resolution candidate)
     * are checked against the corresponding @Candidate annotations, using
     * a VerboseCandidateSubdiagProcessor.
     */
    class VerboseResolutionNoteProcessor extends DiagnosticProcessor {

        VerboseResolutionNoteProcessor() {
            super(Kind.NOTE,
                    "compiler.note.verbose.resolve.multi",
                    "compiler.note.verbose.resolve.multi.1");
        }

        @Override
        void process(Diagnostic<? extends JavaFileObject> diagnostic) {
            Element siteSym = getSiteSym(diagnostic);
            if (siteSym.getSimpleName().length() != 0 &&
<<<<<<< HEAD
                    siteSym.getAnnotation(TraceResolve.class) == null) {
=======
                    ((Symbol)siteSym).outermostClass().getAnnotation(TraceResolve.class) == null) {
>>>>>>> 46c5901b
                return;
            }
            int candidateIdx = 0;
            for (JCDiagnostic d : subDiagnostics(diagnostic)) {
                boolean isMostSpecific = candidateIdx++ == mostSpecific(diagnostic);
                VerboseCandidateSubdiagProcessor subProc =
                        new VerboseCandidateSubdiagProcessor(isMostSpecific, phase(diagnostic), success(diagnostic));
                if (subProc.matches(d)) {
                    subProc.process(d);
                } else {
                    throw new AssertionError("Bad subdiagnostic: " + d.getCode());
                }
            }
        }

        Element getSiteSym(Diagnostic<? extends JavaFileObject> diagnostic) {
            return (Element)asJCDiagnostic(diagnostic).getArgs()[1];
        }

        int mostSpecific(Diagnostic<? extends JavaFileObject> diagnostic) {
            return success(diagnostic) ?
                    (Integer)asJCDiagnostic(diagnostic).getArgs()[2] : -1;
        }

        boolean success(Diagnostic<? extends JavaFileObject> diagnostic) {
            return diagnostic.getCode().equals("compiler.note.verbose.resolve.multi");
        }

        Phase phase(Diagnostic<? extends JavaFileObject> diagnostic) {
            return Phase.fromString(asJCDiagnostic(diagnostic).getArgs()[3].toString());
        }
    }

    /**
     * Processor for verbose resolution subdiagnostic notes generated by javac.
     * The processor checks that the details of the overload candidate
     * match against the info contained in the corresponding @Candidate
     * annotation (if any).
     */
    class VerboseCandidateSubdiagProcessor extends DiagnosticProcessor {

        boolean mostSpecific;
        Phase phase;
        boolean success;

        public VerboseCandidateSubdiagProcessor(boolean mostSpecific, Phase phase, boolean success) {
            super(Kind.OTHER,
                    "compiler.misc.applicable.method.found",
                    "compiler.misc.applicable.method.found.1",
                    "compiler.misc.not.applicable.method.found");
            this.mostSpecific = mostSpecific;
            this.phase = phase;
            this.success = success;
        }

        @Override
        void process(Diagnostic<? extends JavaFileObject> diagnostic) {
            Symbol methodSym = (Symbol)methodSym(diagnostic);
            if ((methodSym.flags() & Flags.GENERATEDCONSTR) != 0) {
                //skip resolution of default constructor (put there by javac)
                return;
            }
            Candidate c = getCandidateAtPos(methodSym,
                    asJCDiagnostic(diagnostic).getLineNumber(),
                    asJCDiagnostic(diagnostic).getColumnNumber());
            if (c == null) {
                return; //nothing to check
            }

            if (c.applicable().length == 0 && c.mostSpecific()) {
                error("Inapplicable method cannot be most specific " + methodSym);
            }

            if (isApplicable(diagnostic) != Arrays.asList(c.applicable()).contains(phase)) {
                error("Invalid candidate's applicability " + methodSym);
            }

            if (success) {
                for (Phase p : c.applicable()) {
                    if (phase.ordinal() < p.ordinal()) {
                        error("Invalid phase " + p + " on method " + methodSym);
                    }
                }
            }

            if (Arrays.asList(c.applicable()).contains(phase)) { //applicable
                if (c.mostSpecific() != mostSpecific) {
                    error("Invalid most specific value for method " + methodSym + " " + new ElementKey(methodSym).key);
                }
                MethodType mtype = getSig(diagnostic);
                if (mtype != null) {
                    checkSig(c, methodSym, mtype);
                }
            }
        }

        boolean isApplicable(Diagnostic<? extends JavaFileObject> diagnostic) {
            return !diagnostic.getCode().equals("compiler.misc.not.applicable.method.found");
        }

        Element methodSym(Diagnostic<? extends JavaFileObject> diagnostic) {
            return (Element)asJCDiagnostic(diagnostic).getArgs()[1];
        }

        MethodType getSig(Diagnostic<? extends JavaFileObject> diagnostic) {
            JCDiagnostic details = (JCDiagnostic)asJCDiagnostic(diagnostic).getArgs()[2];
            if (details == null) {
                return null;
            } else if (details instanceof JCDiagnostic) {
                return details.getCode().equals("compiler.misc.full.inst.sig") ?
                        (MethodType)details.getArgs()[0] : null;
            } else {
                throw new AssertionError("Bad diagnostic arg: " + details);
            }
        }
    }

    /**
     * Processor for verbose deferred inference notes generated by javac. The
     * processor checks that the inferred signature for a given generic method
     * call corresponds to the one (if any) declared in the @Candidate annotation.
     */
    class VerboseDeferredInferenceNoteProcessor extends DiagnosticProcessor {

        public VerboseDeferredInferenceNoteProcessor() {
            super(Kind.NOTE, "compiler.note.deferred.method.inst");
        }

        @Override
        void process(Diagnostic<? extends JavaFileObject> diagnostic) {
            Element methodSym = methodSym(diagnostic);
            Candidate c = getCandidateAtPos(methodSym,
                    asJCDiagnostic(diagnostic).getLineNumber(),
                    asJCDiagnostic(diagnostic).getColumnNumber());
            MethodType sig = sig(diagnostic);
            if (c != null && sig != null) {
                checkSig(c, methodSym, sig);
            }
        }

        Element methodSym(Diagnostic<? extends JavaFileObject> diagnostic) {
            return (Element)asJCDiagnostic(diagnostic).getArgs()[0];
        }

        MethodType sig(Diagnostic<? extends JavaFileObject> diagnostic) {
            return (MethodType)asJCDiagnostic(diagnostic).getArgs()[1];
        }
    }

    /**
     * Processor for all error diagnostics; if the error key is not declared in
     * the test file header, the processor reports an error.
     */
    class ErrorProcessor extends DiagnosticProcessor {

        public ErrorProcessor() {
            super(Diagnostic.Kind.ERROR);
        }

        @Override
        void process(Diagnostic<? extends JavaFileObject> diagnostic) {
            if (!declaredKeys.contains(diagnostic.getCode())) {
                error("Unexpected compilation error key '" + diagnostic.getCode() + "'");
            }
        }
    }

    @SupportedAnnotationTypes({"Candidate","TraceResolve"})
    class ResolveCandidateFinder extends JavacTestingAbstractProcessor {

        @Override
        public boolean process(Set<? extends TypeElement> annotations, RoundEnvironment roundEnv) {
            if (roundEnv.processingOver())
                return true;

            TypeElement traceResolveAnno = elements.getTypeElement("TraceResolve");
            TypeElement candidateAnno = elements.getTypeElement("Candidate");

            if (!annotations.contains(traceResolveAnno)) {
                error("no @TraceResolve annotation found in test class");
            }

            if (!annotations.contains(candidateAnno)) {
                error("no @candidate annotation found in test class");
            }

            for (Element elem: roundEnv.getElementsAnnotatedWith(traceResolveAnno)) {
                TraceResolve traceResolve = elem.getAnnotation(TraceResolve.class);
                declaredKeys.addAll(Arrays.asList(traceResolve.keys()));
            }

            for (Element elem: roundEnv.getElementsAnnotatedWith(candidateAnno)) {
                candidatesMap.put(new ElementKey(elem), elem.getAnnotation(Candidate.class));
            }
            return true;
        }
    }

    class ElementKey {

        String key;
        Element elem;

        public ElementKey(Element elem) {
            this.elem = elem;
            this.key = computeKey(elem);
        }

        @Override
        public boolean equals(Object obj) {
            if (obj instanceof ElementKey) {
                ElementKey other = (ElementKey)obj;
                return other.key.equals(key);
            }
            return false;
        }

        @Override
        public int hashCode() {
            return key.hashCode();
        }

        String computeKey(Element e) {
<<<<<<< HEAD
            StringBuilder buf = new StringBuilder();
            if (predefTranslationMap.containsKey(e.getSimpleName().toString())) {
                //predef element
                buf.append("<predef>.");
                String replacedName = predefTranslationMap.get(e.getSimpleName().toString());
                buf.append(e.toString().replace(e.getSimpleName().toString(), replacedName));
            } else if (e.getSimpleName().toString().startsWith("_")) {
                buf.append("<predef>.");
                buf.append(e.toString());
            } else {
                while (e != null) {
                    buf.append(e.toString());
                    e = e.getEnclosingElement();
                }
                buf.append(jfo.getName());
            }
            return buf.toString();
=======
            String simpleName = e.getSimpleName().toString();
            String opName = predefTranslationMap.get(simpleName);
            String name = opName != null ? opName : simpleName;
            return name + e.asType();
>>>>>>> 46c5901b
        }

        @Override
        public String toString() {
            return "Key{"+key+"}";
        }
    }

    class DiagnosticHandler implements DiagnosticListener<JavaFileObject> {

        boolean shouldRecordDiags;

        DiagnosticHandler(boolean shouldRecordDiags) {
            this.shouldRecordDiags = shouldRecordDiags;
        }

        public void report(Diagnostic<? extends JavaFileObject> diagnostic) {
            if (shouldRecordDiags)
                diags.add(diagnostic);
        }

    }
}<|MERGE_RESOLUTION|>--- conflicted
+++ resolved
@@ -252,11 +252,7 @@
         void process(Diagnostic<? extends JavaFileObject> diagnostic) {
             Element siteSym = getSiteSym(diagnostic);
             if (siteSym.getSimpleName().length() != 0 &&
-<<<<<<< HEAD
-                    siteSym.getAnnotation(TraceResolve.class) == null) {
-=======
                     ((Symbol)siteSym).outermostClass().getAnnotation(TraceResolve.class) == null) {
->>>>>>> 46c5901b
                 return;
             }
             int candidateIdx = 0;
@@ -480,30 +476,10 @@
         }
 
         String computeKey(Element e) {
-<<<<<<< HEAD
-            StringBuilder buf = new StringBuilder();
-            if (predefTranslationMap.containsKey(e.getSimpleName().toString())) {
-                //predef element
-                buf.append("<predef>.");
-                String replacedName = predefTranslationMap.get(e.getSimpleName().toString());
-                buf.append(e.toString().replace(e.getSimpleName().toString(), replacedName));
-            } else if (e.getSimpleName().toString().startsWith("_")) {
-                buf.append("<predef>.");
-                buf.append(e.toString());
-            } else {
-                while (e != null) {
-                    buf.append(e.toString());
-                    e = e.getEnclosingElement();
-                }
-                buf.append(jfo.getName());
-            }
-            return buf.toString();
-=======
             String simpleName = e.getSimpleName().toString();
             String opName = predefTranslationMap.get(simpleName);
             String name = opName != null ? opName : simpleName;
             return name + e.asType();
->>>>>>> 46c5901b
         }
 
         @Override
