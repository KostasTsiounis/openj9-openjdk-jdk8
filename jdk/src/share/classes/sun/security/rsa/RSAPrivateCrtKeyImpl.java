/*
 * Copyright (c) 2003, 2020, Oracle and/or its affiliates. All rights reserved.
 * DO NOT ALTER OR REMOVE COPYRIGHT NOTICES OR THIS FILE HEADER.
 *
 * This code is free software; you can redistribute it and/or modify it
 * under the terms of the GNU General Public License version 2 only, as
 * published by the Free Software Foundation.  Oracle designates this
 * particular file as subject to the "Classpath" exception as provided
 * by Oracle in the LICENSE file that accompanied this code.
 *
 * This code is distributed in the hope that it will be useful, but WITHOUT
 * ANY WARRANTY; without even the implied warranty of MERCHANTABILITY or
 * FITNESS FOR A PARTICULAR PURPOSE.  See the GNU General Public License
 * version 2 for more details (a copy is included in the LICENSE file that
 * accompanied this code).
 *
 * You should have received a copy of the GNU General Public License version
 * 2 along with this work; if not, write to the Free Software Foundation,
 * Inc., 51 Franklin St, Fifth Floor, Boston, MA 02110-1301 USA.
 *
 * Please contact Oracle, 500 Oracle Parkway, Redwood Shores, CA 94065 USA
 * or visit www.oracle.com if you need additional information or have any
 * questions.
 */
/*
 * ===========================================================================
 * (c) Copyright IBM Corp. 2018, 2019 All Rights Reserved
 * ===========================================================================
 */

package sun.security.rsa;

import java.io.IOException;
import java.math.BigInteger;
import java.util.concurrent.ConcurrentLinkedQueue;

import java.security.*;
import java.security.spec.*;
import java.security.interfaces.*;

import sun.security.util.*;

import sun.security.x509.AlgorithmId;
import sun.security.pkcs.PKCS8Key;

<<<<<<< HEAD
import jdk.crypto.jniprovider.NativeCrypto;
=======
import static sun.security.rsa.RSAUtil.KeyType;

>>>>>>> f6a20ab5
/**
 * RSA private key implementation for "RSA", "RSASSA-PSS" algorithms in CRT form.
 * For non-CRT private keys, see RSAPrivateKeyImpl. We need separate classes
 * to ensure correct behavior in instanceof checks, etc.
 *
 * Note: RSA keys must be at least 512 bits long
 *
 * @see RSAPrivateKeyImpl
 * @see RSAKeyFactory
 *
 * @since   1.5
 * @author  Andreas Sterbenz
 */
public final class RSAPrivateCrtKeyImpl
        extends PKCS8Key implements RSAPrivateCrtKey {

    private static final long serialVersionUID = -1326088454257084918L;

    private final ConcurrentLinkedQueue<Long> keyQ = new ConcurrentLinkedQueue<>();

    private BigInteger n;       // modulus
    private BigInteger e;       // public exponent
    private BigInteger d;       // private exponent
    private BigInteger p;       // prime p
    private BigInteger q;       // prime q
    private BigInteger pe;      // prime exponent p
    private BigInteger qe;      // prime exponent q
    private BigInteger coeff;   // CRT coeffcient

    // Optional parameters associated with this RSA key
    // specified in the encoding of its AlgorithmId.
    // Must be null for "RSA" keys.
    private AlgorithmParameterSpec keyParams;

    private static NativeCrypto nativeCrypto;

    static {
        nativeCrypto = NativeCrypto.getNativeCrypto();
    }

    /**
     * Generate a new key from its encoding. Returns a CRT key if possible
     * and a non-CRT key otherwise. Used by RSAKeyFactory.
     */
    public static RSAPrivateKey newKey(byte[] encoded)
            throws InvalidKeyException {
        RSAPrivateCrtKeyImpl key = new RSAPrivateCrtKeyImpl(encoded);
        // check all CRT-specific components are available, if any one
        // missing, return a non-CRT key instead
        if ((key.getPublicExponent().signum() == 0) ||
            (key.getPrimeExponentP().signum() == 0) ||
            (key.getPrimeExponentQ().signum() == 0) ||
            (key.getPrimeP().signum() == 0) ||
            (key.getPrimeQ().signum() == 0) ||
            (key.getCrtCoefficient().signum() == 0)) {
            return new RSAPrivateKeyImpl(
                key.algid,
                key.getModulus(),
                key.getPrivateExponent()
            );
        } else {
            return key;
        }
    }

    /**
     * Generate a new key from the specified type and components.
     * Returns a CRT key if possible and a non-CRT key otherwise.
     * Used by SunPKCS11 provider.
     */
    public static RSAPrivateKey newKey(KeyType type,
            AlgorithmParameterSpec params,
            BigInteger n, BigInteger e, BigInteger d,
            BigInteger p, BigInteger q, BigInteger pe, BigInteger qe,
            BigInteger coeff) throws InvalidKeyException {
        RSAPrivateKey key;
        AlgorithmId rsaId = RSAUtil.createAlgorithmId(type, params);
        if ((e.signum() == 0) || (p.signum() == 0) ||
            (q.signum() == 0) || (pe.signum() == 0) ||
            (qe.signum() == 0) || (coeff.signum() == 0)) {
            // if any component is missing, return a non-CRT key
            return new RSAPrivateKeyImpl(rsaId, n, d);
        } else {
            return new RSAPrivateCrtKeyImpl(rsaId, n, e, d,
                p, q, pe, qe, coeff);
        }
    }

    /**
     * Construct a key from its encoding. Called from newKey above.
     */
    RSAPrivateCrtKeyImpl(byte[] encoded) throws InvalidKeyException {
        if (encoded == null || encoded.length == 0) {
            throw new InvalidKeyException("Missing key encoding");
        }

        decode(encoded);
        RSAKeyFactory.checkRSAProviderKeyLengths(n.bitLength(), e);
        try {
            // this will check the validity of params
            this.keyParams = RSAUtil.getParamSpec(algid);
        } catch (ProviderException e) {
            throw new InvalidKeyException(e);
        }
    }

    /**
     * Construct a RSA key from its components. Used by the
     * RSAKeyFactory and the RSAKeyPairGenerator.
     */
    RSAPrivateCrtKeyImpl(AlgorithmId rsaId,
            BigInteger n, BigInteger e, BigInteger d,
            BigInteger p, BigInteger q, BigInteger pe, BigInteger qe,
            BigInteger coeff) throws InvalidKeyException {
        RSAKeyFactory.checkRSAProviderKeyLengths(n.bitLength(), e);

        this.n = n;
        this.e = e;
        this.d = d;
        this.p = p;
        this.q = q;
        this.pe = pe;
        this.qe = qe;
        this.coeff = coeff;
        this.keyParams = RSAUtil.getParamSpec(rsaId);

        // generate the encoding
        algid = rsaId;
        try {
            DerOutputStream out = new DerOutputStream();
            out.putInteger(0); // version must be 0
            out.putInteger(n);
            out.putInteger(e);
            out.putInteger(d);
            out.putInteger(p);
            out.putInteger(q);
            out.putInteger(pe);
            out.putInteger(qe);
            out.putInteger(coeff);
            DerValue val =
                new DerValue(DerValue.tag_Sequence, out.toByteArray());
            key = val.toByteArray();
        } catch (IOException exc) {
            // should never occur
            throw new InvalidKeyException(exc);
        }
    }

    // see JCA doc
    @Override
    public String getAlgorithm() {
        return algid.getName();
    }

    // see JCA doc
    @Override
    public BigInteger getModulus() {
        return n;
    }

    // see JCA doc
    @Override
    public BigInteger getPublicExponent() {
        return e;
    }

    // see JCA doc
    @Override
    public BigInteger getPrivateExponent() {
        return d;
    }

    // see JCA doc
    @Override
    public BigInteger getPrimeP() {
        return p;
    }

    // see JCA doc
    @Override
    public BigInteger getPrimeQ() {
        return q;
    }

    // see JCA doc
    @Override
    public BigInteger getPrimeExponentP() {
        return pe;
    }

    // see JCA doc
    @Override
    public BigInteger getPrimeExponentQ() {
        return qe;
    }

    // see JCA doc
    @Override
    public BigInteger getCrtCoefficient() {
        return coeff;
    }

<<<<<<< HEAD
    private long RSAPrivateKey_generate() {

        BigInteger n =    this.getModulus();
        BigInteger d =    this.getPrivateExponent();
        BigInteger e =    this.getPublicExponent();
        BigInteger p =    this.getPrimeP();
        BigInteger q =    this.getPrimeQ();
        BigInteger dP =   this.getPrimeExponentP();
        BigInteger dQ =   this.getPrimeExponentQ();
        BigInteger qInv = this.getCrtCoefficient();

        byte[] n_2c = n.toByteArray();
        byte[] d_2c = d.toByteArray();
        byte[] e_2c = e.toByteArray();

        byte[] p_2c = p.toByteArray();
        byte[] q_2c = q.toByteArray();

        byte[] dP_2c   = dP.toByteArray();
        byte[] dQ_2c   = dQ.toByteArray();
        byte[] qInv_2c = qInv.toByteArray();

        return nativeCrypto.createRSAPrivateCrtKey(n_2c, n_2c.length, d_2c, d_2c.length, e_2c, e_2c.length,
                p_2c, p_2c.length, q_2c, q_2c.length,
                dP_2c, dP_2c.length, dQ_2c, dQ_2c.length, qInv_2c, qInv_2c.length);
    }

    protected long getNativePtr() {
        Long ptr = keyQ.poll();
        if (ptr == null) {
            return RSAPrivateKey_generate();
        }
        return ptr;
    }

    protected void returnNativePtr(long ptr) {
        keyQ.add(ptr);
    }

    @Override
    public void finalize() {
        Long itr;
        while ((itr = keyQ.poll()) != null) {
            nativeCrypto.destroyRSAKey(itr);
        }
=======
    // see JCA doc
    @Override
    public AlgorithmParameterSpec getParams() {
        return keyParams;
    }

    // return a string representation of this key for debugging
    @Override
    public String toString() {
        return "SunRsaSign " + getAlgorithm() + " private CRT key, " + n.bitLength()
               + " bits" + "\n  params: " + keyParams + "\n  modulus: " + n
               + "\n  private exponent: " + d;
>>>>>>> f6a20ab5
    }

    /**
     * Parse the key. Called by PKCS8Key.
     */
    protected void parseKeyBits() throws InvalidKeyException {
        try {
            DerInputStream in = new DerInputStream(key);
            DerValue derValue = in.getDerValue();
            if (derValue.tag != DerValue.tag_Sequence) {
                throw new IOException("Not a SEQUENCE");
            }
            DerInputStream data = derValue.data;
            int version = data.getInteger();
            if (version != 0) {
                throw new IOException("Version must be 0");
            }

            /*
             * Some implementations do not correctly encode ASN.1 INTEGER values
             * in 2's complement format, resulting in a negative integer when
             * decoded. Correct the error by converting it to a positive integer.
             *
             * See CR 6255949
             */
            n = data.getPositiveBigInteger();
            e = data.getPositiveBigInteger();
            d = data.getPositiveBigInteger();
            p = data.getPositiveBigInteger();
            q = data.getPositiveBigInteger();
            pe = data.getPositiveBigInteger();
            qe = data.getPositiveBigInteger();
            coeff = data.getPositiveBigInteger();
            if (derValue.data.available() != 0) {
                throw new IOException("Extra data available");
            }
        } catch (IOException e) {
            throw new InvalidKeyException("Invalid RSA private key", e);
        }
    }
}<|MERGE_RESOLUTION|>--- conflicted
+++ resolved
@@ -43,12 +43,9 @@
 import sun.security.x509.AlgorithmId;
 import sun.security.pkcs.PKCS8Key;
 
-<<<<<<< HEAD
 import jdk.crypto.jniprovider.NativeCrypto;
-=======
 import static sun.security.rsa.RSAUtil.KeyType;
 
->>>>>>> f6a20ab5
 /**
  * RSA private key implementation for "RSA", "RSASSA-PSS" algorithms in CRT form.
  * For non-CRT private keys, see RSAPrivateKeyImpl. We need separate classes
@@ -251,7 +248,6 @@
         return coeff;
     }
 
-<<<<<<< HEAD
     private long RSAPrivateKey_generate() {
 
         BigInteger n =    this.getModulus();
@@ -297,7 +293,8 @@
         while ((itr = keyQ.poll()) != null) {
             nativeCrypto.destroyRSAKey(itr);
         }
-=======
+    }
+
     // see JCA doc
     @Override
     public AlgorithmParameterSpec getParams() {
@@ -310,7 +307,6 @@
         return "SunRsaSign " + getAlgorithm() + " private CRT key, " + n.bitLength()
                + " bits" + "\n  params: " + keyParams + "\n  modulus: " + n
                + "\n  private exponent: " + d;
->>>>>>> f6a20ab5
     }
 
     /**
