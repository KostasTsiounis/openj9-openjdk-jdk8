--- conflicted
+++ resolved
@@ -227,11 +227,8 @@
                jdk.internal.,\
                jdk.nashorn.internal.,\
                jdk.nashorn.tools.,\
-<<<<<<< HEAD
                com.ibm.oti.,\
-=======
                jdk.xml.internal.,\
->>>>>>> f4819788
                com.sun.activation.registries.,\
                apple.
 
