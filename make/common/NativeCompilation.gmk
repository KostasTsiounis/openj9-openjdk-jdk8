--- conflicted
+++ resolved
@@ -24,7 +24,7 @@
 #
 
 # ===========================================================================
-# (c) Copyright IBM Corp. 2020, 2020 All Rights Reserved
+# (c) Copyright IBM Corp. 2020, 2021 All Rights Reserved
 # ===========================================================================
 
 # When you read this source. Remember that $(sort ...) has the side effect
@@ -463,68 +463,6 @@
           endif
         endif
 
-<<<<<<< HEAD
-          # Generate debuginfo files.
-          ifeq ($(OPENJDK_TARGET_OS), windows)
-            ifneq ($$($1_STRIP_POLICY), no_strip)
-              $1_EXTRA_LDFLAGS += "-pdb:$$($1_OBJECT_DIR)/$$($1_NOSUFFIX).pdb" \
-                "-map:$$($1_OBJECT_DIR)/$$($1_NOSUFFIX).map"
-              $1_DEBUGINFO_FILES := $$($1_OBJECT_DIR)/$$($1_NOSUFFIX).pdb \
-                $$($1_OBJECT_DIR)/$$($1_NOSUFFIX).map
-
-              # This dependency dance ensures that windows debug info files get rebuilt
-              # properly if deleted.
-              $$($1_TARGET): $$($1_DEBUGINFO_FILES)
-              $$($1_DEBUGINFO_FILES): $$($1_EXPECTED_OBJS)
-            endif
-          else ifeq ($(OPENJDK_TARGET_OS), solaris)
-            ifneq ($$($1_STRIP_POLICY), no_strip)
-              $1_DEBUGINFO_FILES := $$($1_OBJECT_DIR)/$$($1_NOSUFFIX).debuginfo
-              # gobjcopy crashes on "empty" section headers with the SHF_ALLOC flag set.
-              # Use $(FIX_EMPTY_SEC_HDR_FLAGS) to clear the SHF_ALLOC flag (if set) from
-              # empty section headers until a fixed $(OBJCOPY) is available.
-              # An empty section header has sh_addr == 0 and sh_size == 0.
-              # This problem has only been seen on Solaris X64, but we call this tool
-              # on all Solaris builds just in case.
-              #
-              # $(OBJCOPY) --add-gnu-debuglink=... corrupts SUNW_* sections.
-              # Use $(ADD_GNU_DEBUGLINK) until a fixed $(OBJCOPY) is available.
-              $$($1_DEBUGINFO_FILES): $$($1_TARGET) \
-                $(FIX_EMPTY_SEC_HDR_FLAGS) $(ADD_GNU_DEBUGLINK)
-			$(RM) $$@
-			$(FIX_EMPTY_SEC_HDR_FLAGS) $(LOG_INFO) $$<
-			$(OBJCOPY) --only-keep-debug $$< $$@
-			$(CD) $$(@D) && $(ADD_GNU_DEBUGLINK) $(LOG_INFO) $$(@F) $$<
-			$(TOUCH) $$@
-            endif
-          else ifeq ($(OPENJDK_TARGET_OS), linux)
-            ifneq ($$($1_STRIP_POLICY), no_strip)
-              $1_DEBUGINFO_FILES := $$($1_OBJECT_DIR)/$$($1_NOSUFFIX).debuginfo
-              $$($1_DEBUGINFO_FILES): $$($1_TARGET)
-			$(RM) $$@
-			$(OBJCOPY) --only-keep-debug $$< $$@
-			$(CD) $$(@D) && $(OBJCOPY) --add-gnu-debuglink=$$(@F) $$<
-			$(TOUCH) $$@
-            endif
-          else ifeq ($(OPENJDK_TARGET_OS), aix)
-            ifneq ($$($1_STRIP_POLICY), no_strip)
-              $1_DEBUGINFO_FILES := $$($1_OBJECT_DIR)/$$($1_NOSUFFIX).debuginfo
-              $$($1_DEBUGINFO_FILES): $$($1_TARGET)
-			$(RM) $$@
-			$(CP) -f $$< $$@
-			$(TOUCH) $$@
-            endif
-          endif # No MacOS X support
-
-          ifeq ($(ZIP_DEBUGINFO_FILES), true)
-            ifneq ($$($1_STRIP_POLICY), no_strip)
-              $1_DEBUGINFO_ZIP := $$($1_OBJECT_DIR)/$$($1_NOSUFFIX).diz
-              $1 += $$(subst $$($1_OBJECT_DIR),$$($1_OUTPUT_DIR),$$($1_DEBUGINFO_ZIP))
-
-              # The dependency on TARGET is needed on windows for debuginfo files
-              # to be rebuilt properly.
-              $$($1_DEBUGINFO_ZIP): $$($1_DEBUGINFO_FILES) $$($1_TARGET)
-=======
         # Generate debuginfo files.
         ifeq ($(OPENJDK_TARGET_OS), windows)
           ifneq ($$($1_STRIP_POLICY), no_strip)
@@ -574,6 +512,14 @@
             $$($1_DEBUGINFO_FILES): $$($1_TARGET)
 		$(DSYMUTIL) --out $$($1_OBJECT_DIR)/$$($1_BASENAME).dSYM $$<
           endif
+        else ifeq ($(OPENJDK_TARGET_OS), aix)
+          ifneq ($$($1_STRIP_POLICY), no_strip)
+            $1_DEBUGINFO_FILES := $$($1_OBJECT_DIR)/$$($1_NOSUFFIX).debuginfo
+            $$($1_DEBUGINFO_FILES): $$($1_TARGET)
+			$(RM) $$@
+			$(CP) -f $$< $$@
+			$(TOUCH) $$@
+          endif
         endif
 
         ifeq ($(ZIP_DEBUGINFO_FILES), true)
@@ -584,7 +530,6 @@
             # The dependency on TARGET is needed on windows for debuginfo files
             # to be rebuilt properly.
             $$($1_DEBUGINFO_ZIP): $$($1_DEBUGINFO_FILES) $$($1_TARGET)
->>>>>>> 62c70425
 		$(CD) $$($1_OBJECT_DIR) \
 		&& $(ZIP) -q $$@ $$($1_DEBUGINFO_FILES)
           endif
