/*
 * Copyright (c) 2010, 2013, Oracle and/or its affiliates. All rights reserved.
 * DO NOT ALTER OR REMOVE COPYRIGHT NOTICES OR THIS FILE HEADER.
 *
 * This code is free software; you can redistribute it and/or modify it
 * under the terms of the GNU General Public License version 2 only, as
 * published by the Free Software Foundation.  Oracle designates this
 * particular file as subject to the "Classpath" exception as provided
 * by Oracle in the LICENSE file that accompanied this code.
 *
 * This code is distributed in the hope that it will be useful, but WITHOUT
 * ANY WARRANTY; without even the implied warranty of MERCHANTABILITY or
 * FITNESS FOR A PARTICULAR PURPOSE.  See the GNU General Public License
 * version 2 for more details (a copy is included in the LICENSE file that
 * accompanied this code).
 *
 * You should have received a copy of the GNU General Public License version
 * 2 along with this work; if not, write to the Free Software Foundation,
 * Inc., 51 Franklin St, Fifth Floor, Boston, MA 02110-1301 USA.
 *
 * Please contact Oracle, 500 Oracle Parkway, Redwood Shores, CA 94065 USA
 * or visit www.oracle.com if you need additional information or have any
 * questions.
 */

package jdk.nashorn.internal.objects;

import static jdk.nashorn.internal.codegen.CompilerConstants.specialCall;
import static jdk.nashorn.internal.codegen.CompilerConstants.staticCall;
import static jdk.nashorn.internal.lookup.Lookup.MH;

import java.lang.invoke.MethodHandle;
import java.lang.invoke.MethodHandles;
import java.nio.ByteBuffer;
import jdk.nashorn.internal.objects.annotations.Attribute;
import jdk.nashorn.internal.objects.annotations.Constructor;
import jdk.nashorn.internal.objects.annotations.Function;
import jdk.nashorn.internal.objects.annotations.Property;
import jdk.nashorn.internal.objects.annotations.ScriptClass;
import jdk.nashorn.internal.objects.annotations.Where;
import jdk.nashorn.internal.runtime.JSType;
import jdk.nashorn.internal.runtime.PropertyMap;
import jdk.nashorn.internal.runtime.ScriptObject;
import jdk.nashorn.internal.runtime.arrays.ArrayData;
import jdk.nashorn.internal.runtime.arrays.TypedArrayData;

/**
 * Uint8 clamped array for TypedArray extension
 */
@ScriptClass("Uint8ClampedArray")
public final class NativeUint8ClampedArray extends ArrayBufferView {
    /**
     * The size in bytes of each element in the array.
     */
    @Property(attributes = Attribute.NOT_ENUMERABLE | Attribute.NOT_WRITABLE | Attribute.NOT_CONFIGURABLE, where = Where.CONSTRUCTOR)
    public static final int BYTES_PER_ELEMENT = 1;

    // initialized by nasgen
    @SuppressWarnings("unused")
    private static PropertyMap $nasgenmap$;

    private static final Factory FACTORY = new Factory(BYTES_PER_ELEMENT) {
        @Override
        public ArrayBufferView construct(final NativeArrayBuffer buffer, final int byteOffset, final int length) {
            return new NativeUint8ClampedArray(buffer, byteOffset, length);
        }

<<<<<<< HEAD
        @Override
        public Uint8ClampedArrayData createArrayData(final ByteBuffer nb, final int start, final int end) {
            return new Uint8ClampedArrayData(nb, start, end);
        }

        @Override
=======
        @Override
        public Uint8ClampedArrayData createArrayData(final ByteBuffer nb, final int start, final int end) {
            return new Uint8ClampedArrayData(nb, start, end);
        }

        @Override
>>>>>>> 5adfcf96
        public String getClassName() {
            return "Uint8ClampedArray";
        }
    };

    private static final class Uint8ClampedArrayData extends TypedArrayData<ByteBuffer> {

        private static final MethodHandle GET_ELEM = specialCall(MethodHandles.lookup(), Uint8ClampedArrayData.class, "getElem", int.class, int.class).methodHandle();
        private static final MethodHandle SET_ELEM = specialCall(MethodHandles.lookup(), Uint8ClampedArrayData.class, "setElem", void.class, int.class, int.class).methodHandle();
        private static final MethodHandle RINT_D   = staticCall(MethodHandles.lookup(), Uint8ClampedArrayData.class, "rint", double.class, double.class).methodHandle();
        private static final MethodHandle RINT_O   = staticCall(MethodHandles.lookup(), Uint8ClampedArrayData.class, "rint", Object.class, Object.class).methodHandle();
        private static final MethodHandle CLAMP_LONG = staticCall(MethodHandles.lookup(), Uint8ClampedArrayData.class, "clampLong", long.class, long.class).methodHandle();

        private Uint8ClampedArrayData(final ByteBuffer nb, final int start, final int end) {
            super(((ByteBuffer)nb.position(start).limit(end)).slice(), end - start);
        }

        @Override
        protected MethodHandle getGetElem() {
            return GET_ELEM;
        }

        @Override
        protected MethodHandle getSetElem() {
            return SET_ELEM;
        }

        @Override
        public Class<?> getElementType() {
            return int.class;
        }

<<<<<<< HEAD
=======
        @Override
        public Class<?> getBoxedElementType() {
            return int.class;
        }

>>>>>>> 5adfcf96
        private int getElem(final int index) {
            try {
                return nb.get(index) & 0xff;
            } catch (final IndexOutOfBoundsException e) {
                throw new ClassCastException(); //force relink - this works for unoptimistic too
            }
        }

        @Override
        public MethodHandle getElementSetter(final Class<?> elementType) {
            final MethodHandle setter = super.getElementSetter(elementType); //getContinuousElementSetter(getClass(), setElem(), elementType);
            if (setter != null) {
                if (elementType == Object.class) {
                    return MH.filterArguments(setter, 2, RINT_O);
                } else if (elementType == double.class) {
                    return MH.filterArguments(setter, 2, RINT_D);
                } else if (elementType == long.class) {
                    return MH.filterArguments(setter, 2, CLAMP_LONG);
                }
<<<<<<< HEAD
=======
            }
            return setter;
        }

        private void setElem(final int index, final int elem) {
            try {
                final byte clamped;
                if ((elem & 0xffff_ff00) == 0) {
                    clamped = (byte)elem;
                } else {
                    clamped = elem < 0 ? 0 : (byte)0xff;
                }
                nb.put(index, clamped);
            } catch (final IndexOutOfBoundsException e) {
                //swallow valid array indexes. it's ok.
                if (index < 0) {
                    throw new ClassCastException();
                }
>>>>>>> 5adfcf96
            }
            return setter;
        }

        private void setElem(final int index, final int elem) {
            try {
                final byte clamped;
                if ((elem & 0xffff_ff00) == 0) {
                    clamped = (byte)elem;
                } else {
                    clamped = elem < 0 ? 0 : (byte)0xff;
                }
                nb.put(index, clamped);
            } catch (final IndexOutOfBoundsException e) {
                //swallow valid array indexes. it's ok.
                if (index < 0) {
                    throw new ClassCastException();
                }
            }
        }

        @Override
        public boolean isClamped() {
            return true;
        }

        @Override
        public boolean isUnsigned() {
            return true;
        }

        @Override
        public int getInt(final int index) {
            return getElem(index);
        }

        @Override
<<<<<<< HEAD
        public int getIntOptimistic(final int index, final int programPoint) {
            return getElem(index);
        }

        @Override
        public long getLong(final int index) {
            return getInt(index);
        }

        @Override
        public long getLongOptimistic(final int index, final int programPoint) {
            return getElem(index);
        }

        @Override
        public double getDouble(final int index) {
            return getInt(index);
        }

        @Override
=======
        public boolean isClamped() {
            return true;
        }

        @Override
        public boolean isUnsigned() {
            return true;
        }

        @Override
        public int getInt(final int index) {
            return getElem(index);
        }

        @Override
        public int getIntOptimistic(final int index, final int programPoint) {
            return getElem(index);
        }

        @Override
        public long getLong(final int index) {
            return getInt(index);
        }

        @Override
        public long getLongOptimistic(final int index, final int programPoint) {
            return getElem(index);
        }

        @Override
        public double getDouble(final int index) {
            return getInt(index);
        }

        @Override
>>>>>>> 5adfcf96
        public double getDoubleOptimistic(final int index, final int programPoint) {
            return getElem(index);
        }

        @Override
        public Object getObject(final int index) {
            return getInt(index);
        }

        @Override
        public ArrayData set(final int index, final Object value, final boolean strict) {
            return set(index, JSType.toNumber(value), strict);
        }

        @Override
        public ArrayData set(final int index, final int value, final boolean strict) {
            setElem(index, value);
            return this;
        }

        @Override
        public ArrayData set(final int index, final long value, final boolean strict) {
            return set(index, (int)value, strict);
        }

        @Override
        public ArrayData set(final int index, final double value, final boolean strict) {
            return set(index, rint(value), strict);
        }

        private static double rint(final double rint) {
            return (int)Math.rint(rint);
        }

        @SuppressWarnings("unused")
        private static Object rint(final Object rint) {
            return rint(JSType.toNumber(rint));
        }

        @SuppressWarnings("unused")
        private static long clampLong(final long l) {
            if(l < 0L) {
                return 0L;
            } else if(l > 0xffL) {
                return 0xffL;
            }
            return l;
        }
    }

    /**
     * Constructor
     *
     * @param newObj is this typed array instantiated with the new operator
     * @param self   self reference
     * @param args   args
     *
     * @return new typed array
     */
    @Constructor(arity = 1)
    public static NativeUint8ClampedArray constructor(final boolean newObj, final Object self, final Object... args) {
        return (NativeUint8ClampedArray)constructorImpl(newObj, args, FACTORY);
    }

    NativeUint8ClampedArray(final NativeArrayBuffer buffer, final int byteOffset, final int length) {
        super(buffer, byteOffset, length);
    }

    @Override
    protected Factory factory() {
        return FACTORY;
    }

    /**
     * Set values
     * @param self   self reference
     * @param array  multiple values of array's type to set
     * @param offset optional start index, interpreted  0 if undefined
     * @return undefined
     */
    @Function(attributes = Attribute.NOT_ENUMERABLE)
    protected static Object set(final Object self, final Object array, final Object offset) {
        return ArrayBufferView.setImpl(self, array, offset);
    }

    /**
     * Returns a new TypedArray view of the ArrayBuffer store for this TypedArray,
     * referencing the elements at begin, inclusive, up to end, exclusive. If either
     * begin or end is negative, it refers to an index from the end of the array,
     * as opposed to from the beginning.
     * <p>
     * If end is unspecified, the subarray contains all elements from begin to the end
     * of the TypedArray. The range specified by the begin and end values is clamped to
     * the valid index range for the current array. If the computed length of the new
     * TypedArray would be negative, it is clamped to zero.
     * <p>
     * The returned TypedArray will be of the same type as the array on which this
     * method is invoked.
     *
     * @param self self reference
     * @param begin begin position
     * @param end end position
     *
     * @return sub array
     */
    @Function(attributes = Attribute.NOT_ENUMERABLE)
    protected static NativeUint8ClampedArray subarray(final Object self, final Object begin, final Object end) {
        return (NativeUint8ClampedArray)ArrayBufferView.subarrayImpl(self, begin, end);
    }

    @Override
    protected ScriptObject getPrototype(final Global global) {
        return global.getUint8ClampedArrayPrototype();
    }
}<|MERGE_RESOLUTION|>--- conflicted
+++ resolved
@@ -65,21 +65,12 @@
             return new NativeUint8ClampedArray(buffer, byteOffset, length);
         }
 
-<<<<<<< HEAD
         @Override
         public Uint8ClampedArrayData createArrayData(final ByteBuffer nb, final int start, final int end) {
             return new Uint8ClampedArrayData(nb, start, end);
         }
 
         @Override
-=======
-        @Override
-        public Uint8ClampedArrayData createArrayData(final ByteBuffer nb, final int start, final int end) {
-            return new Uint8ClampedArrayData(nb, start, end);
-        }
-
-        @Override
->>>>>>> 5adfcf96
         public String getClassName() {
             return "Uint8ClampedArray";
         }
@@ -112,14 +103,11 @@
             return int.class;
         }
 
-<<<<<<< HEAD
-=======
         @Override
         public Class<?> getBoxedElementType() {
             return int.class;
         }
 
->>>>>>> 5adfcf96
         private int getElem(final int index) {
             try {
                 return nb.get(index) & 0xff;
@@ -139,27 +127,6 @@
                 } else if (elementType == long.class) {
                     return MH.filterArguments(setter, 2, CLAMP_LONG);
                 }
-<<<<<<< HEAD
-=======
-            }
-            return setter;
-        }
-
-        private void setElem(final int index, final int elem) {
-            try {
-                final byte clamped;
-                if ((elem & 0xffff_ff00) == 0) {
-                    clamped = (byte)elem;
-                } else {
-                    clamped = elem < 0 ? 0 : (byte)0xff;
-                }
-                nb.put(index, clamped);
-            } catch (final IndexOutOfBoundsException e) {
-                //swallow valid array indexes. it's ok.
-                if (index < 0) {
-                    throw new ClassCastException();
-                }
->>>>>>> 5adfcf96
             }
             return setter;
         }
@@ -197,7 +164,6 @@
         }
 
         @Override
-<<<<<<< HEAD
         public int getIntOptimistic(final int index, final int programPoint) {
             return getElem(index);
         }
@@ -218,43 +184,6 @@
         }
 
         @Override
-=======
-        public boolean isClamped() {
-            return true;
-        }
-
-        @Override
-        public boolean isUnsigned() {
-            return true;
-        }
-
-        @Override
-        public int getInt(final int index) {
-            return getElem(index);
-        }
-
-        @Override
-        public int getIntOptimistic(final int index, final int programPoint) {
-            return getElem(index);
-        }
-
-        @Override
-        public long getLong(final int index) {
-            return getInt(index);
-        }
-
-        @Override
-        public long getLongOptimistic(final int index, final int programPoint) {
-            return getElem(index);
-        }
-
-        @Override
-        public double getDouble(final int index) {
-            return getInt(index);
-        }
-
-        @Override
->>>>>>> 5adfcf96
         public double getDoubleOptimistic(final int index, final int programPoint) {
             return getElem(index);
         }
