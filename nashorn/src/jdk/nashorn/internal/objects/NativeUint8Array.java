/*
 * Copyright (c) 2010, 2013, Oracle and/or its affiliates. All rights reserved.
 * DO NOT ALTER OR REMOVE COPYRIGHT NOTICES OR THIS FILE HEADER.
 *
 * This code is free software; you can redistribute it and/or modify it
 * under the terms of the GNU General Public License version 2 only, as
 * published by the Free Software Foundation.  Oracle designates this
 * particular file as subject to the "Classpath" exception as provided
 * by Oracle in the LICENSE file that accompanied this code.
 *
 * This code is distributed in the hope that it will be useful, but WITHOUT
 * ANY WARRANTY; without even the implied warranty of MERCHANTABILITY or
 * FITNESS FOR A PARTICULAR PURPOSE.  See the GNU General Public License
 * version 2 for more details (a copy is included in the LICENSE file that
 * accompanied this code).
 *
 * You should have received a copy of the GNU General Public License version
 * 2 along with this work; if not, write to the Free Software Foundation,
 * Inc., 51 Franklin St, Fifth Floor, Boston, MA 02110-1301 USA.
 *
 * Please contact Oracle, 500 Oracle Parkway, Redwood Shores, CA 94065 USA
 * or visit www.oracle.com if you need additional information or have any
 * questions.
 */

package jdk.nashorn.internal.objects;

import static jdk.nashorn.internal.codegen.CompilerConstants.specialCall;

import java.lang.invoke.MethodHandle;
import java.lang.invoke.MethodHandles;
import java.nio.ByteBuffer;
import jdk.nashorn.internal.objects.annotations.Attribute;
import jdk.nashorn.internal.objects.annotations.Constructor;
import jdk.nashorn.internal.objects.annotations.Function;
import jdk.nashorn.internal.objects.annotations.Property;
import jdk.nashorn.internal.objects.annotations.ScriptClass;
import jdk.nashorn.internal.objects.annotations.Where;
import jdk.nashorn.internal.runtime.JSType;
import jdk.nashorn.internal.runtime.PropertyMap;
import jdk.nashorn.internal.runtime.ScriptObject;
import jdk.nashorn.internal.runtime.arrays.ArrayData;
import jdk.nashorn.internal.runtime.arrays.TypedArrayData;

/**
 * Uint8 array for TypedArray extension
 */
@ScriptClass("Uint8Array")
public final class NativeUint8Array extends ArrayBufferView {

    /**
     * The size in bytes of each element in the array.
     */
    @Property(attributes = Attribute.NOT_ENUMERABLE | Attribute.NOT_WRITABLE | Attribute.NOT_CONFIGURABLE, where = Where.CONSTRUCTOR)
    public static final int BYTES_PER_ELEMENT = 1;

    // initialized by nasgen
    @SuppressWarnings("unused")
    private static PropertyMap $nasgenmap$;

    private static final Factory FACTORY = new Factory(BYTES_PER_ELEMENT) {
        @Override
        public ArrayBufferView construct(final NativeArrayBuffer buffer, final int byteOffset, final int length) {
            return new NativeUint8Array(buffer, byteOffset, length);
        }

        @Override
        public Uint8ArrayData createArrayData(final ByteBuffer nb, final int start, final int end) {
            return new Uint8ArrayData(nb, start, end);
        }

        @Override
        public String getClassName() {
            return "Uint8Array";
        }
    };

    private static final class Uint8ArrayData extends TypedArrayData<ByteBuffer> {

        private static final MethodHandle GET_ELEM = specialCall(MethodHandles.lookup(), Uint8ArrayData.class, "getElem", int.class, int.class).methodHandle();
        private static final MethodHandle SET_ELEM = specialCall(MethodHandles.lookup(), Uint8ArrayData.class, "setElem", void.class, int.class, int.class).methodHandle();

        private Uint8ArrayData(final ByteBuffer nb, final int start, final int end) {
            super(((ByteBuffer)nb.position(start).limit(end)).slice(), end - start);
        }

        @Override
        protected MethodHandle getGetElem() {
            return GET_ELEM;
        }

        @Override
        protected MethodHandle getSetElem() {
            return SET_ELEM;
        }

        private int getElem(final int index) {
            try {
                return nb.get(index) & 0xff;
            } catch (final IndexOutOfBoundsException e) {
                throw new ClassCastException(); //force relink - this works for unoptimistic too
            }
        }

        private void setElem(final int index, final int elem) {
            try {
                nb.put(index, (byte)elem);
            } catch (final IndexOutOfBoundsException e) {
                //swallow valid array indexes. it's ok.
                if (index < 0) {
                    throw new ClassCastException();
                }
            }
        }

        @Override
        public boolean isUnsigned() {
            return true;
        }

        @Override
        public Class<?> getElementType() {
            return int.class;
<<<<<<< HEAD
        }

        @Override
        public int getInt(final int index) {
            return getElem(index);
        }

        @Override
        public int getIntOptimistic(final int index, final int programPoint) {
            return getElem(index);
        }

        @Override
        public long getLong(final int index) {
            return getInt(index);
        }

        @Override
        public long getLongOptimistic(final int index, final int programPoint) {
            return getElem(index);
        }

        @Override
        public double getDouble(final int index) {
            return getInt(index);
        }

        @Override
        public double getDoubleOptimistic(final int index, final int programPoint) {
            return getElem(index);
        }

        @Override
        public Object getObject(final int index) {
            return getInt(index);
        }

        @Override
        public ArrayData set(final int index, final Object value, final boolean strict) {
            return set(index, JSType.toInt32(value), strict);
        }

        @Override
=======
        }

        @Override
        public Class<?> getBoxedElementType() {
            return Integer.class;
        }

        @Override
        public int getInt(final int index) {
            return getElem(index);
        }

        @Override
        public int getIntOptimistic(final int index, final int programPoint) {
            return getElem(index);
        }

        @Override
        public long getLong(final int index) {
            return getInt(index);
        }

        @Override
        public long getLongOptimistic(final int index, final int programPoint) {
            return getElem(index);
        }

        @Override
        public double getDouble(final int index) {
            return getInt(index);
        }

        @Override
        public double getDoubleOptimistic(final int index, final int programPoint) {
            return getElem(index);
        }

        @Override
        public Object getObject(final int index) {
            return getInt(index);
        }

        @Override
        public ArrayData set(final int index, final Object value, final boolean strict) {
            return set(index, JSType.toInt32(value), strict);
        }

        @Override
>>>>>>> 5adfcf96
        public ArrayData set(final int index, final int value, final boolean strict) {
            setElem(index, value);
            return this;
        }

        @Override
        public ArrayData set(final int index, final long value, final boolean strict) {
            return set(index, (int)value, strict);
        }

        @Override
        public ArrayData set(final int index, final double value, final boolean strict) {
            return set(index, (int)value, strict);
        }

    }

    /**
     * Constructor
     *
     * @param newObj is this typed array instantiated with the new operator
     * @param self   self reference
     * @param args   args
     *
     * @return new typed array
     */
    @Constructor(arity = 1)
    public static NativeUint8Array constructor(final boolean newObj, final Object self, final Object... args) {
        return (NativeUint8Array)constructorImpl(newObj, args, FACTORY);
    }

    NativeUint8Array(final NativeArrayBuffer buffer, final int byteOffset, final int length) {
        super(buffer, byteOffset, length);
    }

    @Override
    protected Factory factory() {
        return FACTORY;
    }

    /**
     * Set values
     * @param self   self reference
     * @param array  multiple values of array's type to set
     * @param offset optional start index, interpreted  0 if undefined
     * @return undefined
     */
    @Function(attributes = Attribute.NOT_ENUMERABLE)
    protected static Object set(final Object self, final Object array, final Object offset) {
        return ArrayBufferView.setImpl(self, array, offset);
    }

    /**
     * Returns a new TypedArray view of the ArrayBuffer store for this TypedArray,
     * referencing the elements at begin, inclusive, up to end, exclusive. If either
     * begin or end is negative, it refers to an index from the end of the array,
     * as opposed to from the beginning.
     * <p>
     * If end is unspecified, the subarray contains all elements from begin to the end
     * of the TypedArray. The range specified by the begin and end values is clamped to
     * the valid index range for the current array. If the computed length of the new
     * TypedArray would be negative, it is clamped to zero.
     * <p>
     * The returned TypedArray will be of the same type as the array on which this
     * method is invoked.
     *
     * @param self self reference
     * @param begin begin position
     * @param end end position
     *
     * @return sub array
     */
    @Function(attributes = Attribute.NOT_ENUMERABLE)
    protected static NativeUint8Array subarray(final Object self, final Object begin, final Object end) {
        return (NativeUint8Array)ArrayBufferView.subarrayImpl(self, begin, end);
    }

    @Override
    protected ScriptObject getPrototype(final Global global) {
        return global.getUint8ArrayPrototype();
    }
}<|MERGE_RESOLUTION|>--- conflicted
+++ resolved
@@ -121,7 +121,11 @@
         @Override
         public Class<?> getElementType() {
             return int.class;
-<<<<<<< HEAD
+        }
+
+        @Override
+        public Class<?> getBoxedElementType() {
+            return Integer.class;
         }
 
         @Override
@@ -165,56 +169,6 @@
         }
 
         @Override
-=======
-        }
-
-        @Override
-        public Class<?> getBoxedElementType() {
-            return Integer.class;
-        }
-
-        @Override
-        public int getInt(final int index) {
-            return getElem(index);
-        }
-
-        @Override
-        public int getIntOptimistic(final int index, final int programPoint) {
-            return getElem(index);
-        }
-
-        @Override
-        public long getLong(final int index) {
-            return getInt(index);
-        }
-
-        @Override
-        public long getLongOptimistic(final int index, final int programPoint) {
-            return getElem(index);
-        }
-
-        @Override
-        public double getDouble(final int index) {
-            return getInt(index);
-        }
-
-        @Override
-        public double getDoubleOptimistic(final int index, final int programPoint) {
-            return getElem(index);
-        }
-
-        @Override
-        public Object getObject(final int index) {
-            return getInt(index);
-        }
-
-        @Override
-        public ArrayData set(final int index, final Object value, final boolean strict) {
-            return set(index, JSType.toInt32(value), strict);
-        }
-
-        @Override
->>>>>>> 5adfcf96
         public ArrayData set(final int index, final int value, final boolean strict) {
             setElem(index, value);
             return this;
