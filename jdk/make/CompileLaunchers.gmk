#
# Copyright (c) 2011, 2020, Oracle and/or its affiliates. All rights reserved.
# DO NOT ALTER OR REMOVE COPYRIGHT NOTICES OR THIS FILE HEADER.
#
# This code is free software; you can redistribute it and/or modify it
# under the terms of the GNU General Public License version 2 only, as
# published by the Free Software Foundation.  Oracle designates this
# particular file as subject to the "Classpath" exception as provided
# by Oracle in the LICENSE file that accompanied this code.
#
# This code is distributed in the hope that it will be useful, but WITHOUT
# ANY WARRANTY; without even the implied warranty of MERCHANTABILITY or
# FITNESS FOR A PARTICULAR PURPOSE.  See the GNU General Public License
# version 2 for more details (a copy is included in the LICENSE file that
# accompanied this code).
#
# You should have received a copy of the GNU General Public License version
# 2 along with this work; if not, write to the Free Software Foundation,
# Inc., 51 Franklin St, Fifth Floor, Boston, MA 02110-1301 USA.
#
# Please contact Oracle, 500 Oracle Parkway, Redwood Shores, CA 94065 USA
# or visit www.oracle.com if you need additional information or have any
# questions.
#

# ===========================================================================
# (c) Copyright IBM Corp. 2017, 2019 All Rights Reserved
# ===========================================================================
#

default: all

include $(SPEC)
include MakeBase.gmk
include NativeCompilation.gmk

# Setup the java compilers for the JDK build.
include Setup.gmk

# Prepare the find cache. Only used on windows.
$(eval $(call FillCacheFind, $(JDK_TOPDIR)/src/share/bin))

# Build tools
include Tools.gmk

BUILD_LAUNCHERS =

# When building a legacy overlay image (on solaris 64 bit), the launchers
# need to be built with a different rpath and a different output dir.
ifeq ($(OVERLAY_IMAGES), true)
  ORIGIN_ROOT := /../..
  OUTPUT_SUBDIR := $(OPENJDK_TARGET_CPU_ISADIR)
else
  ORIGIN_ROOT := /..
endif

ifeq ($(OPENJDK_TARGET_OS), macosx)
  ORIGIN_ARG := $(call SET_EXECUTABLE_ORIGIN)
else
  ORIGIN_ARG := $(call SET_EXECUTABLE_ORIGIN,$(ORIGIN_ROOT)/lib$(OPENJDK_TARGET_CPU_LIBDIR)/jli)
endif

#
# Applications expect to be able to link against libjawt without invoking
# System.loadLibrary("jawt") first. This was the behaviour described in the
# devloper documentation of JAWT and what worked with OpenJDK6.
#
ifneq ($(findstring $(OPENJDK_TARGET_OS), linux solaris), )
  ORIGIN_ARG += $(call SET_EXECUTABLE_ORIGIN,$(ORIGIN_ROOT)/lib$(OPENJDK_TARGET_CPU_LIBDIR))
endif

define SetupLauncher
  # TODO: Fix mapfile on solaris. Won't work with ld as linker.
  # Parameter 1 is the name of the launcher (java, javac, jar...)
  # Parameter 2 is extra CFLAGS
  # Parameter 3 is extra LDFLAGS
  # Parameter 4 is extra LDFLAGS_SUFFIX_posix
  # Parameter 5 is extra LDFLAGS_SUFFIX_windows
  # Parameter 6 is optional Windows JLI library (full path)
  # Parameter 7 is optional Windows resource (RC) flags
  # Parameter 8 is optional Windows version resource file (.rc)
  # Parameter 9 is different output dir
  # Parameter 10 if set, link statically with c runtime on windows.
  # Parameter 11 if set, override plist file on macosx.

  $1_WINDOWS_JLI_LIB := $(JDK_OUTPUTDIR)/objs/libjli/jli.lib
  ifneq ($6, )
    $1_WINDOWS_JLI_LIB := $6
  endif
  $1_VERSION_INFO_RESOURCE := $(JDK_TOPDIR)/src/windows/resource/version.rc
  ifneq ($8, )
    $1_VERSION_INFO_RESOURCE := $8
  endif

  $1_LDFLAGS := $3
  
  ifeq ($(OPENJDK_TARGET_OS), linux)
  # Set the image base address for zLinux 64 to 0x60000 for launchers,
  # allows compressedRefsShift to be 0 when -Xmx is set to 2040m or more.
  # / RTC PR 100052
    ifeq ($(OPENJDK_TARGET_CPU), s390x)
      $1_LDFLAGS += -Wl,-Ttext-segment=0x60000
    endif
  endif
  
  $1_LDFLAGS_SUFFIX :=

  # Set text/data load address for 64 bit aix to 0x100,0000,0000 (1TB) for launchers,
  # ensures that it's out of the way of compressed heap allocation.
  ifeq ($(OPENJDK_TARGET_OS), aix)
    ifeq ($(OPENJDK_TARGET_CPU_BITS), 32)
      $1_LDFLAGS_SUFFIX += -bmaxdata:0xa0000000/dsa
    else
      $1_LDFLAGS_SUFFIX += -bpT:0x10000000000
    endif
  endif
  
  ifeq ($(OPENJDK_TARGET_OS), macosx)
    $1_PLIST_FILE := Info-cmdline.plist
    ifneq ($(11), )
      $1_PLIST_FILE := $(11)
      ifneq ($$(findstring privileged, $$($1_PLIST_FILE)), )
        $1_CODESIGN := true
      endif
    endif

    $1_LDFLAGS += -Wl,-all_load $(JDK_OUTPUTDIR)/objs/libjli_static.a \
        -framework Cocoa -framework Security -framework ApplicationServices \
        -sectcreate __TEXT __info_plist $(JDK_TOPDIR)/src/macosx/lib/$$($1_PLIST_FILE)
        $1_LDFLAGS_SUFFIX += -pthread
  endif

  ifeq ($(OPENJDK_TARGET_OS), aix)
    $1_LDFLAGS_SUFFIX += -L$(JDK_OUTPUTDIR)/objs -ljli_static
  endif

  ifeq ($(USE_EXTERNAL_LIBZ), true)
    $1_LDFLAGS_SUFFIX += -lz
  endif

  $1_OUTPUT_DIR_ARG := $9
  ifeq (, $$($1_OUTPUT_DIR_ARG))
    $1_OUTPUT_DIR_ARG := $(JDK_OUTPUTDIR)/bin
  endif

  # TODO: maybe it's better to move this if-statement out of this function
  ifeq ($1, java)
    $1_OPTIMIZATION_ARG := HIGH
    $1_LDFLAGS_solaris := -R$(OPENWIN_HOME)/lib$(OPENJDK_TARGET_CPU_ISADIR)
  else
  $1_OPTIMIZATION_ARG := LOW
  endif

  $1_CFLAGS := $(CFLAGS_JDKEXE)
  ifeq ($(10), true)
    $1_CFLAGS := $(filter-out -MD, $(CFLAGS_JDKEXE))
  endif

  # The linker on older SuSE distros (e.g. on SLES 10) complains with:
  # "Invalid version tag `SUNWprivate_1.1'. Only anonymous version tag is allowed in executable."
  # if feeded with a version script which contains named tags.
  ifeq ($(USING_BROKEN_SUSE_LD),yes)
    ifneq ($(wildcard $(JDK_TOPDIR)/make/mapfiles/launchers/mapfile-$(OPENJDK_TARGET_CPU).anonymous), )
      $1_MAPFILE := $(JDK_TOPDIR)/make/mapfiles/launchers/mapfile-$(OPENJDK_TARGET_CPU).anonymous
    else
      $1_MAPFILE :=
    endif
  else
    ifneq ($(wildcard $(JDK_TOPDIR)/make/mapfiles/launchers/mapfile-$(OPENJDK_TARGET_CPU)), )
      $1_MAPFILE := $(JDK_TOPDIR)/make/mapfiles/launchers/mapfile-$(OPENJDK_TARGET_CPU)
    else
      $1_MAPFILE :=
    endif
  endif

  $(call SetupNativeCompilation,BUILD_LAUNCHER_$1, \
      SRC := $(JDK_TOPDIR)/src/share/bin, \
      INCLUDE_FILES := main.c, \
      LANG := C, \
      OPTIMIZATION := $$($1_OPTIMIZATION_ARG), \
      CFLAGS := $$($1_CFLAGS) \
          -I$(JDK_TOPDIR)/src/share/bin \
          -I$(JDK_TOPDIR)/src/$(OPENJDK_TARGET_OS_API_DIR)/bin \
          -I$(JDK_TOPDIR)/src/$(OPENJDK_TARGET_OS)/bin \
          -DFULL_VERSION='"$(FULL_VERSION)"' \
          -DJDK_MAJOR_VERSION='"$(JDK_MAJOR_VERSION)"' \
          -DJDK_MINOR_VERSION='"$(JDK_MINOR_VERSION)"' \
          -DLIBARCHNAME='"$(OPENJDK_TARGET_CPU_LEGACY)"' \
          -DLAUNCHER_NAME='"$(LAUNCHER_NAME)"' \
          -DPROGNAME='"$1"' $(DPACKAGEPATH) \
          $2, \
      CFLAGS_solaris := -KPIC, \
      LDFLAGS := $(LDFLAGS_JDKEXE) \
          $(ORIGIN_ARG) \
          $$($1_LDFLAGS), \
      LDFLAGS_macosx := $(call SET_SHARED_LIBRARY_NAME,$1), \
      LDFLAGS_linux := -lpthread \
          $(call SET_SHARED_LIBRARY_NAME,$(LIBRARY_PREFIX)$(SHARED_LIBRARY_SUFFIX)), \
      LDFLAGS_solaris := $$($1_LDFLAGS_solaris) \
          $(call SET_SHARED_LIBRARY_NAME,$(LIBRARY_PREFIX)$(SHARED_LIBRARY_SUFFIX)), \
      MAPFILE := $$($1_MAPFILE), \
      LDFLAGS_SUFFIX := $(LDFLAGS_JDKEXE_SUFFIX) $$($1_LDFLAGS_SUFFIX), \
      LDFLAGS_SUFFIX_posix := $4, \
      LDFLAGS_SUFFIX_windows := $$($1_WINDOWS_JLI_LIB) \
          $(JDK_OUTPUTDIR)/objs/libjava/java.lib advapi32.lib $5, \
      LDFLAGS_SUFFIX_linux := -L$(JDK_OUTPUTDIR)/lib$(OPENJDK_TARGET_CPU_LIBDIR)/jli -ljli $(LIBDL) -lc, \
      LDFLAGS_SUFFIX_solaris := -L$(JDK_OUTPUTDIR)/lib$(OPENJDK_TARGET_CPU_LIBDIR)/jli -ljli -lthread $(LIBDL) -lc, \
      OBJECT_DIR := $(JDK_OUTPUTDIR)/objs/$1_objs$(OUTPUT_SUBDIR), \
      OUTPUT_DIR := $$($1_OUTPUT_DIR_ARG)$(OUTPUT_SUBDIR), \
      PROGRAM := $1, \
      DEBUG_SYMBOLS := true, \
      VERSIONINFO_RESOURCE := $$($1_VERSION_INFO_RESOURCE), \
      RC_FLAGS := $(RC_FLAGS) \
          -D "JDK_FNAME=$1$(EXE_SUFFIX)" \
          -D "JDK_INTERNAL_NAME=$1" \
          -D "JDK_FTYPE=0x1L" \
          $7, \
      MANIFEST := $(JDK_TOPDIR)/src/windows/resource/java.manifest, \
      CODESIGN := $$($1_CODESIGN))

  BUILD_LAUNCHERS += $$(BUILD_LAUNCHER_$1)

  ifneq (,$(filter $(OPENJDK_TARGET_OS), macosx aix))
    $$(BUILD_LAUNCHER_$1): $(JDK_OUTPUTDIR)/objs/libjli_static.a
  endif

  ifeq ($(OPENJDK_TARGET_OS), windows)
    $$(BUILD_LAUNCHER_$1): $(JDK_OUTPUTDIR)/objs/libjava/java.lib \
        $$($1_WINDOWS_JLI_LIB)
  endif
endef

##########################################################################################

XLIBS := $(X_LIBS) -lX11
ifeq ($(OPENJDK_TARGET_OS), macosx)
  DPACKAGEPATH := -DPACKAGE_PATH='"$(PACKAGE_PATH)"'
  XLIBS :=
endif

ifdef OPENJDK
  JAVA_RC_FLAGS += -i "$(JDK_TOPDIR)/src/windows/resource/icons"
else
  JAVA_RC_FLAGS += -i "$(JDK_TOPDIR)/src/closed/windows/native/sun/windows"
endif

# On windows, the debuginfo files get the same name as for java.dll. Build
# into another dir and copy selectively so debuginfo for java.dll isn't
# overwritten.
$(eval $(call SetupLauncher,java, \
    -DEXPAND_CLASSPATH_WILDCARDS,,,user32.lib comctl32.lib, \
    $(JDK_OUTPUTDIR)/objs/jli_static.lib, $(JAVA_RC_FLAGS), \
    $(JDK_TOPDIR)/src/windows/resource/java.rc, $(JDK_OUTPUTDIR)/objs/java_objs,true))

$(JDK_OUTPUTDIR)/bin$(OUTPUT_SUBDIR)/java$(EXE_SUFFIX): $(BUILD_LAUNCHER_java)
	$(MKDIR) -p $(@D)
	$(RM) $@
	$(CP) $(JDK_OUTPUTDIR)/objs/java_objs$(OUTPUT_SUBDIR)/java$(EXE_SUFFIX) $@

BUILD_LAUNCHERS += $(JDK_OUTPUTDIR)/bin$(OUTPUT_SUBDIR)/java$(EXE_SUFFIX)

ifeq ($(OPENJDK_TARGET_OS), windows)
  $(eval $(call SetupLauncher,javaw, \
      -DJAVAW -DEXPAND_CLASSPATH_WILDCARDS,,,user32.lib comctl32.lib, \
      $(JDK_OUTPUTDIR)/objs/jli_static.lib, $(JAVA_RC_FLAGS), \
      $(JDK_TOPDIR)/src/windows/resource/java.rc,,true))
endif


ifndef BUILD_HEADLESS_ONLY
  $(eval $(call SetupLauncher,appletviewer, \
      -DJAVA_ARGS='{ "-J-ms8m"$(COMMA) "sun.applet.Main"$(COMMA) }',, \
      $(XLIBS)))
endif

$(eval $(call SetupLauncher,extcheck, \
    -DJAVA_ARGS='{ "-J-ms8m"$(COMMA) "com.sun.tools.extcheck.Main"$(COMMA) }'))

$(eval $(call SetupLauncher,idlj, \
    -DJAVA_ARGS='{ "-J-ms8m"$(COMMA) "com.sun.tools.corba.se.idl.toJavaPortable.Compile"$(COMMA) }'))

$(eval $(call SetupLauncher,jar, \
    -DJAVA_ARGS='{ "-J-ms8m"$(COMMA) "sun.tools.jar.Main"$(COMMA) }'))

$(eval $(call SetupLauncher,jarsigner, \
    -DJAVA_ARGS='{ "-J-ms8m"$(COMMA) "sun.security.tools.jarsigner.Main"$(COMMA) }'))

$(eval $(call SetupLauncher,javac, \
    -DEXPAND_CLASSPATH_WILDCARDS \
    -DNEVER_ACT_AS_SERVER_CLASS_MACHINE \
    -DJAVA_ARGS='{ "-J-ms8m"$(COMMA) "com.sun.tools.javac.Main"$(COMMA) }'))

ifeq ($(ENABLE_SJAVAC), yes)
  $(eval $(call SetupLauncher,sjavac, \
      -DEXPAND_CLASSPATH_WILDCARDS \
      -DNEVER_ACT_AS_SERVER_CLASS_MACHINE \
      -DJAVA_ARGS='{ "-J-ms8m"$(COMMA) "com.sun.tools.sjavac.Main"$(COMMA) }'))
endif

$(eval $(call SetupLauncher,javadoc, \
    -DEXPAND_CLASSPATH_WILDCARDS \
    -DNEVER_ACT_AS_SERVER_CLASS_MACHINE \
    -DJAVA_ARGS='{ "-J-ms8m"$(COMMA) "com.sun.tools.javadoc.Main"$(COMMA) }'))

$(eval $(call SetupLauncher,javah, \
    -DEXPAND_CLASSPATH_WILDCARDS \
    -DNEVER_ACT_AS_SERVER_CLASS_MACHINE \
    -DJAVA_ARGS='{ "-J-ms8m"$(COMMA) "com.sun.tools.javah.Main"$(COMMA) }'))

$(eval $(call SetupLauncher,javap, \
    -DEXPAND_CLASSPATH_WILDCARDS \
    -DNEVER_ACT_AS_SERVER_CLASS_MACHINE \
    -DJAVA_ARGS='{ "-J-ms8m"$(COMMA) "com.sun.tools.javap.Main"$(COMMA) }'))

$(eval $(call SetupLauncher,jdeps, \
    -DEXPAND_CLASSPATH_WILDCARDS \
    -DNEVER_ACT_AS_SERVER_CLASS_MACHINE \
    -DJAVA_ARGS='{ "-J-ms8m"$(COMMA) "com.sun.tools.jdeps.Main"$(COMMA) }'))

BUILD_LAUNCHER_jconsole_CFLAGS_windows := -DJAVAW
BUILD_LAUNCHER_jconsole_LDFLAGS_windows := user32.lib

$(eval $(call SetupLauncher,jconsole, \
    -DJAVA_ARGS='{ "-J-ms8m"$(COMMA) "-J-Djconsole.showOutputViewer"$(COMMA) "sun.tools.jconsole.JConsole"$(COMMA) }' \
    -DAPP_CLASSPATH='{ "/lib/jconsole.jar"$(COMMA) "/lib/tools.jar"$(COMMA) "/classes" }'))

$(eval $(call SetupLauncher,jdb, \
    -DJAVA_ARGS='{ "-J-ms8m"$(COMMA) "com.sun.tools.example.debug.tty.TTY"$(COMMA) }' \
    -DAPP_CLASSPATH='{ "/lib/tools.jar"$(COMMA) "/lib/sa-jdi.jar"$(COMMA) "/classes" }'))

<<<<<<< HEAD
#$(eval $(call SetupLauncher,jfr, \
#    -DEXPAND_CLASSPATH_WILDCARDS \
#    -DJAVA_ARGS='{ "-J-ms8m"$(COMMA) "jdk.jfr.internal.tool.Main"$(COMMA) }'))
=======
ifeq ($(ENABLE_JFR), true)
$(eval $(call SetupLauncher,jfr, \
    -DEXPAND_CLASSPATH_WILDCARDS \
    -DJAVA_ARGS='{ "-J-ms8m"$(COMMA) "jdk.jfr.internal.tool.Main"$(COMMA) }'))
endif
>>>>>>> 97369f3e

#$(eval $(call SetupLauncher,jhat, \
#    -DJAVA_ARGS='{ "-J-ms8m"$(COMMA) "com.sun.tools.hat.Main"$(COMMA) }'))

#$(eval $(call SetupLauncher,jinfo, \
#    -DJAVA_ARGS='{ "-J-ms8m"$(COMMA) \
#        "-J-Dsun.jvm.hotspot.debugger.useProcDebugger"$(COMMA) \
#        "-J-Dsun.jvm.hotspot.debugger.useWindbgDebugger"$(COMMA) \
#        "sun.tools.jinfo.JInfo"$(COMMA) }' \
#    -DAPP_CLASSPATH='{ "/lib/tools.jar"$(COMMA) "/lib/sa-jdi.jar"$(COMMA) "/classes" }' \
#    ,,,,,,,,,Info-privileged.plist))

#$(eval $(call SetupLauncher,jmap, \
#    -DJAVA_ARGS='{ "-J-ms8m"$(COMMA) \
#        "-J-Dsun.jvm.hotspot.debugger.useProcDebugger"$(COMMA) \
#        "-J-Dsun.jvm.hotspot.debugger.useWindbgDebugger"$(COMMA) \
#        "sun.tools.jmap.JMap"$(COMMA) }' \
#    -DAPP_CLASSPATH='{ "/lib/tools.jar"$(COMMA) "/lib/sa-jdi.jar"$(COMMA) "/classes" }' \
#    ,,,,,,,,,Info-privileged.plist))

#$(eval $(call SetupLauncher,jps, \
#    -DJAVA_ARGS='{ "-J-ms8m"$(COMMA) "sun.tools.jps.Jps"$(COMMA) }'))

$(eval $(call SetupLauncher,jrunscript, \
    -DJAVA_ARGS='{ "-J-ms8m"$(COMMA) "com.sun.tools.script.shell.Main"$(COMMA) }'))

$(eval $(call SetupLauncher,jjs, \
    -DJAVA_ARGS='{ "-J-ms8m"$(COMMA) "jdk.nashorn.tools.Shell"$(COMMA) }'))

$(eval $(call SetupLauncher,jsadebugd, \
    -DJAVA_ARGS='{ "-J-ms8m"$(COMMA) "sun.jvm.hotspot.jdi.SADebugServer"$(COMMA) }' \
    -DAPP_CLASSPATH='{ "/lib/tools.jar"$(COMMA) "/lib/sa-jdi.jar"$(COMMA) "/classes" }' \
    ,,,,,,,,,Info-privileged.plist))

#$(eval $(call SetupLauncher,hsdb, \
#    -DJAVA_ARGS='{ "-J-ms8m"$(COMMA) "sun.jvm.hotspot.HSDB"$(COMMA) }' \
#    -DAPP_CLASSPATH='{ "/lib/tools.jar"$(COMMA) "/lib/sa-jdi.jar"$(COMMA) "/classes" }' \
#    ,,,,,,,,,Info-privileged.plist))

#$(eval $(call SetupLauncher,clhsdb, \
#    -DJAVA_ARGS='{ "-J-ms8m"$(COMMA) "sun.jvm.hotspot.CLHSDB"$(COMMA) }' \
#    -DAPP_CLASSPATH='{ "/lib/tools.jar"$(COMMA) "/lib/sa-jdi.jar"$(COMMA) "/classes" }' \
#    ,,,,,,,,,Info-privileged.plist))

#$(eval $(call SetupLauncher,jstack, \
#    -DJAVA_ARGS='{ "-J-ms8m"$(COMMA) \
#        "-J-Dsun.jvm.hotspot.debugger.useProcDebugger"$(COMMA) \
#        "-J-Dsun.jvm.hotspot.debugger.useWindbgDebugger"$(COMMA) \
#        "sun.tools.jstack.JStack"$(COMMA) }' \
#    -DAPP_CLASSPATH='{ "/lib/tools.jar"$(COMMA) "/lib/sa-jdi.jar"$(COMMA) "/classes" }' \
#    ,,,,,,,,,Info-privileged.plist))

#$(eval $(call SetupLauncher,jstat, \
#    -DJAVA_ARGS='{ "-J-ms8m"$(COMMA) "sun.tools.jstat.Jstat"$(COMMA) }'))

#$(eval $(call SetupLauncher,jstatd, \
#    -DJAVA_ARGS='{ "-J-ms8m"$(COMMA) "sun.tools.jstatd.Jstatd"$(COMMA) }'))

$(eval $(call SetupLauncher,keytool, \
    -DJAVA_ARGS='{ "-J-ms8m"$(COMMA) "sun.security.tools.keytool.Main"$(COMMA) }'))

$(eval $(call SetupLauncher,native2ascii, \
    -DJAVA_ARGS='{ "-J-ms8m"$(COMMA) "sun.tools.native2ascii.Main"$(COMMA) }'))

ifndef BUILD_HEADLESS_ONLY
  $(eval $(call SetupLauncher,policytool, \
      -DJAVA_ARGS='{ "-J-ms8m"$(COMMA) "sun.security.tools.policytool.PolicyTool"$(COMMA) }',, \
      $(XLIBS)))
endif

$(eval $(call SetupLauncher,rmic, \
    -DEXPAND_CLASSPATH_WILDCARDS \
    -DJAVA_ARGS='{ "-J-ms8m"$(COMMA) "sun.rmi.rmic.Main"$(COMMA) }'))

$(eval $(call SetupLauncher,schemagen, \
    -DJAVA_ARGS='{ "-J-ms8m"$(COMMA) "com.sun.tools.internal.jxc.SchemaGenerator"$(COMMA) }'))

$(eval $(call SetupLauncher,serialver, \
    -DEXPAND_CLASSPATH_WILDCARDS \
    -DJAVA_ARGS='{ "-J-ms8m"$(COMMA) "sun.tools.serialver.SerialVer"$(COMMA) }'))

$(eval $(call SetupLauncher,xjc, \
    -DJAVA_ARGS='{ "-J-ms8m"$(COMMA) "com.sun.tools.internal.xjc.Driver"$(COMMA) }'))

$(eval $(call SetupLauncher,wsgen, \
    -DJAVA_ARGS='{ "-J-ms8m"$(COMMA) "com.sun.tools.internal.ws.WsGen"$(COMMA) }'))

$(eval $(call SetupLauncher,wsimport, \
    -DJAVA_ARGS='{ "-J-ms8m"$(COMMA) "com.sun.tools.internal.ws.WsImport"$(COMMA) }'))

$(eval $(call SetupLauncher,orbd, \
    -DJAVA_ARGS='{ "-J-ms8m"$(COMMA) \
        "-J-Dcom.sun.CORBA.activation.DbDir=./orb.db"$(COMMA) \
        "-J-Dcom.sun.CORBA.activation.Port=1049"$(COMMA) \
        "-J-Dcom.sun.CORBA.POA.ORBServerId=1"$(COMMA) \
        "com.sun.corba.se.impl.activation.ORBD"$(COMMA) }'))

$(eval $(call SetupLauncher,servertool, \
    -DJAVA_ARGS='{ "-J-ms8m"$(COMMA) "com.sun.corba.se.impl.activation.ServerTool"$(COMMA) }'))

$(eval $(call SetupLauncher,tnameserv, \
    -DJAVA_ARGS='{ "-J-ms8m"$(COMMA) \
        "-J-Dcom.sun.CORBA.activation.DbDir=./orb.db"$(COMMA) \
        "-J-Djava.util.logging.LoggingPermission=contol"$(COMMA) \
        "-J-Dcom.sun.CORBA.POA.ORBServerId=1"$(COMMA) \
        "com.sun.corba.se.impl.naming.cosnaming.TransientNameServer"$(COMMA) }'))

$(eval $(call SetupLauncher,pack200, \
    -DJAVA_ARGS='{ "-J-ms8m"$(COMMA) "com.sun.java.util.jar.pack.Driver"$(COMMA) }'))

$(eval $(call SetupLauncher,rmid, \
    -DJAVA_ARGS='{ "-J-ms8m"$(COMMA) "sun.rmi.server.Activation"$(COMMA) }'))

$(eval $(call SetupLauncher,rmiregistry, \
    -DJAVA_ARGS='{ "-J-ms8m"$(COMMA) "sun.rmi.registry.RegistryImpl"$(COMMA) }'))

#$(eval $(call SetupLauncher,jcmd, \
#    -DJAVA_ARGS='{ "-J-ms8m"$(COMMA) "sun.tools.jcmd.JCmd"$(COMMA) }'))

# Include executables for OpenJ9 (jdmpview, traceformat and jextract).
ifeq ($(OPENJDK_TARGET_OS),macosx)
  # Required because of the use of ImageInputStream?
  JDMPVIEW_EXTRA_ARGS := "-J-XstartOnFirstThread" $(COMMA)
else
  JDMPVIEW_EXTRA_ARGS :=
endif
$(eval $(call SetupLauncher,jdmpview, \
    -DEXPAND_CLASSPATH_WILDCARDS \
    -DJAVA_ARGS='{ "-J-ms8m"$(COMMA) $(JDMPVIEW_EXTRA_ARGS) "com.ibm.jvm.dtfjview.DTFJView" }'))

$(eval $(call SetupLauncher,traceformat, \
    -DEXPAND_CLASSPATH_WILDCARDS \
    -DJAVA_ARGS='{ "-J-ms8m"$(COMMA) "com.ibm.jvm.TraceFormat" }'))

ifneq ($(findstring $(OPENJDK_TARGET_OS),aix linux macosx),)
  $(eval $(call SetupLauncher,jextract, \
    -DEXPAND_CLASSPATH_WILDCARDS \
    -DJAVA_ARGS='{ "-J-ms8m"$(COMMA) "com.ibm.jvm.j9.dump.extract.Main" }'))
endif

ifeq ($(OPENJDK_TARGET_OS), windows)
  $(eval $(call SetupLauncher,kinit, \
      -DJAVA_ARGS='{ "-J-ms8m"$(COMMA) "sun.security.krb5.internal.tools.Kinit"$(COMMA) }'))

  $(eval $(call SetupLauncher,klist, \
      -DJAVA_ARGS='{ "-J-ms8m"$(COMMA) "sun.security.krb5.internal.tools.Klist"$(COMMA) }'))

  $(eval $(call SetupLauncher,ktab, \
      -DJAVA_ARGS='{ "-J-ms8m"$(COMMA) "sun.security.krb5.internal.tools.Ktab"$(COMMA) }'))
endif

$(eval $(call SetupLauncher,jcmd, \
    -DJAVA_ARGS='{ "-J-ms8m"$(COMMA) "openj9.tools.attach.diagnostics.tools.Jcmd" }' \
    -DAPP_CLASSPATH='{ "/lib/tools.jar" }'))

$(eval $(call SetupLauncher,jmap, \
    -DJAVA_ARGS='{ "-J-ms8m"$(COMMA) "openj9.tools.attach.diagnostics.tools.Jmap" }' \
    -DAPP_CLASSPATH='{ "/lib/tools.jar" }'))

$(eval $(call SetupLauncher,jps, \
    -DJAVA_ARGS='{ "-J-ms8m"$(COMMA) "openj9.tools.attach.diagnostics.tools.Jps" }' \
    -DAPP_CLASSPATH='{ "/lib/tools.jar" }'))

$(eval $(call SetupLauncher,jstack, \
    -DJAVA_ARGS='{ "-J-ms8m"$(COMMA) "openj9.tools.attach.diagnostics.tools.Jstack" }' \
    -DAPP_CLASSPATH='{ "/lib/tools.jar" }'))

$(eval $(call SetupLauncher,jstat, \
	    -DJAVA_ARGS='{ "-J-ms8m"$(COMMA) "openj9.tools.attach.diagnostics.tools.Jstat" }' \
	    -DAPP_CLASSPATH='{ "/lib/tools.jar" }'))

##########################################################################################
# The order of the object files on the link command line affects the size of the resulting
# binary (at least on linux) which causes the size to differ between old and new build.
ifeq ($(USE_EXTERNAL_LIBZ), true)
  UNPACKEXE_CFLAGS := -DSYSTEM_ZLIB
  UNPACKEXE_ZIPOBJS := -lz
else
  UNPACKEXE_CFLAGS := -I$(JDK_TOPDIR)/src/share/native/java/util/zip/zlib
  UNPACKEXE_ZIPOBJS := $(JDK_OUTPUTDIR)/objs/libzip/zcrc32$(OBJ_SUFFIX) \
      $(JDK_OUTPUTDIR)/objs/libzip/deflate$(OBJ_SUFFIX) \
      $(JDK_OUTPUTDIR)/objs/libzip/trees$(OBJ_SUFFIX) \
      $(JDK_OUTPUTDIR)/objs/libzip/zadler32$(OBJ_SUFFIX) \
      $(JDK_OUTPUTDIR)/objs/libzip/compress$(OBJ_SUFFIX) \
      $(JDK_OUTPUTDIR)/objs/libzip/zutil$(OBJ_SUFFIX) \
      $(JDK_OUTPUTDIR)/objs/libzip/inflate$(OBJ_SUFFIX) \
      $(JDK_OUTPUTDIR)/objs/libzip/infback$(OBJ_SUFFIX) \
      $(JDK_OUTPUTDIR)/objs/libzip/inftrees$(OBJ_SUFFIX) \
      $(JDK_OUTPUTDIR)/objs/libzip/inffast$(OBJ_SUFFIX)

endif

UNPACKEXE_LANG := C
ifeq ($(OPENJDK_TARGET_OS), solaris)
  UNPACKEXE_LANG := C++
endif
# On windows, unpack200 is linked completely differently to all other
# executables, using the compiler with the compiler arguments.
# It's also linked incrementally, producing a .ilk file that needs to
# be kept away.
ifeq ($(OPENJDK_TARGET_OS), windows)
  BUILD_UNPACKEXE_LDEXE := $(CC)
  EXE_OUT_OPTION_save := $(EXE_OUT_OPTION)
  EXE_OUT_OPTION := -Fe
endif

# The linker on older SuSE distros (e.g. on SLES 10) complains with:
# "Invalid version tag `SUNWprivate_1.1'. Only anonymous version tag is allowed in executable."
# if feeded with a version script which contains named tags.
ifeq ($(USING_BROKEN_SUSE_LD), yes)
  UNPACK_MAPFILE = $(JDK_TOPDIR)/make/mapfiles/libunpack/mapfile-vers-unpack200.anonymous
else
  UNPACK_MAPFILE = $(JDK_TOPDIR)/make/mapfiles/libunpack/mapfile-vers-unpack200
endif

$(eval $(call SetupNativeCompilation,BUILD_UNPACKEXE, \
    SRC := $(JDK_TOPDIR)/src/share/native/com/sun/java/util/jar/pack, \
    EXCLUDE_FILES := jni.cpp, \
    LANG := $(UNPACKEXE_LANG), \
    OPTIMIZATION := LOW, \
    CFLAGS := $(UNPACKEXE_CFLAGS) $(CXXFLAGS_JDKEXE) \
        -DFULL, \
    CFLAGS_release := -DPRODUCT, \
    CFLAGS_linux := -fPIC, \
    CFLAGS_solaris := -KPIC, \
    CFLAGS_macosx := -fPIC, \
    MAPFILE := $(UNPACK_MAPFILE),\
    LDFLAGS := $(UNPACKEXE_ZIPOBJS), \
    LDFLAGS_windows := $(CXXFLAGS_JDKEXE), \
    LDFLAGS_posix := $(LDFLAGS_JDKEXE) $(LDFLAGS_CXX_JDK) \
        $(call SET_SHARED_LIBRARY_NAME,$(LIBRARY_PREFIX)unpack$(SHARED_LIBRARY_SUFFIX)) \
        $(call SET_SHARED_LIBRARY_ORIGIN), \
    LDFLAGS_linux := -lc, \
    LDFLAGS_solaris := $(UNPACKEXE_LDFLAGS_solaris) -lc, \
    LDFLAGS_SUFFIX := $(LIBCXX), \
    OBJECT_DIR := $(JDK_OUTPUTDIR)/objs/unpackexe$(OUTPUT_SUBDIR), \
    OUTPUT_DIR := $(JDK_OUTPUTDIR)/objs/unpackexe$(OUTPUT_SUBDIR), \
    PROGRAM := unpack200, \
    VERSIONINFO_RESOURCE := $(JDK_TOPDIR)/src/windows/resource/version.rc, \
    RC_FLAGS := $(RC_FLAGS) \
        -D "JDK_FNAME=unpack200.exe" \
        -D "JDK_INTERNAL_NAME=unpack200" \
        -D "JDK_FTYPE=0x1L", \
    DEBUG_SYMBOLS := true, \
    MANIFEST := $(JDK_TOPDIR)/src/windows/resource/unpack200_proto.exe.manifest))

ifeq ($(OPENJDK_TARGET_OS), windows)
  EXE_OUT_OPTION := $(EXE_OUT_OPTION_save)
endif

ifneq ($(USE_EXTERNAL_LIBZ), true)

  $(BUILD_UNPACKEXE): $(UNPACKEXE_ZIPOBJS)

endif

# Build into object dir and copy executable afterwards to avoid .ilk file in
# image. The real fix would be clean up linking of unpack200 using
# -link -incremental:no
# like all other launchers.
$(JDK_OUTPUTDIR)/bin$(OUTPUT_SUBDIR)/unpack200$(EXE_SUFFIX): $(BUILD_UNPACKEXE)
	$(call install-file)

BUILD_LAUNCHERS += $(JDK_OUTPUTDIR)/bin$(OUTPUT_SUBDIR)/unpack200$(EXE_SUFFIX)

##########################################################################################


BUILD_JEXEC :=
BUILD_JEXEC_SRC :=
BUILD_JEXEC_INC :=
BUILD_JEXEC_DST_DIR := $(JDK_OUTPUTDIR)/lib$(OPENJDK_TARGET_CPU_LIBDIR)

#
# UNHANDLED:
# - COMPILE_APPROACH = normal
#

#
# jdk/make/java/Makefile
#
ifeq ($(OPENJDK_TARGET_OS), solaris)
  ifeq ($(OPENJDK_TARGET_CPU_BITS), 32)
    BUILD_JEXEC := 1
  endif
endif

ifeq ($(OPENJDK_TARGET_OS), linux)
  BUILD_JEXEC := 1
endif # OPENJDK_TARGET_OS

#
# jdk/make/java/jexec/Makefile
#
ifeq ($(BUILD_JEXEC), 1)

  ifeq ($(OPENJDK_TARGET_OS), windows)
  else ifeq ($(OPENJDK_TARGET_OS), macosx)
    BUILD_JEXEC_SRC := $(JDK_TOPDIR)/src/macosx/bin
  else
    BUILD_JEXEC_SRC := $(JDK_TOPDIR)/src/solaris/bin
  endif

  ifeq ($(OPENJDK_TARGET_OS), linux)
    BUILD_JEXEC_DST_DIR := $(JDK_OUTPUTDIR)/lib
    BUILD_JEXEC_INC += -I$(JDK_TOPDIR)/src/share/bin
  endif
endif

#
# Note that the two Makefile's seems to contradict each other,
# and that src/macosx/bin/jexec.c seems unused
#
ifneq ($(BUILD_JEXEC_SRC), )
  $(eval $(call SetupNativeCompilation,BUILD_JEXEC, \
      SRC := $(BUILD_JEXEC_SRC), \
      INCLUDE_FILES := jexec.c, \
      LANG := C, \
      OPTIMIZATION := LOW, \
      CFLAGS := $(CFLAGS_JDKEXE) \
          $(BUILD_JEXEC_INC), \
      CFLAGS_linux := -fPIC, \
      CFLAGS_solaris := -KPIC, \
      LDFLAGS := $(LDFLAGS_JDKEXE) \
          $(call SET_SHARED_LIBRARY_NAME,$(LIBRARY_PREFIX)$(SHARED_LIBRARY_SUFFIX)), \
      OBJECT_DIR := $(JDK_OUTPUTDIR)/objs/jexec_obj, \
      OUTPUT_DIR := $(BUILD_JEXEC_DST_DIR), \
      DEBUG_SYMBOLS := true, \
      PROGRAM := jexec))

  BUILD_LAUNCHERS += $(BUILD_JEXEC)
endif

##########################################################################################

#
# The java-rmi.cgi script in bin/ only gets delivered in certain situations
#
JAVA_RMI_CGI := $(JDK_OUTPUTDIR)/bin$(OUTPUT_SUBDIR)/java-rmi.cgi
ifeq ($(OPENJDK_TARGET_OS), linux)
  BUILD_LAUNCHERS += $(JAVA_RMI_CGI)
endif
ifeq ($(OPENJDK_TARGET_OS), solaris)
  BUILD_LAUNCHERS += $(JAVA_RMI_CGI)
endif

# TODO:
# On windows java-rmi.cgi shouldn't be bundled since Java 1.2, but has been built all
# this time anyway. Since jdk6, it has been built from the wrong source and resulted
# in a (almost) copy of the standard java launcher named "java-rmi.exe" ending up in
# the final images bin dir. This weird behavior is mimicked here in the converted
# makefiles for now. Should probably just be deleted.
# http://bugs.sun.com/bugdatabase/view_bug.do?bug_id=6512052
ifeq ($(OPENJDK_TARGET_OS), windows)
  $(eval $(call SetupLauncher,java-rmi, , \
      $(call SET_SHARED_LIBRARY_MAPFILE,$(JDK_TOPDIR)/make/java/main/java/mapfile-$(OPENJDK_TARGET_CPU))))
else
  $(JAVA_RMI_CGI): $(JDK_TOPDIR)/src/solaris/bin/java-rmi.cgi.sh
	$(call install-file)
	$(CHMOD) a+x $@
endif

##########################################################################################

BUILD_JSPAWNHELPER :=
BUILD_JSPAWNHELPER_SRC := $(JDK_TOPDIR)/src/solaris/native/java/lang
BUILD_JSPAWNHELPER_DST_DIR := $(JDK_OUTPUTDIR)/lib$(OPENJDK_TARGET_CPU_LIBDIR)
LINK_JSPAWNHELPER_OBJECTS := $(JDK_OUTPUTDIR)/objs/libjava/childproc.o
LINK_JSPAWNHELPER_FLAGS :=

ifneq ($(findstring $(OPENJDK_TARGET_OS), macosx solaris aix), )
  BUILD_JSPAWNHELPER := 1
endif

ifeq ($(OPENJDK_TARGET_OS), macosx)
  BUILD_JSPAWNHELPER_DST_DIR := $(JDK_OUTPUTDIR)/lib
endif

ifeq ($(OPENJDK_TARGET_CPU_BITS), 64)
  LINK_JSPAWNHELPER_FLAGS += $(COMPILER_TARGET_BITS_FLAG)64
endif

ifeq ($(BUILD_JSPAWNHELPER), 1)
  $(eval $(call SetupNativeCompilation,BUILD_JSPAWNHELPER, \
      SRC := $(BUILD_JSPAWNHELPER_SRC), \
      INCLUDE_FILES := jspawnhelper.c, \
      LANG := C, \
      OPTIMIZATION := LOW, \
      CFLAGS := $(CFLAGS_JDKEXE), \
      LDFLAGS := $(LDFLAGS_JDKEXE) $(LINK_JSPAWNHELPER_FLAGS), \
      LDFLAGS_SUFFIX := $(LINK_JSPAWNHELPER_OBJECTS), \
      OBJECT_DIR := $(JDK_OUTPUTDIR)/objs/jspawnhelper, \
      OUTPUT_DIR := $(BUILD_JSPAWNHELPER_DST_DIR), \
      PROGRAM := jspawnhelper))

  $(BUILD_JSPAWNHELPER): $(LINK_JSPAWNHELPER_OBJECTS)

  BUILD_LAUNCHERS += $(BUILD_JSPAWNHELPER)
endif

##########################################################################################
# jabswitch

  ifeq ($(OPENJDK_TARGET_OS), windows)

    $(eval $(call SetupNativeCompilation,BUILD_JABSWITCH, \
      SRC := $(JDK_TOPDIR)/src/windows/native/sun/bridge, \
        INCLUDE_FILES := jabswitch.cpp, \
        LANG := C++, \
        CFLAGS := $(filter-out -Zc:wchar_t-, $(CFLAGS_JDKEXE)) -Zc:wchar_t \
            -analyze- -Od -Gd -D_WINDOWS \
            -D_UNICODE -DUNICODE -RTC1 -EHsc, \
        LDFLAGS := $(LDFLAGS_JDKEXE) \
            Advapi32.lib Version.lib User32.lib, \
        OBJECT_DIR := $(JDK_OUTPUTDIR)/objs/jabswitch, \
        OUTPUT_DIR := $(JDK_OUTPUTDIR)/bin, \
        PROGRAM := jabswitch, \
        DEBUG_SYMBOLS := true, \
      VERSIONINFO_RESOURCE := $(JDK_TOPDIR)/src/windows/native/sun/bridge/AccessBridgeStatusWindow.rc, \
        RC_FLAGS := $(RC_FLAGS) \
            -D "JDK_FNAME=jabswitch.exe" \
            -D "JDK_INTERNAL_NAME=jabswitch" \
            -D "JDK_FTYPE=0x01L", \
      MANIFEST := $(JDK_TOPDIR)/src/windows/native/sun/bridge/jabswitch.manifest))

    BUILD_LAUNCHERS += $(BUILD_JABSWITCH)

  endif

##########################################################################################

$(BUILD_LAUNCHERS): $(JDK_TOPDIR)/make/CompileLaunchers.gmk

all: $(BUILD_LAUNCHERS)

.PHONY: all<|MERGE_RESOLUTION|>--- conflicted
+++ resolved
@@ -328,17 +328,11 @@
     -DJAVA_ARGS='{ "-J-ms8m"$(COMMA) "com.sun.tools.example.debug.tty.TTY"$(COMMA) }' \
     -DAPP_CLASSPATH='{ "/lib/tools.jar"$(COMMA) "/lib/sa-jdi.jar"$(COMMA) "/classes" }'))
 
-<<<<<<< HEAD
+ifeq ($(ENABLE_JFR), true)
 #$(eval $(call SetupLauncher,jfr, \
 #    -DEXPAND_CLASSPATH_WILDCARDS \
 #    -DJAVA_ARGS='{ "-J-ms8m"$(COMMA) "jdk.jfr.internal.tool.Main"$(COMMA) }'))
-=======
-ifeq ($(ENABLE_JFR), true)
-$(eval $(call SetupLauncher,jfr, \
-    -DEXPAND_CLASSPATH_WILDCARDS \
-    -DJAVA_ARGS='{ "-J-ms8m"$(COMMA) "jdk.jfr.internal.tool.Main"$(COMMA) }'))
-endif
->>>>>>> 97369f3e
+endif
 
 #$(eval $(call SetupLauncher,jhat, \
 #    -DJAVA_ARGS='{ "-J-ms8m"$(COMMA) "com.sun.tools.hat.Main"$(COMMA) }'))
