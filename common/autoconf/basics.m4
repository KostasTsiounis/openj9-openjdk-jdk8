--- conflicted
+++ resolved
@@ -579,11 +579,7 @@
 
   # Xcode version will be validated later
   AC_ARG_WITH([xcode-path], [AS_HELP_STRING([--with-xcode-path],
-<<<<<<< HEAD
-      [explicit path to Xcode (Xcode 4 is supported; generally for building on 10.9 and later)])],
-=======
       [explicit path to Xcode application (generally for building on 10.9 and later)])],
->>>>>>> ec59e14a
       [XCODE_PATH=$with_xcode_path]
   )
 
