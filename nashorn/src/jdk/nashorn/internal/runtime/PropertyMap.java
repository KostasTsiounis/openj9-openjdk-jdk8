/*
 * Copyright (c) 2010, 2013, Oracle and/or its affiliates. All rights reserved.
 * DO NOT ALTER OR REMOVE COPYRIGHT NOTICES OR THIS FILE HEADER.
 *
 * This code is free software; you can redistribute it and/or modify it
 * under the terms of the GNU General Public License version 2 only, as
 * published by the Free Software Foundation.  Oracle designates this
 * particular file as subject to the "Classpath" exception as provided
 * by Oracle in the LICENSE file that accompanied this code.
 *
 * This code is distributed in the hope that it will be useful, but WITHOUT
 * ANY WARRANTY; without even the implied warranty of MERCHANTABILITY or
 * FITNESS FOR A PARTICULAR PURPOSE.  See the GNU General Public License
 * version 2 for more details (a copy is included in the LICENSE file that
 * accompanied this code).
 *
 * You should have received a copy of the GNU General Public License version
 * 2 along with this work; if not, write to the Free Software Foundation,
 * Inc., 51 Franklin St, Fifth Floor, Boston, MA 02110-1301 USA.
 *
 * Please contact Oracle, 500 Oracle Parkway, Redwood Shores, CA 94065 USA
 * or visit www.oracle.com if you need additional information or have any
 * questions.
 */

package jdk.nashorn.internal.runtime;

import static jdk.nashorn.internal.runtime.PropertyHashMap.EMPTY_HASHMAP;
import static jdk.nashorn.internal.runtime.arrays.ArrayIndex.getArrayIndex;
import static jdk.nashorn.internal.runtime.arrays.ArrayIndex.isValidArrayIndex;

import java.io.IOException;
import java.io.ObjectInputStream;
import java.io.ObjectOutputStream;
import java.io.Serializable;
import java.lang.invoke.SwitchPoint;
import java.lang.ref.SoftReference;
import java.util.Arrays;
import java.util.BitSet;
import java.util.Collection;
import java.util.HashMap;
import java.util.Iterator;
import java.util.NoSuchElementException;
import java.util.WeakHashMap;
import jdk.nashorn.internal.scripts.JO;

/**
 * Map of object properties. The PropertyMap is the "template" for JavaScript object
 * layouts. It contains a map with prototype names as keys and {@link Property} instances
 * as values. A PropertyMap is typically passed to the {@link ScriptObject} constructor
 * to form the seed map for the ScriptObject.
 * <p>
 * All property maps are immutable. If a property is added, modified or removed, the mutator
 * will return a new map.
 */
public final class PropertyMap implements Iterable<Object>, Serializable {
    /** Used for non extensible PropertyMaps, negative logic as the normal case is extensible. See {@link ScriptObject#preventExtensions()} */
    public static final int NOT_EXTENSIBLE        = 0b0000_0001;
    /** Does this map contain valid array keys? */
    public static final int CONTAINS_ARRAY_KEYS   = 0b0000_0010;

    /** Map status flags. */
    private int flags;

    /** Map of properties. */
    private transient PropertyHashMap properties;

    /** Number of fields in use. */
    private int fieldCount;

    /** Number of fields available. */
    private final int fieldMaximum;

    /** Length of spill in use. */
    private int spillLength;

    /** Structure class name */
    private String className;

    /** {@link SwitchPoint}s for gets on inherited properties. */
    private transient HashMap<String, SwitchPoint> protoGetSwitches;

    /** History of maps, used to limit map duplication. */
    private transient WeakHashMap<Property, SoftReference<PropertyMap>> history;

    /** History of prototypes, used to limit map duplication. */
    private transient WeakHashMap<ScriptObject, SoftReference<PropertyMap>> protoHistory;

    /** property listeners */
    private transient PropertyListeners listeners;

    private transient BitSet freeSlots;

    private static final long serialVersionUID = -7041836752008732533L;

    /**
     * Constructor.
     *
     * @param properties   A {@link PropertyHashMap} with initial contents.
     * @param fieldCount   Number of fields in use.
     * @param fieldMaximum Number of fields available.
     * @param spillLength  Number of spill slots used.
     * @param containsArrayKeys True if properties contain numeric keys
     */
    private PropertyMap(final PropertyHashMap properties, final String className, final int fieldCount,
                        final int fieldMaximum, final int spillLength, final boolean containsArrayKeys) {
        this.properties   = properties;
        this.className    = className;
        this.fieldCount   = fieldCount;
        this.fieldMaximum = fieldMaximum;
        this.spillLength  = spillLength;
        if (containsArrayKeys) {
            setContainsArrayKeys();
        }

        if (Context.DEBUG) {
            count++;
        }
    }

    /**
     * Cloning constructor.
     *
     * @param propertyMap Existing property map.
     * @param properties  A {@link PropertyHashMap} with a new set of properties.
     */
    private PropertyMap(final PropertyMap propertyMap, final PropertyHashMap properties) {
        this.properties   = properties;
        this.flags        = propertyMap.flags;
        this.spillLength  = propertyMap.spillLength;
        this.fieldCount   = propertyMap.fieldCount;
        this.fieldMaximum = propertyMap.fieldMaximum;
        // We inherit the parent property listeners instance. It will be cloned when a new listener is added.
        this.listeners    = propertyMap.listeners;
        this.freeSlots    = propertyMap.freeSlots;

        if (Context.DEBUG) {
            count++;
            clonedCount++;
        }
    }

    /**
     * Cloning constructor.
     *
     * @param propertyMap Existing property map.
      */
    private PropertyMap(final PropertyMap propertyMap) {
        this(propertyMap, propertyMap.properties);
    }

    private void writeObject(final ObjectOutputStream out) throws IOException {
        out.defaultWriteObject();
        out.writeObject(properties.getProperties());
    }

    private void readObject(final ObjectInputStream in) throws IOException, ClassNotFoundException {
        in.defaultReadObject();

        final Property[] props = (Property[]) in.readObject();
        this.properties = EMPTY_HASHMAP.immutableAdd(props);

        assert className != null;
        final Class<?> structure = Context.forStructureClass(className);
        for (final Property prop : props) {
            prop.initMethodHandles(structure);
        }
    }

    /**
     * Public property map allocator.
     *
     * <p>It is the caller's responsibility to make sure that {@code properties} does not contain
     * properties with keys that are valid array indices.</p>
     *
     * @param properties   Collection of initial properties.
     * @param className    class name
     * @param fieldCount   Number of fields in use.
     * @param fieldMaximum Number of fields available.
     * @param spillLength  Number of used spill slots.
     * @return New {@link PropertyMap}.
     */
    public static PropertyMap newMap(final Collection<Property> properties, final String className, final int fieldCount, final int fieldMaximum,  final int spillLength) {
        final PropertyHashMap newProperties = EMPTY_HASHMAP.immutableAdd(properties);
        return new PropertyMap(newProperties, className, fieldCount, fieldMaximum, spillLength, false);
    }

    /**
     * Public property map allocator. Used by nasgen generated code.
     *
     * <p>It is the caller's responsibility to make sure that {@code properties} does not contain
     * properties with keys that are valid array indices.</p>
     *
     * @param properties Collection of initial properties.
     * @return New {@link PropertyMap}.
     */
    public static PropertyMap newMap(final Collection<Property> properties) {
        return properties == null || properties.isEmpty()? newMap() : newMap(properties, JO.class.getName(), 0, 0, 0);
    }

    /**
     * Return a sharable empty map.
     *
     * @return New empty {@link PropertyMap}.
     */
    public static PropertyMap newMap() {
        return new PropertyMap(EMPTY_HASHMAP, JO.class.getName(), 0, 0, 0, false);
    }

    /**
     * Return number of properties in the map.
     *
     * @return Number of properties.
     */
    public int size() {
        return properties.size();
    }

    /**
     * Get the listeners of this map, or null if none exists
     *
     * @return the listeners
     */
    public PropertyListeners getListeners() {
        return listeners;
    }

    /**
     * Add {@code listenerMap} as a listener to this property map for the given {@code key}.
     *
     * @param key the property name
     * @param listenerMap the listener map
     */
    public void addListener(final String key, final PropertyMap listenerMap) {
        if (listenerMap != this) {
            // We need to clone listener instance when adding a new listener since we share
            // the listeners instance with our parent maps that don't need to see the new listener.
            listeners = PropertyListeners.addListener(listeners, key, listenerMap);
        }
    }

    /**
     * A new property is being added.
     *
     * @param property The new Property added.
     */
    public void propertyAdded(final Property property) {
        invalidateProtoGetSwitchPoint(property);
        if (listeners != null) {
            listeners.propertyAdded(property);
        }
    }

    /**
     * An existing property is being deleted.
     *
     * @param property The property being deleted.
     */
    public void propertyDeleted(final Property property) {
        invalidateProtoGetSwitchPoint(property);
        if (listeners != null) {
            listeners.propertyDeleted(property);
        }
    }

    /**
     * An existing property is being redefined.
     *
     * @param oldProperty The old property
     * @param newProperty The new property
     */
    public void propertyModified(final Property oldProperty, final Property newProperty) {
        invalidateProtoGetSwitchPoint(oldProperty);
        if (listeners != null) {
            listeners.propertyModified(oldProperty, newProperty);
        }
    }

    /**
     * The prototype of an object associated with this {@link PropertyMap} is changed.
     */
    public void protoChanged() {
        invalidateAllProtoGetSwitchPoints();
        if (listeners != null) {
            listeners.protoChanged();
        }
    }

    /**
     * Return a SwitchPoint used to track changes of a property in a prototype.
     *
     * @param key Property key.
     * @return A shared {@link SwitchPoint} for the property.
     */
    public synchronized SwitchPoint getSwitchPoint(final String key) {
        if (protoGetSwitches == null) {
            protoGetSwitches = new HashMap<>();
        }

        SwitchPoint switchPoint = protoGetSwitches.get(key);
        if (switchPoint == null) {
            switchPoint = new SwitchPoint();
            protoGetSwitches.put(key, switchPoint);
        }

        return switchPoint;
    }

    /**
     * Indicate that a prototype property has changed.
     *
     * @param property {@link Property} to invalidate.
     */
    synchronized void invalidateProtoGetSwitchPoint(final Property property) {
        if (protoGetSwitches != null) {

            final String key = property.getKey();
            final SwitchPoint sp = protoGetSwitches.get(key);
            if (sp != null) {
                protoGetSwitches.remove(key);
                if (Context.DEBUG) {
                    protoInvalidations++;
                }
                SwitchPoint.invalidateAll(new SwitchPoint[] { sp });
            }
        }
    }

    /**
     * Indicate that proto itself has changed in hierarchy somewhere.
     */
    synchronized void invalidateAllProtoGetSwitchPoints() {
        if (protoGetSwitches != null && !protoGetSwitches.isEmpty()) {
            if (Context.DEBUG) {
                protoInvalidations += protoGetSwitches.size();
            }
            SwitchPoint.invalidateAll(protoGetSwitches.values().toArray(new SwitchPoint[protoGetSwitches.values().size()]));
            protoGetSwitches.clear();
        }
    }

    /**
     * Add a property to the map, re-binding its getters and setters,
     * if available, to a given receiver. This is typically the global scope. See
     * {@link ScriptObject#addBoundProperties(ScriptObject)}
     *
     * @param property {@link Property} being added.
     * @param bindTo   Object to bind to.
     *
     * @return New {@link PropertyMap} with {@link Property} added.
     */
    PropertyMap addPropertyBind(final AccessorProperty property, final Object bindTo) {
        // No need to store bound property in the history as bound properties can't be reused.
        return addPropertyNoHistory(new AccessorProperty(property, bindTo));
    }

    // Get a logical slot index for a property, with spill slot 0 starting at fieldMaximum.
    private int logicalSlotIndex(final Property property) {
        final int slot = property.getSlot();
        if (slot < 0) {
            return -1;
        }
        return property.isSpill() ? slot + fieldMaximum : slot;
    }

    // Update boundaries and flags after a property has been added
    private void updateFlagsAndBoundaries(final Property newProperty) {
        if(newProperty.isSpill()) {
            spillLength = Math.max(spillLength, newProperty.getSlot() + 1);
        } else {
            fieldCount = Math.max(fieldCount, newProperty.getSlot() + 1);
        }
        if (isValidArrayIndex(getArrayIndex(newProperty.getKey()))) {
            setContainsArrayKeys();
        }
    }

    // Update the free slots bitmap for a property that has been deleted and/or added.
    private void updateFreeSlots(final Property oldProperty, final Property newProperty) {
        // Free slots bitset is possibly shared with parent map, so we must clone it before making modifications.
        boolean freeSlotsCloned = false;
        if (oldProperty != null) {
            final int slotIndex = logicalSlotIndex(oldProperty);
            if (slotIndex >= 0) {
                final BitSet newFreeSlots = freeSlots == null ? new BitSet() : (BitSet)freeSlots.clone();
                assert !newFreeSlots.get(slotIndex);
                newFreeSlots.set(slotIndex);
                freeSlots = newFreeSlots;
                freeSlotsCloned = true;
            }
        }
        if (freeSlots != null && newProperty != null) {
            final int slotIndex = logicalSlotIndex(newProperty);
            if (slotIndex > -1 && freeSlots.get(slotIndex)) {
                final BitSet newFreeSlots = freeSlotsCloned ? freeSlots : ((BitSet)freeSlots.clone());
                newFreeSlots.clear(slotIndex);
                freeSlots = newFreeSlots.isEmpty() ? null : newFreeSlots;
            }
        }
    }

    /**
     * Add a property to the map without adding it to the history. This should be used for properties that
     * can't be shared such as bound properties, or properties that are expected to be added only once.
     *
     * @param property {@link Property} being added.
     * @return New {@link PropertyMap} with {@link Property} added.
     */
    public PropertyMap addPropertyNoHistory(final Property property) {
        if (listeners != null) {
            listeners.propertyAdded(property);
        }
        final PropertyHashMap newProperties = properties.immutableAdd(property);
        final PropertyMap newMap = new PropertyMap(this, newProperties);
        newMap.updateFlagsAndBoundaries(property);
        newMap.updateFreeSlots(null, property);

        return newMap;
    }

    /**
     * Add a property to the map.  Cloning or using an existing map if available.
     *
     * @param property {@link Property} being added.
     *
     * @return New {@link PropertyMap} with {@link Property} added.
     */
    public PropertyMap addProperty(final Property property) {
        if (listeners != null) {
            listeners.propertyAdded(property);
        }
        PropertyMap newMap = checkHistory(property);

        if (newMap == null) {
            final PropertyHashMap newProperties = properties.immutableAdd(property);
            newMap = new PropertyMap(this, newProperties);
            addToHistory(property, newMap);
            newMap.updateFlagsAndBoundaries(property);
            newMap.updateFreeSlots(null, property);
        }

        return newMap;
    }

    /**
     * Remove a property from a map. Cloning or using an existing map if available.
     *
     * @param property {@link Property} being removed.
     *
     * @return New {@link PropertyMap} with {@link Property} removed or {@code null} if not found.
     */
    public PropertyMap deleteProperty(final Property property) {
        if (listeners != null) {
            listeners.propertyDeleted(property);
        }
        PropertyMap newMap = checkHistory(property);
        final String key = property.getKey();

        if (newMap == null && properties.containsKey(key)) {
            final PropertyHashMap newProperties = properties.immutableRemove(key);
            final boolean isSpill = property.isSpill();
            final int slot = property.getSlot();
            // If deleted property was last field or spill slot we can make it reusable by reducing field/slot count.
            // Otherwise mark it as free in free slots bitset.
            if (isSpill && slot >= 0 && slot == spillLength - 1) {
                newMap = new PropertyMap(newProperties, className, fieldCount, fieldMaximum, spillLength - 1, containsArrayKeys());
                newMap.freeSlots = freeSlots;
            } else if (!isSpill && slot >= 0 && slot == fieldCount - 1) {
                newMap = new PropertyMap(newProperties, className, fieldCount - 1, fieldMaximum, spillLength, containsArrayKeys());
                newMap.freeSlots = freeSlots;
            } else {
                newMap = new PropertyMap(this, newProperties);
                newMap.updateFreeSlots(property, null);
            }
            addToHistory(property, newMap);
        }

        return newMap;
    }

    /**
     * Replace an existing property with a new one.
     *
     * @param oldProperty Property to replace.
     * @param newProperty New {@link Property}.
     *
     * @return New {@link PropertyMap} with {@link Property} replaced.
     */
    PropertyMap replaceProperty(final Property oldProperty, final Property newProperty) {
        if (listeners != null) {
            listeners.propertyModified(oldProperty, newProperty);
        }
        // Add replaces existing property.
        final PropertyHashMap newProperties = properties.immutableReplace(oldProperty, newProperty);
        final PropertyMap newMap = new PropertyMap(this, newProperties);
        /*
         * See ScriptObject.modifyProperty and ScriptObject.setUserAccessors methods.
         *
         * This replaceProperty method is called only for the following three cases:
         *
         *   1. To change flags OR TYPE of an old (cloned) property. We use the same spill slots.
         *   2. To change one UserAccessor property with another - user getter or setter changed via
         *      Object.defineProperty function. Again, same spill slots are re-used.
         *   3. Via ScriptObject.setUserAccessors method to set user getter and setter functions
         *      replacing the dummy AccessorProperty with null method handles (added during map init).
         *
         * In case (1) and case(2), the property type of old and new property is same. For case (3),
         * the old property is an AccessorProperty and the new one is a UserAccessorProperty property.
         */

        final boolean sameType = oldProperty.getClass() == newProperty.getClass();
        assert sameType ||
                oldProperty instanceof AccessorProperty &&
                newProperty instanceof UserAccessorProperty :
<<<<<<< HEAD
            "arbitrary replaceProperty attempted " + sameType + " oldProperty=" + oldProperty.getClass() + " newProperty=" + newProperty.getClass() + " [" + oldProperty.getCurrentType() + " => " + newProperty.getCurrentType() + "]";
=======
            "arbitrary replaceProperty attempted " + sameType + " oldProperty=" + oldProperty.getClass() + " newProperty=" + newProperty.getClass() + " [" + oldProperty.getLocalType() + " => " + newProperty.getLocalType() + "]";
>>>>>>> 5adfcf96

        newMap.flags = flags;

        /*
         * spillLength remains same in case (1) and (2) because of slot reuse. Only for case (3), we need
         * to add spill count of the newly added UserAccessorProperty property.
         */
        if (!sameType) {
            newMap.spillLength = Math.max(spillLength, newProperty.getSlot() + 1);
            newMap.updateFreeSlots(oldProperty, newProperty);
        }
        return newMap;
    }

    /**
     * Make a new UserAccessorProperty property. getter and setter functions are stored in
     * this ScriptObject and slot values are used in property object. Note that slots
     * are assigned speculatively and should be added to map before adding other
     * properties.
     *
     * @param key the property name
     * @param propertyFlags attribute flags of the property
     * @return the newly created UserAccessorProperty
     */
    public UserAccessorProperty newUserAccessors(final String key, final int propertyFlags) {
        return new UserAccessorProperty(key, propertyFlags, getFreeSpillSlot());
    }

    /**
     * Find a property in the map.
     *
     * @param key Key to search for.
     *
     * @return {@link Property} matching key.
     */
    public Property findProperty(final String key) {
        return properties.find(key);
    }

    /**
     * Adds all map properties from another map.
     *
     * @param other The source of properties.
     *
     * @return New {@link PropertyMap} with added properties.
     */
    public PropertyMap addAll(final PropertyMap other) {
        assert this != other : "adding property map to itself";
        final Property[] otherProperties = other.properties.getProperties();
        final PropertyHashMap newProperties = properties.immutableAdd(otherProperties);

        final PropertyMap newMap = new PropertyMap(this, newProperties);
        for (final Property property : otherProperties) {
            // This method is only safe to use with non-slotted, native getter/setter properties
            assert property.getSlot() == -1;
            assert !(isValidArrayIndex(getArrayIndex(property.getKey())));
        }

        return newMap;
    }

    /**
     * Return an array of all properties.
     *
     * @return Properties as an array.
     */
    public Property[] getProperties() {
        return properties.getProperties();
    }

    /**
     * Prevents the map from having additional properties.
     *
     * @return New map with {@link #NOT_EXTENSIBLE} flag set.
     */
    PropertyMap preventExtensions() {
        final PropertyMap newMap = new PropertyMap(this);
        newMap.flags |= NOT_EXTENSIBLE;
        return newMap;
    }

    /**
     * Prevents properties in map from being modified.
     *
     * @return New map with {@link #NOT_EXTENSIBLE} flag set and properties with
     * {@link Property#NOT_CONFIGURABLE} set.
     */
    PropertyMap seal() {
        PropertyHashMap newProperties = EMPTY_HASHMAP;

        for (final Property oldProperty :  properties.getProperties()) {
            newProperties = newProperties.immutableAdd(oldProperty.addFlags(Property.NOT_CONFIGURABLE));
        }

        final PropertyMap newMap = new PropertyMap(this, newProperties);
        newMap.flags |= NOT_EXTENSIBLE;

        return newMap;
    }

    /**
     * Prevents properties in map from being modified or written to.
     *
     * @return New map with {@link #NOT_EXTENSIBLE} flag set and properties with
     * {@link Property#NOT_CONFIGURABLE} and {@link Property#NOT_WRITABLE} set.
     */
    PropertyMap freeze() {
        PropertyHashMap newProperties = EMPTY_HASHMAP;

        for (final Property oldProperty : properties.getProperties()) {
            int propertyFlags = Property.NOT_CONFIGURABLE;

            if (!(oldProperty instanceof UserAccessorProperty)) {
                propertyFlags |= Property.NOT_WRITABLE;
            }

            newProperties = newProperties.immutableAdd(oldProperty.addFlags(propertyFlags));
        }

        final PropertyMap newMap = new PropertyMap(this, newProperties);
        newMap.flags |= NOT_EXTENSIBLE;

        return newMap;
    }

    /**
     * Check for any configurable properties.
     *
     * @return {@code true} if any configurable.
     */
    private boolean anyConfigurable() {
        for (final Property property : properties.getProperties()) {
            if (property.isConfigurable()) {
               return true;
            }
        }

        return false;
    }

    /**
     * Check if all properties are frozen.
     *
     * @return {@code true} if all are frozen.
     */
    private boolean allFrozen() {
        for (final Property property : properties.getProperties()) {
            // check if it is a data descriptor
            if (!(property instanceof UserAccessorProperty)) {
                if (property.isWritable()) {
                    return false;
                }
            }
            if (property.isConfigurable()) {
               return false;
            }
        }

        return true;
    }

    /**
     * Check prototype history for an existing property map with specified prototype.
     *
     * @param proto New prototype object.
     *
     * @return Existing {@link PropertyMap} or {@code null} if not found.
     */
    private PropertyMap checkProtoHistory(final ScriptObject proto) {
        final PropertyMap cachedMap;
        if (protoHistory != null) {
            final SoftReference<PropertyMap> weakMap = protoHistory.get(proto);
            cachedMap = (weakMap != null ? weakMap.get() : null);
        } else {
            cachedMap = null;
        }

        if (Context.DEBUG && cachedMap != null) {
            protoHistoryHit++;
        }

        return cachedMap;
    }

    /**
     * Add a map to the prototype history.
     *
     * @param newProto Prototype to add (key.)
     * @param newMap   {@link PropertyMap} associated with prototype.
     */
    private void addToProtoHistory(final ScriptObject newProto, final PropertyMap newMap) {
        if (protoHistory == null) {
            protoHistory = new WeakHashMap<>();
        }

        protoHistory.put(newProto, new SoftReference<>(newMap));
    }

    /**
     * Track the modification of the map.
     *
     * @param property Mapping property.
     * @param newMap   Modified {@link PropertyMap}.
     */
    private void addToHistory(final Property property, final PropertyMap newMap) {
        if (history == null) {
            history = new WeakHashMap<>();
        }

        history.put(property, new SoftReference<>(newMap));
    }

    /**
     * Check the history for a map that already has the given property added.
     *
     * @param property {@link Property} to add.
     *
     * @return Existing map or {@code null} if not found.
     */
    private PropertyMap checkHistory(final Property property) {

        if (history != null) {
            final SoftReference<PropertyMap> ref = history.get(property);
            final PropertyMap historicMap = ref == null ? null : ref.get();

            if (historicMap != null) {
                if (Context.DEBUG) {
                    historyHit++;
                }

                return historicMap;
            }
        }

        return null;
    }

    /**
     * Returns true if the two maps have identical properties in the same order, but allows the properties to differ in
     * their types. This method is mostly useful for tests.
     * @param otherMap the other map
     * @return true if this map has identical properties in the same order as the other map, allowing the properties to
     * differ in type.
     */
    public boolean equalsWithoutType(final PropertyMap otherMap) {
        if (properties.size() != otherMap.properties.size()) {
            return false;
        }

        final Iterator<Property> iter      = properties.values().iterator();
        final Iterator<Property> otherIter = otherMap.properties.values().iterator();

        while (iter.hasNext() && otherIter.hasNext()) {
            if (!iter.next().equalsWithoutType(otherIter.next())) {
                return false;
            }
        }

        return true;
    }

    @Override
    public String toString() {
        final StringBuilder sb = new StringBuilder();

        sb.append(Debug.id(this));
        sb.append(" = {\n");

        for (final Property property : getProperties()) {
            sb.append('\t');
            sb.append(property);
            sb.append('\n');
        }

        sb.append('}');

        return sb.toString();
    }

    @Override
    public Iterator<Object> iterator() {
        return new PropertyMapIterator(this);
    }

    /**
     * Check if this map contains properties with valid array keys
     *
     * @return {@code true} if this map contains properties with valid array keys
     */
    public final boolean containsArrayKeys() {
        return (flags & CONTAINS_ARRAY_KEYS) != 0;
    }

    /**
     * Flag this object as having array keys in defined properties
     */
    private void setContainsArrayKeys() {
        flags |= CONTAINS_ARRAY_KEYS;
    }

    /**
     * Test to see if {@link PropertyMap} is extensible.
     *
     * @return {@code true} if {@link PropertyMap} can be added to.
     */
    boolean isExtensible() {
        return (flags & NOT_EXTENSIBLE) == 0;
    }

    /**
     * Test to see if {@link PropertyMap} is not extensible or any properties
     * can not be modified.
     *
     * @return {@code true} if {@link PropertyMap} is sealed.
     */
    boolean isSealed() {
        return !isExtensible() && !anyConfigurable();
    }

    /**
     * Test to see if {@link PropertyMap} is not extensible or all properties
     * can not be modified.
     *
     * @return {@code true} if {@link PropertyMap} is frozen.
     */
    boolean isFrozen() {
        return !isExtensible() && allFrozen();
    }

    /**
     * Return a free field slot for this map, or {@code -1} if none is available.
     *
     * @return free field slot or -1
     */
    int getFreeFieldSlot() {
        if (freeSlots != null) {
            final int freeSlot = freeSlots.nextSetBit(0);
            if (freeSlot > -1 && freeSlot < fieldMaximum) {
                return freeSlot;
            }
        }
        if (fieldCount < fieldMaximum) {
            return fieldCount;
        }
        return -1;
    }

    /**
     * Get a free spill slot for this map.
     *
     * @return free spill slot
     */
    int getFreeSpillSlot() {
        if (freeSlots != null) {
            final int freeSlot = freeSlots.nextSetBit(fieldMaximum);
            if (freeSlot > -1) {
                return freeSlot - fieldMaximum;
            }
        }
        return spillLength;
    }

    /**
     * Return a property map with the same layout that is associated with the new prototype object.
     *
     * @param newProto New prototype object to replace oldProto.
     * @return New {@link PropertyMap} with prototype changed.
     */
    public PropertyMap changeProto(final ScriptObject newProto) {

        final PropertyMap nextMap = checkProtoHistory(newProto);
        if (nextMap != null) {
            return nextMap;
        }

        if (Context.DEBUG) {
            setProtoNewMapCount++;
        }

        final PropertyMap newMap = new PropertyMap(this);
        addToProtoHistory(newProto, newMap);

        return newMap;
    }


    /**
     * {@link PropertyMap} iterator.
     */
    private static class PropertyMapIterator implements Iterator<Object> {
        /** Property iterator. */
        final Iterator<Property> iter;

        /** Current Property. */
        Property property;

        /**
         * Constructor.
         *
         * @param propertyMap {@link PropertyMap} to iterate over.
         */
        PropertyMapIterator(final PropertyMap propertyMap) {
            iter = Arrays.asList(propertyMap.properties.getProperties()).iterator();
            property = iter.hasNext() ? iter.next() : null;
            skipNotEnumerable();
        }

        /**
         * Ignore properties that are not enumerable.
         */
        private void skipNotEnumerable() {
            while (property != null && !property.isEnumerable()) {
                property = iter.hasNext() ? iter.next() : null;
            }
        }

        @Override
        public boolean hasNext() {
            return property != null;
        }

        @Override
        public Object next() {
            if (property == null) {
                throw new NoSuchElementException();
            }

            final Object key = property.getKey();
            property = iter.next();
            skipNotEnumerable();

            return key;
        }

        @Override
        public void remove() {
            throw new UnsupportedOperationException("remove");
        }
    }

    /*
     * Debugging and statistics.
     */

    /**
     * Debug helper function that returns the diff of two property maps, only
     * displaying the information that is different and in which map it exists
     * compared to the other map. Can be used to e.g. debug map guards and
     * investigate why they fail, causing relink
     *
     * @param map0 the first property map
     * @param map1 the second property map
     *
     * @return property map diff as string
     */
    public static String diff(final PropertyMap map0, final PropertyMap map1) {
        final StringBuilder sb = new StringBuilder();

        if (map0 != map1) {
           sb.append(">>> START: Map diff");
           boolean found = false;

           for (final Property p : map0.getProperties()) {
               final Property p2 = map1.findProperty(p.getKey());
               if (p2 == null) {
                   sb.append("FIRST ONLY : [" + p + "]");
                   found = true;
               } else if (p2 != p) {
                   sb.append("DIFFERENT  : [" + p + "] != [" + p2 + "]");
                   found = true;
               }
           }

           for (final Property p2 : map1.getProperties()) {
               final Property p1 = map0.findProperty(p2.getKey());
               if (p1 == null) {
                   sb.append("SECOND ONLY: [" + p2 + "]");
                   found = true;
               }
           }

           //assert found;

           if (!found) {
                sb.append(map0).
                    append("!=").
                    append(map1);
           }

           sb.append("<<< END: Map diff\n");
        }

        return sb.toString();
    }

    // counters updated only in debug mode
    private static int count;
    private static int clonedCount;
    private static int historyHit;
    private static int protoInvalidations;
    private static int protoHistoryHit;
    private static int setProtoNewMapCount;

    /**
     * @return Total number of maps.
     */
    public static int getCount() {
        return count;
    }

    /**
     * @return The number of maps that were cloned.
     */
    public static int getClonedCount() {
        return clonedCount;
    }

    /**
     * @return The number of times history was successfully used.
     */
    public static int getHistoryHit() {
        return historyHit;
    }

    /**
     * @return The number of times prototype changes caused invalidation.
     */
    public static int getProtoInvalidations() {
        return protoInvalidations;
    }

    /**
     * @return The number of times proto history was successfully used.
     */
    public static int getProtoHistoryHit() {
        return protoHistoryHit;
    }

    /**
     * @return The number of times prototypes were modified.
     */
    public static int getSetProtoNewMapCount() {
        return setProtoNewMapCount;
    }
}<|MERGE_RESOLUTION|>--- conflicted
+++ resolved
@@ -512,11 +512,7 @@
         assert sameType ||
                 oldProperty instanceof AccessorProperty &&
                 newProperty instanceof UserAccessorProperty :
-<<<<<<< HEAD
-            "arbitrary replaceProperty attempted " + sameType + " oldProperty=" + oldProperty.getClass() + " newProperty=" + newProperty.getClass() + " [" + oldProperty.getCurrentType() + " => " + newProperty.getCurrentType() + "]";
-=======
             "arbitrary replaceProperty attempted " + sameType + " oldProperty=" + oldProperty.getClass() + " newProperty=" + newProperty.getClass() + " [" + oldProperty.getLocalType() + " => " + newProperty.getLocalType() + "]";
->>>>>>> 5adfcf96
 
         newMap.flags = flags;
 
