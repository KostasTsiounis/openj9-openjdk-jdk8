--- conflicted
+++ resolved
@@ -1263,12 +1263,9 @@
             public Thread newThreadWithAcc(Runnable target, AccessControlContext acc) {
                 return new Thread(target, acc);
             }
-<<<<<<< HEAD
-=======
             public void invokeFinalize(Object o) throws Throwable {
                 o.finalize();
             }
->>>>>>> 70bd839b
         });
     }
 }