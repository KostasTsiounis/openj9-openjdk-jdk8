#
# Copyright (c) 2011, 2018, Oracle and/or its affiliates. All rights reserved.
# DO NOT ALTER OR REMOVE COPYRIGHT NOTICES OR THIS FILE HEADER.
#
# This code is free software; you can redistribute it and/or modify it
# under the terms of the GNU General Public License version 2 only, as
# published by the Free Software Foundation.  Oracle designates this
# particular file as subject to the "Classpath" exception as provided
# by Oracle in the LICENSE file that accompanied this code.
#
# This code is distributed in the hope that it will be useful, but WITHOUT
# ANY WARRANTY; without even the implied warranty of MERCHANTABILITY or
# FITNESS FOR A PARTICULAR PURPOSE.  See the GNU General Public License
# version 2 for more details (a copy is included in the LICENSE file that
# accompanied this code).
#
# You should have received a copy of the GNU General Public License version
# 2 along with this work; if not, write to the Free Software Foundation,
# Inc., 51 Franklin St, Fifth Floor, Boston, MA 02110-1301 USA.
#
# Please contact Oracle, 500 Oracle Parkway, Redwood Shores, CA 94065 USA
# or visit www.oracle.com if you need additional information or have any
# questions.
#

# ===========================================================================
# (c) Copyright IBM Corp. 2020, 2020 All Rights Reserved
# ===========================================================================

# When you read this source. Remember that $(sort ...) has the side effect
# of removing duplicates. It is actually this side effect that is
# desired whenever sort is used below!

ifeq (,$(_MAKEBASE_GMK))
  $(error You must include MakeBase.gmk prior to including NativeCompilation.gmk)
endif

ifneq ($(TOOLCHAIN_TYPE), microsoft)
  COMPILING_MSG=echo $(LOG_INFO) "Compiling $(notdir $1) (for $(notdir $2))"
  LINKING_MSG=echo $(LOG_INFO) "Linking $1"
  LINKING_EXE_MSG=echo $(LOG_INFO) "Linking executable $1"
  ARCHIVING_MSG=echo $(LOG_INFO) "Archiving $1"
else
  COMPILING_MSG=
  LINKING_MSG=
  LINKING_EXE_MSG=
  ARCHIVING_MSG=
endif

ifeq ($(OPENJDK_BUILD_OS_ENV), windows.cygwin)
  UNIX_PATH_PREFIX := /cygdrive
else ifeq ($(OPENJDK_BUILD_OS_ENV), windows.msys)
  UNIX_PATH_PREFIX :=
endif

define add_native_source
  # param 1 = BUILD_MYPACKAGE
  # parma 2 = the source file name (..../alfa.c or .../beta.cpp)
  # param 3 = the bin dir that stores all .o (.obj) and .d files.
  # param 4 = the c flags to the compiler
  # param 5 = the c compiler
  # param 6 = the c++ flags to the compiler
  # param 7 = the c++ compiler
  # param 8 = the flags to the assembler

  ifneq (,$$(filter %.c,$2))
    # Compile as a C file
    $1_$2_FLAGS=$4 $$($1_$(notdir $2)_CFLAGS) -DTHIS_FILE='"$$(<F)"' -c
    $1_$2_COMP=$5
    $1_$2_DEP_FLAG:=$(C_FLAG_DEPS)
  else ifneq (,$$(filter %.m,$2))
    # Compile as a objective-c file
    $1_$2_FLAGS=-x objective-c $4 $$($1_$(notdir $2)_CFLAGS) -DTHIS_FILE='"$$(<F)"' -c
    $1_$2_COMP=$5
    $1_$2_DEP_FLAG:=$(C_FLAG_DEPS)
  else ifneq (,$$(filter %.s,$2))
    # Compile as assembler file
    $1_$2_FLAGS=$8 -DTHIS_FILE='"$$(<F)"'
    $1_$2_COMP=$(AS)
    $1_$2_DEP_FLAG:=
  else
    # Compile as a C++ file
    $1_$2_FLAGS=$6 $$($1_$(notdir $2)_CXXFLAGS) -DTHIS_FILE='"$$(<F)"' -c
    $1_$2_COMP=$7
    $1_$2_DEP_FLAG:=$(CXX_FLAG_DEPS)
  endif
  # Generate the .o (.obj) file name and place it in the bin dir.
  $1_$2_OBJ:=$3/$$(patsubst %.cpp,%$(OBJ_SUFFIX),$$(patsubst %.c,%$(OBJ_SUFFIX),$$(patsubst %.m,%$(OBJ_SUFFIX),$$(patsubst %.s,%$(OBJ_SUFFIX),$$(notdir $2)))))
  # Only continue if this object file hasn't been processed already. This lets the first found
  # source file override any other with the same name.
  ifeq (,$$(findstring $$($1_$2_OBJ),$$($1_OBJS_SO_FAR)))
    $1_OBJS_SO_FAR+=$$($1_$2_OBJ)
    ifeq (,$$(filter %.s,$2))
      # And this is the dependency file for this obj file.
      $1_$2_DEP:=$$(patsubst %$(OBJ_SUFFIX),%.d,$$($1_$2_OBJ))
      # Include previously generated dependency information. (if it exists)
      -include $$($1_$2_DEP)

      ifeq ($(TOOLCHAIN_TYPE), microsoft)
        $1_$2_DEBUG_OUT_FLAGS:=-Fd$$(patsubst %$(OBJ_SUFFIX),%.pdb,$$($1_$2_OBJ)) \
            -Fm$$(patsubst %$(OBJ_SUFFIX),%.map,$$($1_$2_OBJ))
      endif
    endif

    $$($1_$2_OBJ) : $2
        ifneq ($(TOOLCHAIN_TYPE), microsoft)
	  $$(call COMPILING_MSG,$2,$$($1_TARGET))
          # The Solaris studio compiler doesn't output the full path to the object file in the
          # generated deps files. Fixing it with sed. If compiling assembly, don't try this.
          ifeq ($(TOOLCHAIN_TYPE)$$(filter %.s,$2), solstudio)
	    $$($1_$2_COMP) $$($1_$2_FLAGS) $$($1_$2_DEP_FLAG) $$($1_$2_DEP).tmp $(CC_OUT_OPTION)$$($1_$2_OBJ) $2
	    $(SED) 's|^$$(@F):|$$@:|' $$($1_$2_DEP).tmp > $$($1_$2_DEP)
          else
	    $$($1_$2_COMP) $$($1_$2_FLAGS) $$($1_$2_DEP_FLAG) $$($1_$2_DEP) $(CC_OUT_OPTION)$$($1_$2_OBJ) $2
          endif
        endif
        # The Visual Studio compiler lacks a feature for generating make dependencies, but by
        # setting -showIncludes, all included files are printed. These are filtered out and
        # parsed into make dependences.
        ifeq ($(TOOLCHAIN_TYPE), microsoft)
	  ($$($1_$2_COMP) $$($1_$2_FLAGS) -showIncludes $$($1_$2_DEBUG_OUT_FLAGS) \
	      $(CC_OUT_OPTION)$$($1_$2_OBJ) $2 ; echo $$$$? > $$($1_$2_DEP).exitvalue) \
	      | $(TEE) $$($1_$2_DEP).raw | $(GREP) -v "^Note: including file:" \
	      && exit `cat $$($1_$2_DEP).exitvalue`
	  $(RM) $$($1_$2_DEP).exitvalue
	  ($(ECHO) $$@: \\ \
	  && $(SED) -e '/^Note: including file:/!d' \
	      -e 's|Note: including file: *||' \
          -e 's|\r||g' \
	      -e 's|\\|/|g' \
	      -e 's|^\([a-zA-Z]\):|$(UNIX_PATH_PREFIX)/\1|g' \
	      -e '/$(subst /,\/,$(TOPDIR))/!d' \
	      -e 's|$$$$| \\|g' \
	      $$($1_$2_DEP).raw) > $$($1_$2_DEP)
        endif
  endif
endef

define SetupNativeCompilation
  # param 1 is for example BUILD_MYPACKAGE
  # param 2,3,4,5,6,7,8 are named args.
  #   SRC one or more directory roots to scan for C/C++ files.
  #   LANG C or C++
  #   CFLAGS the compiler flags to be used, used both for C and C++.
  #   CXXFLAGS the compiler flags to be used for c++, if set overrides CFLAGS.
  #   LDFLAGS the linker flags to be used, used both for C and C++.
  #   LDFLAGS_SUFFIX the linker flags to be added last on the commandline
  #       typically the libraries linked to.
  #   ARFLAGS the archiver flags to be used
  #   OBJECT_DIR the directory where we store the object files
  #   LIBRARY the resulting library file
  #   PROGRAM the resulting exec file
  #   INCLUDES only pick source from these directories
  #   EXCLUDES do not pick source from these directories
  #   INCLUDE_FILES only compile exactly these files!
  #   EXCLUDE_FILES with these names
  #   VERSIONINFO_RESOURCE Input file for RC. Setting this implies that RC will be run
  #   RC_FLAGS flags for RC.
  #   MAPFILE mapfile
  #   REORDER reorder file
  #   DEBUG_SYMBOLS add debug symbols (if configured on)
  #   CC the compiler to use, default is $(CC)
  #   LDEXE the linker to use for linking executables, default is $(LDEXE)
  #   OPTIMIZATION sets optimization level to NONE, LOW, HIGH, HIGHEST
  $(foreach i,2 3 4 5 6 7 8 9 10 11 12 13 14 15 16 17 18 19 20 21 22 23 24 25 26, $(if $($i),$1_$(strip $($i)))$(NEWLINE))
  $(call LogSetupMacroEntry,SetupNativeCompilation($1),$2,$3,$4,$5,$6,$7,$8,$9,$(10),$(11),$(12),$(13),$(14),$(15),$(16),$(17),$(18),$(19),$(20),$(21),$(22),$(23),$(24),$(25),$(26))
  $(if $(27),$(error Internal makefile error: Too many arguments to SetupNativeCompilation, please update NativeCompilation.gmk))

  ifneq (,$$($1_BIN))
    $$(error BIN has been replaced with OBJECT_DIR)
  endif

  ifneq (,$$($1_LIB))
    $$(error LIB has been replaced with LIBRARY)
  endif

  ifneq (,$$($1_EXE))
    $$(error EXE has been replaced with PROGRAM)
  endif

  ifneq (,$$($1_LIBRARY))
    ifeq (,$$($1_OUTPUT_DIR))
      $$(error LIBRARY requires OUTPUT_DIR)
    endif

    ifneq ($$($1_LIBRARY),$(basename $$($1_LIBRARY)))
      $$(error directory of LIBRARY should be specified using OUTPUT_DIR)
    endif

    ifneq (,$(findstring $(SHARED_LIBRARY_SUFFIX),$$($1_LIBRARY)))
      $$(error LIBRARY should be specified without SHARED_LIBRARY_SUFFIX: $(SHARED_LIBRARY_SUFFIX))
    endif

    ifneq (,$(findstring $(LIBRARY_PREFIX),$$($1_LIBRARY)))
      $$(error LIBRARY should be specified without LIBRARY_PREFIX: $(LIBRARY_PREFIX))
    endif

    $1_BASENAME:=$(LIBRARY_PREFIX)$$($1_LIBRARY)$(SHARED_LIBRARY_SUFFIX)
    $1_TARGET:=$$($1_OUTPUT_DIR)/$$($1_BASENAME)
    $1_NOSUFFIX:=$(LIBRARY_PREFIX)$$($1_LIBRARY)
  endif

  ifneq (,$$($1_STATIC_LIBRARY))
    ifeq (,$$($1_OUTPUT_DIR))
      $$(error STATIC_LIBRARY requires OUTPUT_DIR)
    endif

    ifneq ($$($1_STATIC_LIBRARY),$(basename $$($1_STATIC_LIBRARY)))
      $$(error directory of STATIC_LIBRARY should be specified using OUTPUT_DIR)
    endif

    ifneq (,$(findstring $(STATIC_LIBRARY_SUFFIX),$$($1_STATIC_LIBRARY)))
      $$(error STATIC_LIBRARY should be specified without STATIC_LIBRARY_SUFFIX: $(STATIC_LIBRARY_SUFFIX))
    endif

    ifneq (,$(findstring $(LIBRARY_PREFIX),$$($1_STATIC_LIBRARY)))
      $$(error STATIC_LIBRARY should be specified without LIBRARY_PREFIX: $(LIBRARY_PREFIX))
    endif

    $1_BASENAME:=$(LIBRARY_PREFIX)$$($1_STATIC_LIBRARY)$(STATIC_LIBRARY_SUFFIX)
    $1_TARGET:=$$($1_OUTPUT_DIR)/$$($1_BASENAME)
    $1_NOSUFFIX:=$(LIBRARY_PREFIX)$$($1_STATIC_LIBRARY)
  endif

  ifneq (,$$($1_PROGRAM))
    ifeq (,$$($1_OUTPUT_DIR))
      $$(error PROGRAM requires OUTPUT_DIR)
    endif

    ifneq ($$($1_PROGRAM),$(basename $$($1_PROGRAM)))
      $$(error directory of PROGRAM should be specified using OUTPUT_DIR)
    endif

    ifneq (,$(findstring $(EXE_SUFFIX),$$($1_PROGRAM)))
      $$(error PROGRAM should be specified without EXE_SUFFIX: $(EXE_SUFFIX))
    endif

    $1_BASENAME:=$$($1_PROGRAM)$(EXE_SUFFIX)
    $1_TARGET:=$$($1_OUTPUT_DIR)/$$($1_BASENAME)
    $1_NOSUFFIX:=$$($1_PROGRAM)
  endif

  ifeq (,$$($1_TARGET))
    $$(error Neither PROGRAM, LIBRARY nor STATIC_LIBRARY has been specified for SetupNativeCompilation)
  endif

  ifeq (,$$($1_LANG))
    $$(error You have to specify LANG for native compilation $1)
  endif
  ifeq (C,$$($1_LANG))
    ifeq ($$($1_LDEXE),)
      $1_LDEXE:=$(LDEXE)
    endif
    $1_LD:=$(LD)
  else
    ifeq (C++,$$($1_LANG))
      $1_LD:=$(LDCXX)
      $1_LDEXE:=$(LDEXECXX)
    else
      $$(error Unknown native language $$($1_LANG) for $1)
    endif
  endif

  ifeq ($$($1_CC),)
    $1_CC:=$(CC)
  endif

  ifeq ($$($1_STRIP_POLICY),)
    $1_STRIP_POLICY:=$$(STRIP_POLICY)
  endif

  # Make sure the dirs exist.
  $$(eval $$(call MakeDir,$$($1_OBJECT_DIR) $$($1_OUTPUT_DIR)))
  $$(foreach d,$$($1_SRC), $$(if $$(wildcard $$d),,$$(error SRC specified to SetupNativeCompilation $1 contains missing directory $$d)))

  # Find all files in the source trees. Sort to remove duplicates.
  $1_ALL_SRCS := $$(sort $$(call CacheFind,$$($1_SRC)))
  # Extract the C/C++ files.
  $1_EXCLUDE_FILES:=$$(foreach i,$$($1_SRC),$$(addprefix $$i/,$$($1_EXCLUDE_FILES)))
  $1_INCLUDE_FILES:=$$(foreach i,$$($1_SRC),$$(addprefix $$i/,$$($1_INCLUDE_FILES)))
  ifneq ($$($1_EXCLUDE_FILES),)
    $1_EXCLUDE_FILES:=$$(addprefix %,$$($1_EXCLUDE_FILES))
  endif
  $1_SRCS := $$(filter-out $$($1_EXCLUDE_FILES),$$(filter %.s %.c %.cpp %.m,$$($1_ALL_SRCS)))
  ifneq (,$$(strip $$($1_INCLUDE_FILES)))
    $1_SRCS := $$(filter $$($1_INCLUDE_FILES),$$($1_SRCS))
  endif
  ifeq (,$$($1_SRCS))
    $$(error No sources found for $1 when looking inside the dirs $$($1_SRC))
  endif
  # There can be only a single bin dir root, no need to foreach over the roots.
  $1_BINS := $$(wildcard $$($1_OBJECT_DIR)/*$(OBJ_SUFFIX))
  # Now we have a list of all c/c++ files to compile: $$($1_SRCS)
  # and we have a list of all existing object files: $$($1_BINS)

  # Prepend the source/bin path to the filter expressions. Then do the filtering.
  ifneq ($$($1_INCLUDES),)
    $1_SRC_INCLUDES := $$(foreach i,$$($1_SRC),$$(addprefix $$i/,$$(addsuffix /%,$$($1_INCLUDES))))
    $1_SRCS := $$(filter $$($1_SRC_INCLUDES),$$($1_SRCS))
  endif
  ifneq ($$($1_EXCLUDES),)
    $1_SRC_EXCLUDES := $$(foreach i,$$($1_SRC),$$(addprefix $$i/,$$(addsuffix /%,$$($1_EXCLUDES))))
    $1_SRCS := $$(filter-out $$($1_SRC_EXCLUDES),$$($1_SRCS))
  endif

  # Calculate the expected output from compiling the sources (sort to remove duplicates. Also provides
  # a reproducable order on the input files to the linker).
  $1_EXPECTED_OBJS:=$$(sort $$(addprefix $$($1_OBJECT_DIR)/,$$(patsubst %.cpp,%$(OBJ_SUFFIX),$$(patsubst %.c,%$(OBJ_SUFFIX),$$(patsubst %.m,%$(OBJ_SUFFIX),$$(patsubst %.s,%$(OBJ_SUFFIX),$$(notdir $$($1_SRCS))))))))
  # Are there too many object files on disk? Perhaps because some source file was removed?
  $1_SUPERFLOUS_OBJS:=$$(sort $$(filter-out $$($1_EXPECTED_OBJS),$$($1_BINS)))
  # Clean out the superfluous object files.
  ifneq ($$($1_SUPERFLUOUS_OBJS),)
    $$(shell $(RM) -f $$($1_SUPERFLUOUS_OBJS))
  endif

  # Pickup extra OPENJDK_TARGET_OS_API, OPENJDK_TARGET_OS, and/or OPENJDK_TARGET_OS plus
  # OPENJDK_TARGET_CPU pair dependent variables for CFLAGS.
  $1_EXTRA_CFLAGS:=$$($1_CFLAGS_$(OPENJDK_TARGET_OS_API)) $$($1_CFLAGS_$(OPENJDK_TARGET_OS)) \
      $$($1_CFLAGS_$(OPENJDK_TARGET_OS)_$(OPENJDK_TARGET_CPU))
  ifneq ($(DEBUG_LEVEL),release)
    # Pickup extra debug dependent variables for CFLAGS
    $1_EXTRA_CFLAGS+=$$($1_CFLAGS_debug)
    $1_EXTRA_CFLAGS+=$$($1_CFLAGS_$(OPENJDK_TARGET_OS_API)_debug)
    $1_EXTRA_CFLAGS+=$$($1_CFLAGS_$(OPENJDK_TARGET_OS)_debug)
    $1_EXTRA_CFLAGS+=$$($1_CFLAGS_$(OPENJDK_TARGET_OS)_$(OPENJDK_TARGET_CPU)_debug)
  else
    $1_EXTRA_CFLAGS+=$$($1_CFLAGS_release)
    $1_EXTRA_CFLAGS+=$$($1_CFLAGS_$(OPENJDK_TARGET_OS_API)_release)
    $1_EXTRA_CFLAGS+=$$($1_CFLAGS_$(OPENJDK_TARGET_OS)_release)
    $1_EXTRA_CFLAGS+=$$($1_CFLAGS_$(OPENJDK_TARGET_OS)_$(OPENJDK_TARGET_CPU)_release)
  endif

  # Pickup extra OPENJDK_TARGET_OS_API and/or OPENJDK_TARGET_OS dependent variables for CXXFLAGS.
  $1_EXTRA_CXXFLAGS:=$$($1_CXXFLAGS_$(OPENJDK_TARGET_OS_API)) $$($1_CXXFLAGS_$(OPENJDK_TARGET_OS))
  ifneq ($(DEBUG_LEVEL),release)
    # Pickup extra debug dependent variables for CXXFLAGS
    $1_EXTRA_CXXFLAGS+=$$($1_CXXFLAGS_debug)
    $1_EXTRA_CXXFLAGS+=$$($1_CXXFLAGS_$(OPENJDK_TARGET_OS_API)_debug)
    $1_EXTRA_CXXFLAGS+=$$($1_CXXFLAGS_$(OPENJDK_TARGET_OS)_debug)
  else
    $1_EXTRA_CXXFLAGS+=$$($1_CXXFLAGS_release)
    $1_EXTRA_CXXFLAGS+=$$($1_CXXFLAGS_$(OPENJDK_TARGET_OS_API)_release)
    $1_EXTRA_CXXFLAGS+=$$($1_CXXFLAGS_$(OPENJDK_TARGET_OS)_release)
  endif

  ifeq ($$($1_CXXFLAGS),)
    $1_CXXFLAGS:=$$($1_CFLAGS)
  endif
  ifeq ($$(strip $$($1_EXTRA_CXXFLAGS)),)
    $1_EXTRA_CXXFLAGS:=$$($1_EXTRA_CFLAGS)
  endif

  ifneq (,$$($1_DEBUG_SYMBOLS))
    ifeq ($(ENABLE_DEBUG_SYMBOLS), true)
      ifdef OPENJDK
        # Always add debug symbols
        $1_EXTRA_CFLAGS+=$(CFLAGS_DEBUG_SYMBOLS)
        $1_EXTRA_CXXFLAGS+=$(CXXFLAGS_DEBUG_SYMBOLS)
      else
        # Programs don't get the debug symbols added in the old build. It's not clear if
        # this is intentional.
        ifeq ($$($1_PROGRAM),)
          $1_EXTRA_CFLAGS+=$(CFLAGS_DEBUG_SYMBOLS)
          $1_EXTRA_CXXFLAGS+=$(CXXFLAGS_DEBUG_SYMBOLS)
        endif
      endif
    endif
  endif

  ifneq (,$$($1_REORDER))
    $1_EXTRA_CFLAGS += $$(C_FLAG_REORDER)
    $1_EXTRA_CXXFLAGS += $$(CXX_FLAG_REORDER)
  endif

  ifeq (NONE, $$($1_OPTIMIZATION))
    $1_EXTRA_CFLAGS += $(C_O_FLAG_NONE)
    $1_EXTRA_CXXFLAGS += $(CXX_O_FLAG_NONE)
  else ifeq (LOW, $$($1_OPTIMIZATION))
    $1_EXTRA_CFLAGS += $(C_O_FLAG_NORM)
    $1_EXTRA_CXXFLAGS += $(CXX_O_FLAG_NORM)
  else ifeq (HIGH, $$($1_OPTIMIZATION))
    $1_EXTRA_CFLAGS += $(C_O_FLAG_HI)
    $1_EXTRA_CXXFLAGS += $(CXX_O_FLAG_HI)
  else ifeq (HIGHEST, $$($1_OPTIMIZATION))
    $1_EXTRA_CFLAGS += $(C_O_FLAG_HIGHEST)
    $1_EXTRA_CXXFLAGS += $(CXX_O_FLAG_HIGHEST)
  else ifneq (, $$($1_OPTIMIZATION))
    $$(error Unknown value for OPTIMIZATION: $$($1_OPTIMIZATION))
  endif

  # Add sys root specific cflags last
  $1_EXTRA_CFLAGS += $(SYSROOT_CFLAGS)
  $1_EXTRA_CXXFLAGS += $(SYSROOT_CFLAGS)

  # Now call add_native_source for each source file we are going to compile.
  $$(foreach p,$$($1_SRCS), \
      $$(eval $$(call add_native_source,$1,$$p,$$($1_OBJECT_DIR), \
          $$($1_CFLAGS) $$($1_EXTRA_CFLAGS),$$($1_CC), \
          $$($1_CXXFLAGS) $$($1_EXTRA_CXXFLAGS),$(CXX),$$($1_ASFLAGS))))

  # On windows we need to create a resource file
  ifeq ($(OPENJDK_TARGET_OS), windows)
    ifneq (,$$($1_VERSIONINFO_RESOURCE))
      $1_RES:=$$($1_OBJECT_DIR)/$$($1_BASENAME).res
      $$($1_RES): $$($1_VERSIONINFO_RESOURCE)
		$(RC) $$($1_RC_FLAGS) $(CC_OUT_OPTION)$$@ $$($1_VERSIONINFO_RESOURCE)
    endif
    ifneq (,$$($1_MANIFEST))
      $1_GEN_MANIFEST:=$$($1_OBJECT_DIR)/$$($1_PROGRAM).manifest
      IMVERSIONVALUE:=$(JDK_MINOR_VERSION).$(JDK_MICRO_VERSION).$(JDK_UPDATE_VERSION).$(COOKED_BUILD_NUMBER)
      $$($1_GEN_MANIFEST): $$($1_MANIFEST)
		$(SED) 's%IMVERSION%$$(IMVERSIONVALUE)%g;s%PROGRAM%$$($1_PROGRAM)%g' $$< > $$@
    endif
  endif

  # mapfile doesnt seem to be implemented on macosx (yet??)
  ifneq ($(OPENJDK_TARGET_OS),macosx)
    ifneq ($(OPENJDK_TARGET_OS),windows)
      $1_REAL_MAPFILE:=$$($1_MAPFILE)
      ifneq (,$$($1_REORDER))
        $1_REAL_MAPFILE:=$$($1_OBJECT_DIR)/mapfile

        $$($1_REAL_MAPFILE) : $$($1_MAPFILE) $$($1_REORDER)
		$$(MKDIR) -p $$(@D)
		$$(CP) $$($1_MAPFILE) $$@.tmp
		$$(SED) -e 's=OUTPUTDIR=$$($1_OBJECT_DIR)=' $$($1_REORDER) >> $$@.tmp
		$$(MV) $$@.tmp $$@
      endif
    endif
  endif

  # Pickup extra OPENJDK_TARGET_OS_API and/or OPENJDK_TARGET_OS dependent variables
  # for LDFLAGS and LDFLAGS_SUFFIX
  $1_EXTRA_LDFLAGS:=$$($1_LDFLAGS_$(OPENJDK_TARGET_OS_API)) $$($1_LDFLAGS_$(OPENJDK_TARGET_OS))
  $1_EXTRA_LDFLAGS_SUFFIX:=$$($1_LDFLAGS_SUFFIX_$(OPENJDK_TARGET_OS_API)) $$($1_LDFLAGS_SUFFIX_$(OPENJDK_TARGET_OS))
  ifneq (,$$($1_REAL_MAPFILE))
    $1_EXTRA_LDFLAGS += $(call SET_SHARED_LIBRARY_MAPFILE,$$($1_REAL_MAPFILE))
  endif

  $1_EXTRA_LDFLAGS += $(SYSROOT_LDFLAGS)

  # Need to make sure TARGET is first on list
  $1 := $$($1_TARGET)
  ifeq ($$($1_STATIC_LIBRARY),)
    ifneq ($$($1_DEBUG_SYMBOLS),)
      ifeq ($(ENABLE_DEBUG_SYMBOLS), true)
        ifneq ($(OPENJDK_TARGET_OS), macosx) # no MacOS X support yet
          ifneq ($$($1_OUTPUT_DIR),$$($1_OBJECT_DIR))
            # The dependency on TARGET is needed on windows for debuginfo files
            # to be rebuilt properly.
            $$($1_OUTPUT_DIR)/% : $$($1_OBJECT_DIR)/% $$($1_TARGET)
		$(CP) $$< $$@
          endif

<<<<<<< HEAD
        ifneq ($(OPENJDK_TARGET_OS), macosx)   # OBJCOPY is not used on MacOS X
          ifneq ($(OPENJDK_TARGET_OS), windows)  # nor on Windows
            ifeq ($(OPENJDK_TARGET_OS), solaris)
              ifneq ($$($1_STRIP_POLICY), no_strip)
                # gobjcopy crashes on "empty" section headers with the SHF_ALLOC flag set.
                # Use $(FIX_EMPTY_SEC_HDR_FLAGS) to clear the SHF_ALLOC flag (if set) from
                # empty section headers until a fixed $(OBJCOPY) is available.
                # An empty section header has sh_addr == 0 and sh_size == 0.
                # This problem has only been seen on Solaris X64, but we call this tool
                # on all Solaris builds just in case.
                #
                # $(OBJCOPY) --add-gnu-debuglink=... corrupts SUNW_* sections.
                # Use $(ADD_GNU_DEBUGLINK) until a fixed $(OBJCOPY) is available.
                $$($1_OBJECT_DIR)/$$(LIBRARY_PREFIX)$$($1_LIBRARY).debuginfo : $$($1_TARGET) \
				$(FIX_EMPTY_SEC_HDR_FLAGS) $(ADD_GNU_DEBUGLINK)
		$(RM) $$@
		$(FIX_EMPTY_SEC_HDR_FLAGS) $(LOG_INFO) $$<
		$(OBJCOPY) --only-keep-debug $$< $$@
		$(CD) $$(@D) && $(ADD_GNU_DEBUGLINK) $(LOG_INFO) $$(@F) $$<
              endif
            else # not solaris
              ifneq ($$($1_STRIP_POLICY), no_strip)
                $$($1_OBJECT_DIR)/$$(LIBRARY_PREFIX)$$($1_LIBRARY).debuginfo : $$($1_TARGET)
		$(RM) $$@
                ifeq ($(OPENJDK_TARGET_OS), aix)
		$(CP) -f $$< $$@
                else
		$(OBJCOPY) --only-keep-debug $$< $$@
		$(CD) $$(@D) && $(OBJCOPY) --add-gnu-debuglink=$$(@F) $$<
                endif
              endif
            endif # Touch to not retrigger rule on rebuild
=======
          # Generate debuginfo files.
          ifeq ($(OPENJDK_TARGET_OS), windows)
>>>>>>> d186e425
            ifneq ($$($1_STRIP_POLICY), no_strip)
              $1_EXTRA_LDFLAGS += "-pdb:$$($1_OBJECT_DIR)/$$($1_NOSUFFIX).pdb" \
                "-map:$$($1_OBJECT_DIR)/$$($1_NOSUFFIX).map"
              $1_DEBUGINFO_FILES := $$($1_OBJECT_DIR)/$$($1_NOSUFFIX).pdb \
                $$($1_OBJECT_DIR)/$$($1_NOSUFFIX).map

              # This dependency dance ensures that windows debug info files get rebuilt
              # properly if deleted.
              $$($1_TARGET): $$($1_DEBUGINFO_FILES)
              $$($1_DEBUGINFO_FILES): $$($1_EXPECTED_OBJS)
            endif
          else ifeq ($(OPENJDK_TARGET_OS), solaris)
            ifneq ($$($1_STRIP_POLICY), no_strip)
              $1_DEBUGINFO_FILES := $$($1_OBJECT_DIR)/$$($1_NOSUFFIX).debuginfo
              # gobjcopy crashes on "empty" section headers with the SHF_ALLOC flag set.
              # Use $(FIX_EMPTY_SEC_HDR_FLAGS) to clear the SHF_ALLOC flag (if set) from
              # empty section headers until a fixed $(OBJCOPY) is available.
              # An empty section header has sh_addr == 0 and sh_size == 0.
              # This problem has only been seen on Solaris X64, but we call this tool
              # on all Solaris builds just in case.
              #
              # $(OBJCOPY) --add-gnu-debuglink=... corrupts SUNW_* sections.
              # Use $(ADD_GNU_DEBUGLINK) until a fixed $(OBJCOPY) is available.
              $$($1_DEBUGINFO_FILES): $$($1_TARGET) \
                $(FIX_EMPTY_SEC_HDR_FLAGS) $(ADD_GNU_DEBUGLINK)
			$(RM) $$@
			$(FIX_EMPTY_SEC_HDR_FLAGS) $(LOG_INFO) $$<
			$(OBJCOPY) --only-keep-debug $$< $$@
			$(CD) $$(@D) && $(ADD_GNU_DEBUGLINK) $(LOG_INFO) $$(@F) $$<
			$(TOUCH) $$@
            endif
          else ifeq ($(OPENJDK_TARGET_OS), linux)
            ifneq ($$($1_STRIP_POLICY), no_strip)
              $1_DEBUGINFO_FILES := $$($1_OBJECT_DIR)/$$($1_NOSUFFIX).debuginfo
              $$($1_DEBUGINFO_FILES): $$($1_TARGET)
			$(RM) $$@
			$(OBJCOPY) --only-keep-debug $$< $$@
			$(CD) $$(@D) && $(OBJCOPY) --add-gnu-debuglink=$$(@F) $$<
			$(TOUCH) $$@
            endif
          endif # No MacOS X support

          ifeq ($(ZIP_DEBUGINFO_FILES), true)
            ifneq ($$($1_STRIP_POLICY), no_strip)
              $1_DEBUGINFO_ZIP := $$($1_OBJECT_DIR)/$$($1_NOSUFFIX).diz
              $1 += $$(subst $$($1_OBJECT_DIR),$$($1_OUTPUT_DIR),$$($1_DEBUGINFO_ZIP))

              # The dependency on TARGET is needed on windows for debuginfo files
              # to be rebuilt properly.
              $$($1_DEBUGINFO_ZIP): $$($1_DEBUGINFO_FILES) $$($1_TARGET)
		$(CD) $$($1_OBJECT_DIR) \
		&& $(ZIP) -q $$@ $$($1_DEBUGINFO_FILES)
            endif
          else
<<<<<<< HEAD
            $$($1_OBJECT_DIR)/$$(LIBRARY_PREFIX)$$($1_LIBRARY).diz : $$($1_TARGET) \
                $$($1_OBJECT_DIR)/$$(LIBRARY_PREFIX)$$($1_LIBRARY).debuginfo
		$(CD) $$($1_OBJECT_DIR) \
		&& $(ZIP) -q $$@ $$(LIBRARY_PREFIX)$$($1_LIBRARY).debuginfo
          endif
endif # not possible when stripping is disabled
endif # no MacOS X support yet
        else
          ifeq ($(OPENJDK_TARGET_OS), windows)
            ifneq ($$($1_LIBRARY),unpack) # unpack has its own rules for .map and .pdb
              $1 += $$($1_OUTPUT_DIR)/$$($1_LIBRARY).map \
                    $$($1_OUTPUT_DIR)/$$($1_LIBRARY).pdb
              $$($1_OUTPUT_DIR)/$$($1_LIBRARY).map $$($1_OUTPUT_DIR)/$$($1_LIBRARY).pdb : $$($1_TARGET)
              ifeq ($$($1_OUTPUT_DIR),$$($1_OBJECT_DIR))
		$(TOUCH) $$@
              else
		$(CP) -f $$($1_OBJECT_DIR)/$$(@F) $$@
              endif
            endif # not unpack
          else ifneq ($(OPENJDK_TARGET_OS), macosx) # MacOS X does not use .debuginfo files
=======
>>>>>>> d186e425
            ifneq ($$($1_STRIP_POLICY), no_strip)
              $1 += $$(subst $$($1_OBJECT_DIR),$$($1_OUTPUT_DIR),$$($1_DEBUGINFO_FILES))
            endif
          endif
        endif
      endif # !MacOS X
    endif # $1_DEBUG_SYMBOLS
  endif # !STATIC_LIBRARY

  ifneq (,$$($1_LIBRARY))
    # Generating a dynamic library.
    $1_EXTRA_LDFLAGS+=$$(call SET_SHARED_LIBRARY_NAME,$$($1_BASENAME))
    ifeq ($(OPENJDK_TARGET_OS), windows)
      $1_EXTRA_LDFLAGS+="-implib:$$($1_OBJECT_DIR)/$$($1_LIBRARY).lib"
    endif

    $1_EXTRA_LDFLAGS_SUFFIX += $(GLOBAL_LDFLAGS_SUFFIX)

    $$($1_TARGET) : $$($1_EXPECTED_OBJS) $$($1_RES) $$($1_REAL_MAPFILE)
	$$(call LINKING_MSG,$$($1_BASENAME))
	$$($1_LD) $$($1_LDFLAGS) $$($1_EXTRA_LDFLAGS) $(LD_OUT_OPTION)$$@ \
	$$($1_EXPECTED_OBJS) $$($1_RES) $$($1_LDFLAGS_SUFFIX) \
	$$($1_EXTRA_LDFLAGS_SUFFIX)
<<<<<<< HEAD
    ifeq ($(OPENJDK_TARGET_OS):$(ENABLE_DEBUG_SYMBOLS), macosx:true)
	$(DSYMUTIL) --out $$@.dSYM $$@
      ifeq ($(ZIP_DEBUGINFO_FILES), true)
	$(CD) $$(@D) && $(ZIP) -q $$(@:$(SHARED_LIBRARY_SUFFIX)=.diz) \
		$$(@F).dSYM/Contents/Info.plist \
		$$(@F).dSYM/Contents/Resources/DWARF/$$(@F)
      endif
    endif
	$$(call CodesignFile,$$@)
=======
        # Touch target to make sure it has a later time stamp than the debug
        # symbol files to avoid unnecessary relinking on rebuild.
        ifeq ($(OPENJDK_TARGET_OS), windows)
	  $(TOUCH) $$@
        endif

>>>>>>> d186e425
  endif

  ifneq (,$$($1_STATIC_LIBRARY))
    # Generating a static library, ie object file archive.
    $$($1_TARGET) : $$($1_EXPECTED_OBJS) $$($1_RES)
	$$(call ARCHIVING_MSG,$$($1_LIBRARY))
	$(AR) $$($1_ARFLAGS) $(AR_OUT_OPTION)$$($1_TARGET) $$($1_EXPECTED_OBJS) \
	    $$($1_RES) $$($1_LDFLAGS_SUFFIX) $$($1_EXTRA_LDFLAGS_SUFFIX)
  endif

  ifneq (,$$($1_PROGRAM))
    # A executable binary has been specified, setup the target for it.
<<<<<<< HEAD
    ifneq (,$$($1_DEBUG_SYMBOLS))
      ifeq ($(ENABLE_DEBUG_SYMBOLS), true)
        ifeq ($(OPENJDK_TARGET_OS), windows)
          $1_EXTRA_LDFLAGS+="-pdb:$$($1_OBJECT_DIR)/$$($1_PROGRAM).pdb" \
              "-map:$$($1_OBJECT_DIR)/$$($1_PROGRAM).map"
        endif

        ifneq ($$($1_OUTPUT_DIR),$$($1_OBJECT_DIR))
          $$($1_OUTPUT_DIR)/% : $$($1_OBJECT_DIR)/%
		$(CP) $$< $$@
        endif

        ifneq ($(OPENJDK_TARGET_OS), macosx)   # OBJCOPY is not used on MacOS X
          ifneq ($(OPENJDK_TARGET_OS), windows)  # nor on Windows
            ifeq ($(OPENJDK_TARGET_OS), solaris)
              ifneq ($$($1_STRIP_POLICY), no_strip)
                # gobjcopy crashes on "empty" section headers with the SHF_ALLOC flag set.
                # Use $(FIX_EMPTY_SEC_HDR_FLAGS) to clear the SHF_ALLOC flag (if set) from
                # empty section headers until a fixed $(OBJCOPY) is available.
                # An empty section header has sh_addr == 0 and sh_size == 0.
                # This problem has only been seen on Solaris X64, but we call this tool
                # on all Solaris builds just in case.
                #
                # $(OBJCOPY) --add-gnu-debuglink=... corrupts SUNW_* sections.
                # Use $(ADD_GNU_DEBUGLINK) until a fixed $(OBJCOPY) is available.
                $$($1_OBJECT_DIR)/$$($1_PROGRAM).debuginfo : $$($1_TARGET) \
				$(FIX_EMPTY_SEC_HDR_FLAGS) $(ADD_GNU_DEBUGLINK)
		$(RM) $$@
		$(FIX_EMPTY_SEC_HDR_FLAGS) $(LOG_INFO) $$<
		$(OBJCOPY) --only-keep-debug $$< $$@
		$(CD) $$(@D) && $(ADD_GNU_DEBUGLINK) $(LOG_INFO) $$(@F) $$<
              endif
            else # not solaris
              ifneq ($$($1_STRIP_POLICY), no_strip)
                $$($1_OBJECT_DIR)/$$($1_PROGRAM).debuginfo : $$($1_TARGET)
		$(RM) $$@
                ifeq ($(OPENJDK_TARGET_OS), aix)
		$(CP) -f $$< $$@
                else
		$(OBJCOPY) --only-keep-debug $$< $$@
		$(CD) $$(@D) && $(OBJCOPY) --add-gnu-debuglink=$$(@F) $$<
                endif
              endif
            endif
            ifneq ($$($1_STRIP_POLICY), no_strip)
		$(TOUCH) $$@
            endif
          endif # !windows
        endif # !macosx

        ifeq ($(ZIP_DEBUGINFO_FILES), true)
ifneq ($(OPENJDK_TARGET_OS), macosx) # no MacOS X support yet
ifneq ($$($1_STRIP_POLICY), no_strip)
          $1 += $$($1_OUTPUT_DIR)/$$($1_PROGRAM).diz

          ifeq ($(OPENJDK_TARGET_OS), windows)
            $$($1_OBJECT_DIR)/$$($1_PROGRAM).diz : $$($1_TARGET)
		$(CD) $$($1_OBJECT_DIR) \
		&& $(ZIP) -q $$@ $$($1_PROGRAM).map $$($1_PROGRAM).pdb
          else
            $$($1_OBJECT_DIR)/$$(PROGRAM_PREFIX)$$($1_PROGRAM).diz : $$($1_TARGET) \
                $$($1_OBJECT_DIR)/$$($1_PROGRAM).debuginfo
		$(CD) $$($1_OBJECT_DIR) \
		&& $(ZIP) -q $$@ $$($1_PROGRAM).debuginfo
          endif
endif
endif # no MacOS X support yet
        else
          ifeq ($(OPENJDK_TARGET_OS), windows)
            $1 += $$($1_OUTPUT_DIR)/$$($1_PROGRAM).map \
                  $$($1_OUTPUT_DIR)/$$($1_PROGRAM).pdb
            $$($1_OUTPUT_DIR)/$$($1_PROGRAM).map $$($1_OUTPUT_DIR)/$$($1_PROGRAM).pdb : $$($1_TARGET)
            ifeq ($$($1_OUTPUT_DIR),$$($1_OBJECT_DIR))
		$(TOUCH) $$@
            else
		$(CP) -f $$($1_OBJECT_DIR)/$$(@F) $$@
            endif
          else ifneq ($(OPENJDK_TARGET_OS), macosx) # MacOS X does not use .debuginfo files
            ifneq ($$($1_STRIP_POLICY), no_strip)
              $1 += $$($1_OUTPUT_DIR)/$$($1_PROGRAM).debuginfo
            endif
          endif
        endif
      endif
    endif

=======
>>>>>>> d186e425
    $1_EXTRA_LDFLAGS_SUFFIX += $(GLOBAL_LDFLAGS_SUFFIX)

    $$($1_TARGET) : $$($1_EXPECTED_OBJS) $$($1_RES) $$($1_GEN_MANIFEST)
	$$(call LINKING_EXE_MSG,$$($1_BASENAME))
	$$($1_LDEXE) $$($1_LDFLAGS) $$($1_EXTRA_LDFLAGS) $(EXE_OUT_OPTION)$$($1_TARGET) \
	$$($1_EXPECTED_OBJS) $$($1_RES) $$($1_LDFLAGS_SUFFIX) \
	$$($1_EXTRA_LDFLAGS_SUFFIX)
        ifneq (,$$($1_GEN_MANIFEST))
	  $(MT) -nologo -manifest $$($1_GEN_MANIFEST) -outputresource:$$@;#1
        endif
        ifeq ($(OPENJDK_TARGET_OS):$(ENABLE_DEBUG_SYMBOLS), macosx:true)
	$(DSYMUTIL) --out $$@.dSYM $$@
          ifeq ($(ZIP_DEBUGINFO_FILES), true)
	$(CD) $$(@D) && $(ZIP) -q $$@.diz \
		$$(@F).dSYM/Contents/Info.plist \
		$$(@F).dSYM/Contents/Resources/DWARF/$$(@F)
          endif
        endif
<<<<<<< HEAD
        # This only works if the codesign identity is present on the system.
        # Let it silently fail otherwise.
	    $$(call CodesignFile,$$@)
=======
        # Touch target to make sure it has a later time stamp than the debug
        # symbol files to avoid unnecessary relinking on rebuild.
        ifeq ($(OPENJDK_TARGET_OS), windows)
	  $(TOUCH) $$@
        endif

>>>>>>> d186e425
  endif
endef<|MERGE_RESOLUTION|>--- conflicted
+++ resolved
@@ -450,13 +450,24 @@
             # to be rebuilt properly.
             $$($1_OUTPUT_DIR)/% : $$($1_OBJECT_DIR)/% $$($1_TARGET)
 		$(CP) $$< $$@
-          endif
-
-<<<<<<< HEAD
-        ifneq ($(OPENJDK_TARGET_OS), macosx)   # OBJCOPY is not used on MacOS X
-          ifneq ($(OPENJDK_TARGET_OS), windows)  # nor on Windows
-            ifeq ($(OPENJDK_TARGET_OS), solaris)
+    endif
+
+          # Generate debuginfo files.
+        ifeq ($(OPENJDK_TARGET_OS), windows)
+            ifneq ($$($1_STRIP_POLICY), no_strip)
+              $1_EXTRA_LDFLAGS += "-pdb:$$($1_OBJECT_DIR)/$$($1_NOSUFFIX).pdb" \
+                "-map:$$($1_OBJECT_DIR)/$$($1_NOSUFFIX).map"
+              $1_DEBUGINFO_FILES := $$($1_OBJECT_DIR)/$$($1_NOSUFFIX).pdb \
+                $$($1_OBJECT_DIR)/$$($1_NOSUFFIX).map
+
+              # This dependency dance ensures that windows debug info files get rebuilt
+              # properly if deleted.
+              $$($1_TARGET): $$($1_DEBUGINFO_FILES)
+              $$($1_DEBUGINFO_FILES): $$($1_EXPECTED_OBJS)
+        endif
+          else ifeq ($(OPENJDK_TARGET_OS), solaris)
               ifneq ($$($1_STRIP_POLICY), no_strip)
+              $1_DEBUGINFO_FILES := $$($1_OBJECT_DIR)/$$($1_NOSUFFIX).debuginfo
                 # gobjcopy crashes on "empty" section headers with the SHF_ALLOC flag set.
                 # Use $(FIX_EMPTY_SEC_HDR_FLAGS) to clear the SHF_ALLOC flag (if set) from
                 # empty section headers until a fixed $(OBJCOPY) is available.
@@ -466,73 +477,33 @@
                 #
                 # $(OBJCOPY) --add-gnu-debuglink=... corrupts SUNW_* sections.
                 # Use $(ADD_GNU_DEBUGLINK) until a fixed $(OBJCOPY) is available.
-                $$($1_OBJECT_DIR)/$$(LIBRARY_PREFIX)$$($1_LIBRARY).debuginfo : $$($1_TARGET) \
+              $$($1_DEBUGINFO_FILES): $$($1_TARGET) \
 				$(FIX_EMPTY_SEC_HDR_FLAGS) $(ADD_GNU_DEBUGLINK)
 		$(RM) $$@
 		$(FIX_EMPTY_SEC_HDR_FLAGS) $(LOG_INFO) $$<
 		$(OBJCOPY) --only-keep-debug $$< $$@
 		$(CD) $$(@D) && $(ADD_GNU_DEBUGLINK) $(LOG_INFO) $$(@F) $$<
+			$(TOUCH) $$@
               endif
-            else # not solaris
+          else ifeq ($(OPENJDK_TARGET_OS), linux)
               ifneq ($$($1_STRIP_POLICY), no_strip)
-                $$($1_OBJECT_DIR)/$$(LIBRARY_PREFIX)$$($1_LIBRARY).debuginfo : $$($1_TARGET)
+              $1_DEBUGINFO_FILES := $$($1_OBJECT_DIR)/$$($1_NOSUFFIX).debuginfo
+              $$($1_DEBUGINFO_FILES): $$($1_TARGET)
 		$(RM) $$@
-                ifeq ($(OPENJDK_TARGET_OS), aix)
-		$(CP) -f $$< $$@
-                else
 		$(OBJCOPY) --only-keep-debug $$< $$@
 		$(CD) $$(@D) && $(OBJCOPY) --add-gnu-debuglink=$$(@F) $$<
-                endif
-              endif
-            endif # Touch to not retrigger rule on rebuild
-=======
-          # Generate debuginfo files.
-          ifeq ($(OPENJDK_TARGET_OS), windows)
->>>>>>> d186e425
-            ifneq ($$($1_STRIP_POLICY), no_strip)
-              $1_EXTRA_LDFLAGS += "-pdb:$$($1_OBJECT_DIR)/$$($1_NOSUFFIX).pdb" \
-                "-map:$$($1_OBJECT_DIR)/$$($1_NOSUFFIX).map"
-              $1_DEBUGINFO_FILES := $$($1_OBJECT_DIR)/$$($1_NOSUFFIX).pdb \
-                $$($1_OBJECT_DIR)/$$($1_NOSUFFIX).map
-
-              # This dependency dance ensures that windows debug info files get rebuilt
-              # properly if deleted.
-              $$($1_TARGET): $$($1_DEBUGINFO_FILES)
-              $$($1_DEBUGINFO_FILES): $$($1_EXPECTED_OBJS)
-            endif
-          else ifeq ($(OPENJDK_TARGET_OS), solaris)
-            ifneq ($$($1_STRIP_POLICY), no_strip)
-              $1_DEBUGINFO_FILES := $$($1_OBJECT_DIR)/$$($1_NOSUFFIX).debuginfo
-              # gobjcopy crashes on "empty" section headers with the SHF_ALLOC flag set.
-              # Use $(FIX_EMPTY_SEC_HDR_FLAGS) to clear the SHF_ALLOC flag (if set) from
-              # empty section headers until a fixed $(OBJCOPY) is available.
-              # An empty section header has sh_addr == 0 and sh_size == 0.
-              # This problem has only been seen on Solaris X64, but we call this tool
-              # on all Solaris builds just in case.
-              #
-              # $(OBJCOPY) --add-gnu-debuglink=... corrupts SUNW_* sections.
-              # Use $(ADD_GNU_DEBUGLINK) until a fixed $(OBJCOPY) is available.
-              $$($1_DEBUGINFO_FILES): $$($1_TARGET) \
-                $(FIX_EMPTY_SEC_HDR_FLAGS) $(ADD_GNU_DEBUGLINK)
-			$(RM) $$@
-			$(FIX_EMPTY_SEC_HDR_FLAGS) $(LOG_INFO) $$<
-			$(OBJCOPY) --only-keep-debug $$< $$@
-			$(CD) $$(@D) && $(ADD_GNU_DEBUGLINK) $(LOG_INFO) $$(@F) $$<
-			$(TOUCH) $$@
-            endif
-          else ifeq ($(OPENJDK_TARGET_OS), linux)
-            ifneq ($$($1_STRIP_POLICY), no_strip)
+          else ifeq ($(OPENJDK_TARGET_OS), aix)
+              ifneq ($$($1_STRIP_POLICY), no_strip)
               $1_DEBUGINFO_FILES := $$($1_OBJECT_DIR)/$$($1_NOSUFFIX).debuginfo
               $$($1_DEBUGINFO_FILES): $$($1_TARGET)
-			$(RM) $$@
-			$(OBJCOPY) --only-keep-debug $$< $$@
-			$(CD) $$(@D) && $(OBJCOPY) --add-gnu-debuglink=$$(@F) $$<
-			$(TOUCH) $$@
+		$(RM) $$@
+		$(CP) -f $$< $$@
+		$(TOUCH) $$@
             endif
           endif # No MacOS X support
 
-          ifeq ($(ZIP_DEBUGINFO_FILES), true)
-            ifneq ($$($1_STRIP_POLICY), no_strip)
+        ifeq ($(ZIP_DEBUGINFO_FILES), true)
+ifneq ($$($1_STRIP_POLICY), no_strip)
               $1_DEBUGINFO_ZIP := $$($1_OBJECT_DIR)/$$($1_NOSUFFIX).diz
               $1 += $$(subst $$($1_OBJECT_DIR),$$($1_OUTPUT_DIR),$$($1_DEBUGINFO_ZIP))
 
@@ -541,31 +512,8 @@
               $$($1_DEBUGINFO_ZIP): $$($1_DEBUGINFO_FILES) $$($1_TARGET)
 		$(CD) $$($1_OBJECT_DIR) \
 		&& $(ZIP) -q $$@ $$($1_DEBUGINFO_FILES)
-            endif
-          else
-<<<<<<< HEAD
-            $$($1_OBJECT_DIR)/$$(LIBRARY_PREFIX)$$($1_LIBRARY).diz : $$($1_TARGET) \
-                $$($1_OBJECT_DIR)/$$(LIBRARY_PREFIX)$$($1_LIBRARY).debuginfo
-		$(CD) $$($1_OBJECT_DIR) \
-		&& $(ZIP) -q $$@ $$(LIBRARY_PREFIX)$$($1_LIBRARY).debuginfo
           endif
-endif # not possible when stripping is disabled
-endif # no MacOS X support yet
         else
-          ifeq ($(OPENJDK_TARGET_OS), windows)
-            ifneq ($$($1_LIBRARY),unpack) # unpack has its own rules for .map and .pdb
-              $1 += $$($1_OUTPUT_DIR)/$$($1_LIBRARY).map \
-                    $$($1_OUTPUT_DIR)/$$($1_LIBRARY).pdb
-              $$($1_OUTPUT_DIR)/$$($1_LIBRARY).map $$($1_OUTPUT_DIR)/$$($1_LIBRARY).pdb : $$($1_TARGET)
-              ifeq ($$($1_OUTPUT_DIR),$$($1_OBJECT_DIR))
-		$(TOUCH) $$@
-              else
-		$(CP) -f $$($1_OBJECT_DIR)/$$(@F) $$@
-              endif
-            endif # not unpack
-          else ifneq ($(OPENJDK_TARGET_OS), macosx) # MacOS X does not use .debuginfo files
-=======
->>>>>>> d186e425
             ifneq ($$($1_STRIP_POLICY), no_strip)
               $1 += $$(subst $$($1_OBJECT_DIR),$$($1_OUTPUT_DIR),$$($1_DEBUGINFO_FILES))
             endif
@@ -580,7 +528,7 @@
     $1_EXTRA_LDFLAGS+=$$(call SET_SHARED_LIBRARY_NAME,$$($1_BASENAME))
     ifeq ($(OPENJDK_TARGET_OS), windows)
       $1_EXTRA_LDFLAGS+="-implib:$$($1_OBJECT_DIR)/$$($1_LIBRARY).lib"
-    endif
+      endif
 
     $1_EXTRA_LDFLAGS_SUFFIX += $(GLOBAL_LDFLAGS_SUFFIX)
 
@@ -589,7 +537,6 @@
 	$$($1_LD) $$($1_LDFLAGS) $$($1_EXTRA_LDFLAGS) $(LD_OUT_OPTION)$$@ \
 	$$($1_EXPECTED_OBJS) $$($1_RES) $$($1_LDFLAGS_SUFFIX) \
 	$$($1_EXTRA_LDFLAGS_SUFFIX)
-<<<<<<< HEAD
     ifeq ($(OPENJDK_TARGET_OS):$(ENABLE_DEBUG_SYMBOLS), macosx:true)
 	$(DSYMUTIL) --out $$@.dSYM $$@
       ifeq ($(ZIP_DEBUGINFO_FILES), true)
@@ -599,14 +546,12 @@
       endif
     endif
 	$$(call CodesignFile,$$@)
-=======
         # Touch target to make sure it has a later time stamp than the debug
         # symbol files to avoid unnecessary relinking on rebuild.
         ifeq ($(OPENJDK_TARGET_OS), windows)
 	  $(TOUCH) $$@
         endif
 
->>>>>>> d186e425
   endif
 
   ifneq (,$$($1_STATIC_LIBRARY))
@@ -619,95 +564,6 @@
 
   ifneq (,$$($1_PROGRAM))
     # A executable binary has been specified, setup the target for it.
-<<<<<<< HEAD
-    ifneq (,$$($1_DEBUG_SYMBOLS))
-      ifeq ($(ENABLE_DEBUG_SYMBOLS), true)
-        ifeq ($(OPENJDK_TARGET_OS), windows)
-          $1_EXTRA_LDFLAGS+="-pdb:$$($1_OBJECT_DIR)/$$($1_PROGRAM).pdb" \
-              "-map:$$($1_OBJECT_DIR)/$$($1_PROGRAM).map"
-        endif
-
-        ifneq ($$($1_OUTPUT_DIR),$$($1_OBJECT_DIR))
-          $$($1_OUTPUT_DIR)/% : $$($1_OBJECT_DIR)/%
-		$(CP) $$< $$@
-        endif
-
-        ifneq ($(OPENJDK_TARGET_OS), macosx)   # OBJCOPY is not used on MacOS X
-          ifneq ($(OPENJDK_TARGET_OS), windows)  # nor on Windows
-            ifeq ($(OPENJDK_TARGET_OS), solaris)
-              ifneq ($$($1_STRIP_POLICY), no_strip)
-                # gobjcopy crashes on "empty" section headers with the SHF_ALLOC flag set.
-                # Use $(FIX_EMPTY_SEC_HDR_FLAGS) to clear the SHF_ALLOC flag (if set) from
-                # empty section headers until a fixed $(OBJCOPY) is available.
-                # An empty section header has sh_addr == 0 and sh_size == 0.
-                # This problem has only been seen on Solaris X64, but we call this tool
-                # on all Solaris builds just in case.
-                #
-                # $(OBJCOPY) --add-gnu-debuglink=... corrupts SUNW_* sections.
-                # Use $(ADD_GNU_DEBUGLINK) until a fixed $(OBJCOPY) is available.
-                $$($1_OBJECT_DIR)/$$($1_PROGRAM).debuginfo : $$($1_TARGET) \
-				$(FIX_EMPTY_SEC_HDR_FLAGS) $(ADD_GNU_DEBUGLINK)
-		$(RM) $$@
-		$(FIX_EMPTY_SEC_HDR_FLAGS) $(LOG_INFO) $$<
-		$(OBJCOPY) --only-keep-debug $$< $$@
-		$(CD) $$(@D) && $(ADD_GNU_DEBUGLINK) $(LOG_INFO) $$(@F) $$<
-              endif
-            else # not solaris
-              ifneq ($$($1_STRIP_POLICY), no_strip)
-                $$($1_OBJECT_DIR)/$$($1_PROGRAM).debuginfo : $$($1_TARGET)
-		$(RM) $$@
-                ifeq ($(OPENJDK_TARGET_OS), aix)
-		$(CP) -f $$< $$@
-                else
-		$(OBJCOPY) --only-keep-debug $$< $$@
-		$(CD) $$(@D) && $(OBJCOPY) --add-gnu-debuglink=$$(@F) $$<
-                endif
-              endif
-            endif
-            ifneq ($$($1_STRIP_POLICY), no_strip)
-		$(TOUCH) $$@
-            endif
-          endif # !windows
-        endif # !macosx
-
-        ifeq ($(ZIP_DEBUGINFO_FILES), true)
-ifneq ($(OPENJDK_TARGET_OS), macosx) # no MacOS X support yet
-ifneq ($$($1_STRIP_POLICY), no_strip)
-          $1 += $$($1_OUTPUT_DIR)/$$($1_PROGRAM).diz
-
-          ifeq ($(OPENJDK_TARGET_OS), windows)
-            $$($1_OBJECT_DIR)/$$($1_PROGRAM).diz : $$($1_TARGET)
-		$(CD) $$($1_OBJECT_DIR) \
-		&& $(ZIP) -q $$@ $$($1_PROGRAM).map $$($1_PROGRAM).pdb
-          else
-            $$($1_OBJECT_DIR)/$$(PROGRAM_PREFIX)$$($1_PROGRAM).diz : $$($1_TARGET) \
-                $$($1_OBJECT_DIR)/$$($1_PROGRAM).debuginfo
-		$(CD) $$($1_OBJECT_DIR) \
-		&& $(ZIP) -q $$@ $$($1_PROGRAM).debuginfo
-          endif
-endif
-endif # no MacOS X support yet
-        else
-          ifeq ($(OPENJDK_TARGET_OS), windows)
-            $1 += $$($1_OUTPUT_DIR)/$$($1_PROGRAM).map \
-                  $$($1_OUTPUT_DIR)/$$($1_PROGRAM).pdb
-            $$($1_OUTPUT_DIR)/$$($1_PROGRAM).map $$($1_OUTPUT_DIR)/$$($1_PROGRAM).pdb : $$($1_TARGET)
-            ifeq ($$($1_OUTPUT_DIR),$$($1_OBJECT_DIR))
-		$(TOUCH) $$@
-            else
-		$(CP) -f $$($1_OBJECT_DIR)/$$(@F) $$@
-            endif
-          else ifneq ($(OPENJDK_TARGET_OS), macosx) # MacOS X does not use .debuginfo files
-            ifneq ($$($1_STRIP_POLICY), no_strip)
-              $1 += $$($1_OUTPUT_DIR)/$$($1_PROGRAM).debuginfo
-            endif
-          endif
-        endif
-      endif
-    endif
-
-=======
->>>>>>> d186e425
     $1_EXTRA_LDFLAGS_SUFFIX += $(GLOBAL_LDFLAGS_SUFFIX)
 
     $$($1_TARGET) : $$($1_EXPECTED_OBJS) $$($1_RES) $$($1_GEN_MANIFEST)
@@ -726,17 +582,14 @@
 		$$(@F).dSYM/Contents/Resources/DWARF/$$(@F)
           endif
         endif
-<<<<<<< HEAD
         # This only works if the codesign identity is present on the system.
         # Let it silently fail otherwise.
 	    $$(call CodesignFile,$$@)
-=======
         # Touch target to make sure it has a later time stamp than the debug
         # symbol files to avoid unnecessary relinking on rebuild.
         ifeq ($(OPENJDK_TARGET_OS), windows)
 	  $(TOUCH) $$@
         endif
 
->>>>>>> d186e425
   endif
 endef