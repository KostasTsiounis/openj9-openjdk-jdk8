--- conflicted
+++ resolved
@@ -118,17 +118,10 @@
 
     /** Is length property not-writable? */
     public static final int IS_LENGTH_NOT_WRITABLE = 1 << 3;
-<<<<<<< HEAD
 
     /** Is this a builtin object? */
     public static final int IS_BUILTIN = 1 << 4;
 
-=======
-
-    /** Is this a builtin object? */
-    public static final int IS_BUILTIN = 1 << 4;
-
->>>>>>> 5adfcf96
     /**
      * Spill growth rate - by how many elements does {@link ScriptObject#primitiveSpill} and
      * {@link ScriptObject#objectSpill} when full
@@ -169,7 +162,6 @@
     private static final MethodHandle TRUNCATINGFILTER   = findOwnMH_S("truncatingFilter", Object[].class, int.class, Object[].class);
     private static final MethodHandle KNOWNFUNCPROPGUARDSELF = findOwnMH_S("knownFunctionPropertyGuardSelf", boolean.class, Object.class, PropertyMap.class, MethodHandle.class, ScriptFunction.class);
     private static final MethodHandle KNOWNFUNCPROPGUARDPROTO = findOwnMH_S("knownFunctionPropertyGuardProto", boolean.class, Object.class, PropertyMap.class, MethodHandle.class, int.class, ScriptFunction.class);
-<<<<<<< HEAD
 
     private static final ArrayList<MethodHandle> PROTO_FILTERS = new ArrayList<>();
 
@@ -179,17 +171,6 @@
     /** Method handle for getting the property map - debugging purposes */
     public static final Call GET_MAP            = virtualCall(MethodHandles.lookup(), ScriptObject.class, "getMap", PropertyMap.class);
 
-=======
-
-    private static final ArrayList<MethodHandle> PROTO_FILTERS = new ArrayList<>();
-
-    /** Method handle for getting the array data */
-    public static final Call GET_ARRAY          = virtualCall(MethodHandles.lookup(), ScriptObject.class, "getArray", ArrayData.class);
-
-    /** Method handle for getting the property map - debugging purposes */
-    public static final Call GET_MAP            = virtualCall(MethodHandles.lookup(), ScriptObject.class, "getMap", PropertyMap.class);
-
->>>>>>> 5adfcf96
     /** Method handle for setting the array data */
     public static final Call SET_ARRAY          = virtualCall(MethodHandles.lookup(), ScriptObject.class, "setArray", void.class, ArrayData.class);
 
@@ -711,12 +692,7 @@
         assert isValidArrayIndex(index) : "invalid array index";
         final long longIndex = ArrayIndex.toLongIndex(index);
         doesNotHaveEnsureDelete(longIndex, getArray().length(), false);
-<<<<<<< HEAD
-        setArray(getArray().ensure(longIndex));
-        setArray(getArray().set(index, value, false));
-=======
         setArray(getArray().ensure(longIndex).set(index,value, false));
->>>>>>> 5adfcf96
     }
 
     private void checkIntegerKey(final String key) {
@@ -993,11 +969,7 @@
             final UserAccessorProperty uc = (UserAccessorProperty)oldProperty;
             final int slot = uc.getSlot();
 
-<<<<<<< HEAD
-            assert uc.getCurrentType() == Object.class;
-=======
             assert uc.getLocalType() == Object.class;
->>>>>>> 5adfcf96
             if (slot >= spillLength) {
                 uc.setAccessors(this, getMap(), new UserAccessorProperty.Accessors(getter, setter));
             } else {
@@ -1485,22 +1457,12 @@
         PropertyMap oldMap = getMap();
         while (!compareAndSetMap(oldMap,  getMap().preventExtensions())) {
             oldMap = getMap();
-<<<<<<< HEAD
-        }
-
-        //invalidate any fast array setters
-        final ArrayData array = getArray();
-        if (array != null) {
-            array.invalidateSetters();
-        }
-=======
         }
 
         //invalidate any fast array setters
         final ArrayData array = getArray();
         assert array != null;
         setArray(ArrayData.preventExtension(array));
->>>>>>> 5adfcf96
         return this;
     }
 
@@ -2028,19 +1990,11 @@
 
         final Class<?> returnType = desc.getMethodType().returnType();
         final Property property   = find.getProperty();
-<<<<<<< HEAD
 
         final int programPoint = NashornCallSiteDescriptor.isOptimistic(desc) ?
                 NashornCallSiteDescriptor.getProgramPoint(desc) :
                 UnwarrantedOptimismException.INVALID_PROGRAM_POINT;
 
-=======
-
-        final int programPoint = NashornCallSiteDescriptor.isOptimistic(desc) ?
-                NashornCallSiteDescriptor.getProgramPoint(desc) :
-                UnwarrantedOptimismException.INVALID_PROGRAM_POINT;
-
->>>>>>> 5adfcf96
         mh = find.getGetter(returnType, programPoint, request);
         // Get the appropriate guard for this callsite and property.
         final MethodHandle guard = NashornGuards.getGuard(this, property, desc, explicitInstanceOfCheck);
@@ -2695,15 +2649,6 @@
             return;
         }
 
-<<<<<<< HEAD
-       if (newLength > arrayLength) {
-           setArray(getArray().ensure(newLength - 1));
-            if (getArray().canDelete(arrayLength, newLength - 1, false)) {
-               setArray(getArray().delete(arrayLength, newLength - 1));
-           }
-           return;
-       }
-=======
         if (newLength > arrayLength) {
             data = data.ensure(newLength - 1);
             if (data.canDelete(arrayLength, newLength - 1, false)) {
@@ -2712,7 +2657,6 @@
             setArray(data);
             return;
         }
->>>>>>> 5adfcf96
 
         if (newLength < arrayLength) {
            long actualLength = newLength;
@@ -3070,7 +3014,6 @@
     }
 
     private boolean doesNotHaveCheckArrayKeys(final long longIndex, final int value, final int callSiteFlags) {
-<<<<<<< HEAD
         if (getMap().containsArrayKeys()) {
             final String       key  = JSType.toString(longIndex);
             final FindProperty find = findProperty(key, true);
@@ -3083,8 +3026,6 @@
     }
 
     private boolean doesNotHaveCheckArrayKeys(final long longIndex, final long value, final int callSiteFlags) {
-=======
->>>>>>> 5adfcf96
         if (getMap().containsArrayKeys()) {
             final String       key  = JSType.toString(longIndex);
             final FindProperty find = findProperty(key, true);
@@ -3096,13 +3037,8 @@
         return false;
     }
 
-<<<<<<< HEAD
     private boolean doesNotHaveCheckArrayKeys(final long longIndex, final double value, final int callSiteFlags) {
          if (getMap().containsArrayKeys()) {
-=======
-    private boolean doesNotHaveCheckArrayKeys(final long longIndex, final long value, final int callSiteFlags) {
-        if (getMap().containsArrayKeys()) {
->>>>>>> 5adfcf96
             final String       key  = JSType.toString(longIndex);
             final FindProperty find = findProperty(key, true);
             if (find != null) {
@@ -3113,25 +3049,6 @@
         return false;
     }
 
-<<<<<<< HEAD
-    private boolean doesNotHaveCheckArrayKeys(final long longIndex, final Object value, final int callSiteFlags) {
-        if (getMap().containsArrayKeys()) {
-=======
-    private boolean doesNotHaveCheckArrayKeys(final long longIndex, final double value, final int callSiteFlags) {
-         if (getMap().containsArrayKeys()) {
->>>>>>> 5adfcf96
-            final String       key  = JSType.toString(longIndex);
-            final FindProperty find = findProperty(key, true);
-            if (find != null) {
-                setObject(find, callSiteFlags, key, value);
-                return true;
-            }
-        }
-        return false;
-    }
-
-<<<<<<< HEAD
-=======
     private boolean doesNotHaveCheckArrayKeys(final long longIndex, final Object value, final int callSiteFlags) {
         if (getMap().containsArrayKeys()) {
             final String       key  = JSType.toString(longIndex);
@@ -3144,7 +3061,6 @@
         return false;
     }
 
->>>>>>> 5adfcf96
     //value agnostic
     private boolean doesNotHaveEnsureLength(final long longIndex, final long oldLength, final int callSiteFlags) {
         if (longIndex >= oldLength) {
@@ -3278,14 +3194,9 @@
         final int    index        = getArrayIndex(primitiveKey);
 
         if (isValidArrayIndex(index)) {
-<<<<<<< HEAD
-            if (getArray().has(index)) {
-                setArray(getArray().set(index, value, NashornCallSiteDescriptor.isStrictFlag(callSiteFlags)));
-=======
             final ArrayData data = getArray();
             if (data.has(index)) {
                 setArray(data.set(index, value, NashornCallSiteDescriptor.isStrictFlag(callSiteFlags)));
->>>>>>> 5adfcf96
             } else {
                 doesNotHave(index, value, callSiteFlags);
             }
@@ -3303,14 +3214,9 @@
         final int    index        = getArrayIndex(primitiveKey);
 
         if (isValidArrayIndex(index)) {
-<<<<<<< HEAD
-            if (getArray().has(index)) {
-                setArray(getArray().set(index, value, NashornCallSiteDescriptor.isStrictFlag(callSiteFlags)));
-=======
             final ArrayData data = getArray();
             if (data.has(index)) {
                 setArray(data.set(index, value, NashornCallSiteDescriptor.isStrictFlag(callSiteFlags)));
->>>>>>> 5adfcf96
             } else {
                 doesNotHave(index, value, callSiteFlags);
             }
@@ -3328,14 +3234,9 @@
         final int    index        = getArrayIndex(primitiveKey);
 
         if (isValidArrayIndex(index)) {
-<<<<<<< HEAD
-            if (getArray().has(index)) {
-                setArray(getArray().set(index, value, NashornCallSiteDescriptor.isStrictFlag(callSiteFlags)));
-=======
             final ArrayData data = getArray();
             if (data.has(index)) {
                 setArray(data.set(index, value, NashornCallSiteDescriptor.isStrictFlag(callSiteFlags)));
->>>>>>> 5adfcf96
             } else {
                 doesNotHave(index, value, callSiteFlags);
             }
@@ -3353,14 +3254,9 @@
         final int    index        = getArrayIndex(primitiveKey);
 
         if (isValidArrayIndex(index)) {
-<<<<<<< HEAD
-            if (getArray().has(index)) {
-                setArray(getArray().set(index, value, NashornCallSiteDescriptor.isStrictFlag(callSiteFlags)));
-=======
             final ArrayData data = getArray();
             if (data.has(index)) {
                 setArray(data.set(index, value, NashornCallSiteDescriptor.isStrictFlag(callSiteFlags)));
->>>>>>> 5adfcf96
             } else {
                 doesNotHave(index, value, callSiteFlags);
             }
@@ -3377,14 +3273,9 @@
         final int index = getArrayIndex(key);
 
         if (isValidArrayIndex(index)) {
-<<<<<<< HEAD
-            if (getArray().has(index)) {
-                setArray(getArray().set(index, value, NashornCallSiteDescriptor.isStrictFlag(callSiteFlags)));
-=======
             final ArrayData data = getArray();
             if (data.has(index)) {
                 setArray(data.set(index, value, NashornCallSiteDescriptor.isStrictFlag(callSiteFlags)));
->>>>>>> 5adfcf96
             } else {
                 doesNotHave(index, value, callSiteFlags);
             }
@@ -3401,14 +3292,9 @@
         final int index = getArrayIndex(key);
 
         if (isValidArrayIndex(index)) {
-<<<<<<< HEAD
-            if (getArray().has(index)) {
-                setArray(getArray().set(index, value, NashornCallSiteDescriptor.isStrictFlag(callSiteFlags)));
-=======
             final ArrayData data = getArray();
             if (data.has(index)) {
                 setArray(data.set(index, value, NashornCallSiteDescriptor.isStrictFlag(callSiteFlags)));
->>>>>>> 5adfcf96
             } else {
                 doesNotHave(index, value, callSiteFlags);
             }
@@ -3425,14 +3311,9 @@
         final int index = getArrayIndex(key);
 
         if (isValidArrayIndex(index)) {
-<<<<<<< HEAD
-            if (getArray().has(index)) {
-                setArray(getArray().set(index, value, NashornCallSiteDescriptor.isStrictFlag(callSiteFlags)));
-=======
             final ArrayData data = getArray();
             if (data.has(index)) {
                 setArray(data.set(index, value, NashornCallSiteDescriptor.isStrictFlag(callSiteFlags)));
->>>>>>> 5adfcf96
             } else {
                 doesNotHave(index, value, callSiteFlags);
             }
@@ -3449,14 +3330,9 @@
         final int index = getArrayIndex(key);
 
         if (isValidArrayIndex(index)) {
-<<<<<<< HEAD
-            if (getArray().has(index)) {
-                setArray(getArray().set(index, value, NashornCallSiteDescriptor.isStrictFlag(callSiteFlags)));
-=======
             final ArrayData data = getArray();
             if (data.has(index)) {
                 setArray(data.set(index, value, NashornCallSiteDescriptor.isStrictFlag(callSiteFlags)));
->>>>>>> 5adfcf96
             } else {
                 doesNotHave(index, value, callSiteFlags);
             }
@@ -3473,14 +3349,9 @@
         final int index = getArrayIndex(key);
 
         if (isValidArrayIndex(index)) {
-<<<<<<< HEAD
-            if (getArray().has(index)) {
-                setArray(getArray().set(index, value, NashornCallSiteDescriptor.isStrictFlag(callSiteFlags)));
-=======
             final ArrayData data = getArray();
             if (data.has(index)) {
                 setArray(data.set(index, value, NashornCallSiteDescriptor.isStrictFlag(callSiteFlags)));
->>>>>>> 5adfcf96
             } else {
                 doesNotHave(index, value, callSiteFlags);
             }
@@ -3497,14 +3368,9 @@
         final int index = getArrayIndex(key);
 
         if (isValidArrayIndex(index)) {
-<<<<<<< HEAD
-            if (getArray().has(index)) {
-                setArray(getArray().set(index, value, NashornCallSiteDescriptor.isStrictFlag(callSiteFlags)));
-=======
             final ArrayData data = getArray();
             if (data.has(index)) {
                 setArray(data.set(index, value, NashornCallSiteDescriptor.isStrictFlag(callSiteFlags)));
->>>>>>> 5adfcf96
             } else {
                 doesNotHave(index, value, callSiteFlags);
             }
@@ -3521,14 +3387,9 @@
         final int index = getArrayIndex(key);
 
         if (isValidArrayIndex(index)) {
-<<<<<<< HEAD
-            if (getArray().has(index)) {
-                setArray(getArray().set(index, value, NashornCallSiteDescriptor.isStrictFlag(callSiteFlags)));
-=======
             final ArrayData data = getArray();
             if (data.has(index)) {
                 setArray(data.set(index, value, NashornCallSiteDescriptor.isStrictFlag(callSiteFlags)));
->>>>>>> 5adfcf96
             } else {
                 doesNotHave(index, value, callSiteFlags);
             }
@@ -3545,14 +3406,9 @@
         final int index = getArrayIndex(key);
 
         if (isValidArrayIndex(index)) {
-<<<<<<< HEAD
-            if (getArray().has(index)) {
-                setArray(getArray().set(index, value, NashornCallSiteDescriptor.isStrictFlag(callSiteFlags)));
-=======
             final ArrayData data = getArray();
             if (data.has(index)) {
                 setArray(data.set(index, value, NashornCallSiteDescriptor.isStrictFlag(callSiteFlags)));
->>>>>>> 5adfcf96
             } else {
                 doesNotHave(index, value, callSiteFlags);
             }
@@ -3569,12 +3425,8 @@
         final int index = getArrayIndex(key);
         if (isValidArrayIndex(index)) {
             if (getArray().has(index)) {
-<<<<<<< HEAD
-                setArray(getArray().set(index, value, NashornCallSiteDescriptor.isStrictFlag(callSiteFlags)));
-=======
                 final ArrayData data = getArray();
                 setArray(data.set(index, value, NashornCallSiteDescriptor.isStrictFlag(callSiteFlags)));
->>>>>>> 5adfcf96
             } else {
                 doesNotHave(index, value, callSiteFlags);
             }
@@ -3590,14 +3442,9 @@
         final int index = getArrayIndex(key);
 
         if (isValidArrayIndex(index)) {
-<<<<<<< HEAD
-            if (getArray().has(index)) {
-                setArray(getArray().set(index, value, NashornCallSiteDescriptor.isStrictFlag(callSiteFlags)));
-=======
             final ArrayData data = getArray();
             if (data.has(index)) {
                 setArray(data.set(index, value, NashornCallSiteDescriptor.isStrictFlag(callSiteFlags)));
->>>>>>> 5adfcf96
             } else {
                 doesNotHave(index, value, callSiteFlags);
             }
@@ -3614,14 +3461,9 @@
         final int index = getArrayIndex(key);
 
         if (isValidArrayIndex(index)) {
-<<<<<<< HEAD
-            if (getArray().has(index)) {
-                setArray(getArray().set(index, value, NashornCallSiteDescriptor.isStrictFlag(callSiteFlags)));
-=======
             final ArrayData data = getArray();
             if (data.has(index)) {
                 setArray(data.set(index, value, NashornCallSiteDescriptor.isStrictFlag(callSiteFlags)));
->>>>>>> 5adfcf96
             } else {
                 doesNotHave(index, value, callSiteFlags);
             }
@@ -3638,14 +3480,9 @@
         final int index = getArrayIndex(key);
 
         if (isValidArrayIndex(index)) {
-<<<<<<< HEAD
-            if (getArray().has(index)) {
-                setArray(getArray().set(index, value, NashornCallSiteDescriptor.isStrictFlag(callSiteFlags)));
-=======
             final ArrayData data = getArray();
             if (data.has(index)) {
                 setArray(data.set(index, value, NashornCallSiteDescriptor.isStrictFlag(callSiteFlags)));
->>>>>>> 5adfcf96
             } else {
                 doesNotHave(index, value, callSiteFlags);
             }
