/*
 * Copyright (c) 2010, 2013, Oracle and/or its affiliates. All rights reserved.
 * DO NOT ALTER OR REMOVE COPYRIGHT NOTICES OR THIS FILE HEADER.
 *
 * This code is free software; you can redistribute it and/or modify it
 * under the terms of the GNU General Public License version 2 only, as
 * published by the Free Software Foundation.  Oracle designates this
 * particular file as subject to the "Classpath" exception as provided
 * by Oracle in the LICENSE file that accompanied this code.
 *
 * This code is distributed in the hope that it will be useful, but WITHOUT
 * ANY WARRANTY; without even the implied warranty of MERCHANTABILITY or
 * FITNESS FOR A PARTICULAR PURPOSE.  See the GNU General Public License
 * version 2 for more details (a copy is included in the LICENSE file that
 * accompanied this code).
 *
 * You should have received a copy of the GNU General Public License version
 * 2 along with this work; if not, write to the Free Software Foundation,
 * Inc., 51 Franklin St, Fifth Floor, Boston, MA 02110-1301 USA.
 *
 * Please contact Oracle, 500 Oracle Parkway, Redwood Shores, CA 94065 USA
 * or visit www.oracle.com if you need additional information or have any
 * questions.
 */

package jdk.nashorn.internal.objects;

import static jdk.nashorn.internal.codegen.CompilerConstants.specialCall;

import java.lang.invoke.MethodHandle;
import java.lang.invoke.MethodHandles;
import java.nio.ByteBuffer;
import jdk.nashorn.internal.objects.annotations.Attribute;
import jdk.nashorn.internal.objects.annotations.Constructor;
import jdk.nashorn.internal.objects.annotations.Function;
import jdk.nashorn.internal.objects.annotations.Property;
import jdk.nashorn.internal.objects.annotations.ScriptClass;
import jdk.nashorn.internal.objects.annotations.Where;
import jdk.nashorn.internal.runtime.JSType;
import jdk.nashorn.internal.runtime.PropertyMap;
import jdk.nashorn.internal.runtime.ScriptObject;
import jdk.nashorn.internal.runtime.arrays.ArrayData;
import jdk.nashorn.internal.runtime.arrays.TypedArrayData;

/**
 * Int8Array for the TypedArray extension
 */
@ScriptClass("Int8Array")
public final class NativeInt8Array extends ArrayBufferView {
    /**
     * The size in bytes of each element in the array.
     */
    @Property(attributes = Attribute.NOT_ENUMERABLE | Attribute.NOT_WRITABLE | Attribute.NOT_CONFIGURABLE, where = Where.CONSTRUCTOR)
    public static final int BYTES_PER_ELEMENT = 1;

    // initialized by nasgen
    @SuppressWarnings("unused")
    private static PropertyMap $nasgenmap$;

    private static final Factory FACTORY = new Factory(BYTES_PER_ELEMENT) {
        @Override
        public ArrayBufferView construct(final NativeArrayBuffer buffer, final int byteOffset, final int length) {
            return new NativeInt8Array(buffer, byteOffset, length);
        }

        @Override
        public Int8ArrayData createArrayData(final ByteBuffer nb, final int start, final int end) {
            return new Int8ArrayData(nb, start, end);
        }

        @Override
        public String getClassName() {
            return "Int8Array";
        }
    };

    private static final class Int8ArrayData extends TypedArrayData<ByteBuffer> {

        private static final MethodHandle GET_ELEM = specialCall(MethodHandles.lookup(), Int8ArrayData.class, "getElem", int.class, int.class).methodHandle();
        private static final MethodHandle SET_ELEM = specialCall(MethodHandles.lookup(), Int8ArrayData.class, "setElem", void.class, int.class, int.class).methodHandle();

        private Int8ArrayData(final ByteBuffer nb, final int start, final int end) {
            super(((ByteBuffer)nb.position(start).limit(end)).slice(), end - start);
        }

        @Override
        protected MethodHandle getGetElem() {
            return GET_ELEM;
        }

        @Override
        protected MethodHandle getSetElem() {
            return SET_ELEM;
        }

        @Override
        public Class<?> getElementType() {
            return int.class;
        }

<<<<<<< HEAD
=======
        @Override
        public Class<?> getBoxedElementType() {
            return Integer.class;
        }

>>>>>>> 5adfcf96
        private int getElem(final int index) {
            try {
                return nb.get(index);
            } catch (final IndexOutOfBoundsException e) {
                throw new ClassCastException(); //force relink - this works for unoptimistic too
            }
        }

        private void setElem(final int index, final int elem) {
            try {
                nb.put(index, (byte)elem);
            } catch (final IndexOutOfBoundsException e) {
                //swallow valid array indexes. it's ok.
                if (index < 0) {
                    throw new ClassCastException();
                }
            }
        }

        @Override
        public int getInt(final int index) {
            return getElem(index);
<<<<<<< HEAD
        }

        @Override
        public int getIntOptimistic(final int index, final int programPoint) {
            return getElem(index);
        }

        @Override
        public long getLong(final int index) {
            return getInt(index);
        }

        @Override
        public long getLongOptimistic(final int index, final int programPoint) {
            return getElem(index);
        }

        @Override
=======
        }

        @Override
        public int getIntOptimistic(final int index, final int programPoint) {
            return getElem(index);
        }

        @Override
        public long getLong(final int index) {
            return getInt(index);
        }

        @Override
        public long getLongOptimistic(final int index, final int programPoint) {
            return getElem(index);
        }

        @Override
>>>>>>> 5adfcf96
        public double getDouble(final int index) {
            return getInt(index);
        }

        @Override
        public double getDoubleOptimistic(final int index, final int programPoint) {
            return getElem(index);
        }

        @Override
        public Object getObject(final int index) {
            return getInt(index);
        }

        @Override
        public ArrayData set(final int index, final Object value, final boolean strict) {
            return set(index, JSType.toInt32(value), strict);
        }

        @Override
        public ArrayData set(final int index, final int value, final boolean strict) {
            setElem(index, value);
            return this;
        }

        @Override
        public ArrayData set(final int index, final long value, final boolean strict) {
            return set(index, (int)value, strict);
        }

        @Override
        public ArrayData set(final int index, final double value, final boolean strict) {
            return set(index, (int)value, strict);
        }
    }


    /**
     * Constructor
     *
     * @param newObj is this typed array instantiated with the new operator
     * @param self   self reference
     * @param args   args
     *
     * @return new typed array
     */
    @Constructor(arity = 1)
    public static NativeInt8Array constructor(final boolean newObj, final Object self, final Object... args) {
        return (NativeInt8Array)constructorImpl(newObj, args, FACTORY);
    }

    NativeInt8Array(final NativeArrayBuffer buffer, final int byteOffset, final int length) {
        super(buffer, byteOffset, length);
    }

    @Override
    protected Factory factory() {
        return FACTORY;
    }

    /**
     * Set values
     * @param self   self reference
     * @param array  multiple values of array's type to set
     * @param offset optional start index, interpreted  0 if undefined
     * @return undefined
     */
    @Function(attributes = Attribute.NOT_ENUMERABLE)
    protected static Object set(final Object self, final Object array, final Object offset) {
        return ArrayBufferView.setImpl(self, array, offset);
    }

    /**
     * Returns a new TypedArray view of the ArrayBuffer store for this TypedArray,
     * referencing the elements at begin, inclusive, up to end, exclusive. If either
     * begin or end is negative, it refers to an index from the end of the array,
     * as opposed to from the beginning.
     * <p>
     * If end is unspecified, the subarray contains all elements from begin to the end
     * of the TypedArray. The range specified by the begin and end values is clamped to
     * the valid index range for the current array. If the computed length of the new
     * TypedArray would be negative, it is clamped to zero.
     * <p>
     * The returned TypedArray will be of the same type as the array on which this
     * method is invoked.
     *
     * @param self self reference
     * @param begin begin position
     * @param end end position
     *
     * @return sub array
     */
    @Function(attributes = Attribute.NOT_ENUMERABLE)
    protected static NativeInt8Array subarray(final Object self, final Object begin, final Object end) {
        return (NativeInt8Array)ArrayBufferView.subarrayImpl(self, begin, end);
    }

    @Override
    protected ScriptObject getPrototype(final Global global) {
        return global.getInt8ArrayPrototype();
    }
}<|MERGE_RESOLUTION|>--- conflicted
+++ resolved
@@ -98,14 +98,11 @@
             return int.class;
         }
 
-<<<<<<< HEAD
-=======
         @Override
         public Class<?> getBoxedElementType() {
             return Integer.class;
         }
 
->>>>>>> 5adfcf96
         private int getElem(final int index) {
             try {
                 return nb.get(index);
@@ -128,7 +125,6 @@
         @Override
         public int getInt(final int index) {
             return getElem(index);
-<<<<<<< HEAD
         }
 
         @Override
@@ -147,26 +143,6 @@
         }
 
         @Override
-=======
-        }
-
-        @Override
-        public int getIntOptimistic(final int index, final int programPoint) {
-            return getElem(index);
-        }
-
-        @Override
-        public long getLong(final int index) {
-            return getInt(index);
-        }
-
-        @Override
-        public long getLongOptimistic(final int index, final int programPoint) {
-            return getElem(index);
-        }
-
-        @Override
->>>>>>> 5adfcf96
         public double getDouble(final int index) {
             return getInt(index);
         }
