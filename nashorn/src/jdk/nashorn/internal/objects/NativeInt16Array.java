/*
 * Copyright (c) 2010, 2013, Oracle and/or its affiliates. All rights reserved.
 * DO NOT ALTER OR REMOVE COPYRIGHT NOTICES OR THIS FILE HEADER.
 *
 * This code is free software; you can redistribute it and/or modify it
 * under the terms of the GNU General Public License version 2 only, as
 * published by the Free Software Foundation.  Oracle designates this
 * particular file as subject to the "Classpath" exception as provided
 * by Oracle in the LICENSE file that accompanied this code.
 *
 * This code is distributed in the hope that it will be useful, but WITHOUT
 * ANY WARRANTY; without even the implied warranty of MERCHANTABILITY or
 * FITNESS FOR A PARTICULAR PURPOSE.  See the GNU General Public License
 * version 2 for more details (a copy is included in the LICENSE file that
 * accompanied this code).
 *
 * You should have received a copy of the GNU General Public License version
 * 2 along with this work; if not, write to the Free Software Foundation,
 * Inc., 51 Franklin St, Fifth Floor, Boston, MA 02110-1301 USA.
 *
 * Please contact Oracle, 500 Oracle Parkway, Redwood Shores, CA 94065 USA
 * or visit www.oracle.com if you need additional information or have any
 * questions.
 */

package jdk.nashorn.internal.objects;

import static jdk.nashorn.internal.codegen.CompilerConstants.specialCall;

import java.lang.invoke.MethodHandle;
import java.lang.invoke.MethodHandles;
import java.nio.ByteBuffer;
import java.nio.ShortBuffer;
import jdk.nashorn.internal.objects.annotations.Attribute;
import jdk.nashorn.internal.objects.annotations.Constructor;
import jdk.nashorn.internal.objects.annotations.Function;
import jdk.nashorn.internal.objects.annotations.Property;
import jdk.nashorn.internal.objects.annotations.ScriptClass;
import jdk.nashorn.internal.objects.annotations.Where;
import jdk.nashorn.internal.runtime.JSType;
import jdk.nashorn.internal.runtime.PropertyMap;
import jdk.nashorn.internal.runtime.ScriptObject;
import jdk.nashorn.internal.runtime.arrays.ArrayData;
import jdk.nashorn.internal.runtime.arrays.TypedArrayData;

/**
 * Int16 array for the TypedArray extension
 */
@ScriptClass("Int16Array")
public final class NativeInt16Array extends ArrayBufferView {

    // initialized by nasgen
    @SuppressWarnings("unused")
    private static PropertyMap $nasgenmap$;

    /**
     * The size in bytes of each element in the array.
     */
    @Property(attributes = Attribute.NOT_ENUMERABLE | Attribute.NOT_WRITABLE | Attribute.NOT_CONFIGURABLE, where = Where.CONSTRUCTOR)
    public static final int BYTES_PER_ELEMENT = 2;

    private static final Factory FACTORY = new Factory(BYTES_PER_ELEMENT) {
        @Override
        public ArrayBufferView construct(final NativeArrayBuffer buffer, final int byteOffset, final int length) {
            return new NativeInt16Array(buffer, byteOffset, length);
        }

<<<<<<< HEAD
        @Override
        public Int16ArrayData createArrayData(final ByteBuffer nb, final int start, final int end) {
            return new Int16ArrayData(nb.asShortBuffer(), start, end);
        }

        @Override
=======
        @Override
        public Int16ArrayData createArrayData(final ByteBuffer nb, final int start, final int end) {
            return new Int16ArrayData(nb.asShortBuffer(), start, end);
        }

        @Override
>>>>>>> 5adfcf96
        public String getClassName() {
            return "Int16Array";
        }
    };

    private static final class Int16ArrayData extends TypedArrayData<ShortBuffer> {

        private static final MethodHandle GET_ELEM = specialCall(MethodHandles.lookup(), Int16ArrayData.class, "getElem", int.class, int.class).methodHandle();
        private static final MethodHandle SET_ELEM = specialCall(MethodHandles.lookup(), Int16ArrayData.class, "setElem", void.class, int.class, int.class).methodHandle();

        private Int16ArrayData(final ShortBuffer nb, final int start, final int end) {
            super(((ShortBuffer)nb.position(start).limit(end)).slice(), end - start);
        }

        @Override
        protected MethodHandle getGetElem() {
            return GET_ELEM;
        }

        @Override
        protected MethodHandle getSetElem() {
            return SET_ELEM;
        }

        @Override
        public Class<?> getElementType() {
            return int.class;
        }

<<<<<<< HEAD
=======
        @Override
        public Class<?> getBoxedElementType() {
            return Integer.class;
        }

>>>>>>> 5adfcf96
        private int getElem(final int index) {
            try {
                return nb.get(index);
            } catch (final IndexOutOfBoundsException e) {
                throw new ClassCastException(); //force relink - this works for unoptimistic too
            }
        }

        private void setElem(final int index, final int elem) {
            try {
                nb.put(index, (short)elem);
            } catch (final IndexOutOfBoundsException e) {
                //swallow valid array indexes. it's ok.
                if (index < 0) {
                    throw new ClassCastException();
                }
            }
        }

        @Override
        public int getInt(final int index) {
            return getElem(index);
<<<<<<< HEAD
        }

        @Override
        public int getIntOptimistic(final int index, final int programPoint) {
=======
        }

        @Override
        public int getIntOptimistic(final int index, final int programPoint) {
            return getElem(index);
        }

        @Override
        public long getLong(final int index) {
            return getInt(index);
        }

        @Override
        public long getLongOptimistic(final int index, final int programPoint) {
            return getElem(index);
        }

        @Override
        public double getDouble(final int index) {
            return getInt(index);
        }

        @Override
        public double getDoubleOptimistic(final int index, final int programPoint) {
>>>>>>> 5adfcf96
            return getElem(index);
        }

        @Override
<<<<<<< HEAD
        public long getLong(final int index) {
=======
        public Object getObject(final int index) {
>>>>>>> 5adfcf96
            return getInt(index);
        }

        @Override
<<<<<<< HEAD
        public long getLongOptimistic(final int index, final int programPoint) {
            return getElem(index);
        }

        @Override
        public double getDouble(final int index) {
            return getInt(index);
        }

        @Override
        public double getDoubleOptimistic(final int index, final int programPoint) {
            return getElem(index);
        }

        @Override
        public Object getObject(final int index) {
            return getInt(index);
        }

        @Override
=======
>>>>>>> 5adfcf96
        public ArrayData set(final int index, final Object value, final boolean strict) {
            return set(index, JSType.toInt32(value), strict);
        }

        @Override
        public ArrayData set(final int index, final int value, final boolean strict) {
            setElem(index, value);
            return this;
        }

        @Override
        public ArrayData set(final int index, final long value, final boolean strict) {
            return set(index, (int)value, strict);
        }

        @Override
        public ArrayData set(final int index, final double value, final boolean strict) {
            return set(index, (int)value, strict);
        }
    }

    /**
     * Constructor
     *
     * @param newObj is this typed array instantiated with the new operator
     * @param self   self reference
     * @param args   args
     *
     * @return new typed array
     */
    @Constructor(arity = 1)
    public static NativeInt16Array constructor(final boolean newObj, final Object self, final Object... args) {
        return (NativeInt16Array)constructorImpl(newObj, args, FACTORY);
    }

    NativeInt16Array(final NativeArrayBuffer buffer, final int byteOffset, final int byteLength) {
        super(buffer, byteOffset, byteLength);
    }

    @Override
    protected Factory factory() {
        return FACTORY;
    }

    /**
     * Set values
     * @param self   self reference
     * @param array  multiple values of array's type to set
     * @param offset optional start index, interpreted  0 if undefined
     * @return undefined
     */
    @Function(attributes = Attribute.NOT_ENUMERABLE)
    protected static Object set(final Object self, final Object array, final Object offset) {
        return ArrayBufferView.setImpl(self, array, offset);
    }

    /**
     * Returns a new TypedArray view of the ArrayBuffer store for this TypedArray,
     * referencing the elements at begin, inclusive, up to end, exclusive. If either
     * begin or end is negative, it refers to an index from the end of the array,
     * as opposed to from the beginning.
     * <p>
     * If end is unspecified, the subarray contains all elements from begin to the end
     * of the TypedArray. The range specified by the begin and end values is clamped to
     * the valid index range for the current array. If the computed length of the new
     * TypedArray would be negative, it is clamped to zero.
     * <p>
     * The returned TypedArray will be of the same type as the array on which this
     * method is invoked.
     *
     * @param self self reference
     * @param begin begin position
     * @param end end position
     *
     * @return sub array
     */
    @Function(attributes = Attribute.NOT_ENUMERABLE)
    protected static NativeInt16Array subarray(final Object self, final Object begin, final Object end) {
        return (NativeInt16Array)ArrayBufferView.subarrayImpl(self, begin, end);
    }

    @Override
    protected ScriptObject getPrototype(final Global global) {
        return global.getInt16ArrayPrototype();
    }
}<|MERGE_RESOLUTION|>--- conflicted
+++ resolved
@@ -65,21 +65,12 @@
             return new NativeInt16Array(buffer, byteOffset, length);
         }
 
-<<<<<<< HEAD
         @Override
         public Int16ArrayData createArrayData(final ByteBuffer nb, final int start, final int end) {
             return new Int16ArrayData(nb.asShortBuffer(), start, end);
         }
 
         @Override
-=======
-        @Override
-        public Int16ArrayData createArrayData(final ByteBuffer nb, final int start, final int end) {
-            return new Int16ArrayData(nb.asShortBuffer(), start, end);
-        }
-
-        @Override
->>>>>>> 5adfcf96
         public String getClassName() {
             return "Int16Array";
         }
@@ -109,14 +100,11 @@
             return int.class;
         }
 
-<<<<<<< HEAD
-=======
         @Override
         public Class<?> getBoxedElementType() {
             return Integer.class;
         }
 
->>>>>>> 5adfcf96
         private int getElem(final int index) {
             try {
                 return nb.get(index);
@@ -139,12 +127,6 @@
         @Override
         public int getInt(final int index) {
             return getElem(index);
-<<<<<<< HEAD
-        }
-
-        @Override
-        public int getIntOptimistic(final int index, final int programPoint) {
-=======
         }
 
         @Override
@@ -169,32 +151,6 @@
 
         @Override
         public double getDoubleOptimistic(final int index, final int programPoint) {
->>>>>>> 5adfcf96
-            return getElem(index);
-        }
-
-        @Override
-<<<<<<< HEAD
-        public long getLong(final int index) {
-=======
-        public Object getObject(final int index) {
->>>>>>> 5adfcf96
-            return getInt(index);
-        }
-
-        @Override
-<<<<<<< HEAD
-        public long getLongOptimistic(final int index, final int programPoint) {
-            return getElem(index);
-        }
-
-        @Override
-        public double getDouble(final int index) {
-            return getInt(index);
-        }
-
-        @Override
-        public double getDoubleOptimistic(final int index, final int programPoint) {
             return getElem(index);
         }
 
@@ -204,8 +160,6 @@
         }
 
         @Override
-=======
->>>>>>> 5adfcf96
         public ArrayData set(final int index, final Object value, final boolean strict) {
             return set(index, JSType.toInt32(value), strict);
         }
