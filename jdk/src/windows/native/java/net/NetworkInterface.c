--- conflicted
+++ resolved
@@ -533,10 +533,7 @@
     ni_ia6cls = (*env)->NewGlobalRef(env, ni_ia6cls);
     CHECK_NULL(ni_ia6cls);
     ni_ia6ctrID = (*env)->GetMethodID(env, ni_ia6cls, "<init>", "()V");
-<<<<<<< HEAD
-=======
     CHECK_NULL(ni_ia6ctrID);
->>>>>>> 70bd839b
 
     ni_ibcls = (*env)->FindClass(env, "java/net/InterfaceAddress");
     CHECK_NULL(ni_ibcls);
