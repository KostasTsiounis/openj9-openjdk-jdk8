--- conflicted
+++ resolved
@@ -83,7 +83,6 @@
 
         private Uint32ArrayData(final IntBuffer nb, final int start, final int end) {
             super(((IntBuffer)nb.position(start).limit(end)).slice(), end - start);
-<<<<<<< HEAD
         }
 
         @Override
@@ -106,7 +105,7 @@
 
         private long getElem(final int index) {
             try {
-                return nb.get(index) & JSType.MAX_UINT;
+                return JSType.toUint32(nb.get(index));
             } catch (final IndexOutOfBoundsException e) {
                 throw new ClassCastException(); //force relink - this works for unoptimistic too
             }
@@ -134,6 +133,11 @@
         }
 
         @Override
+        public Class<?> getBoxedElementType() {
+            return Integer.class;
+        }
+
+        @Override
         public int getInt(final int index) {
             return (int)getLong(index);
         }
@@ -175,104 +179,6 @@
         }
 
         @Override
-=======
-        }
-
-        @Override
-        protected MethodHandle getGetElem() {
-            return GET_ELEM;
-        }
-
-        @Override
-        protected MethodHandle getSetElem() {
-            return SET_ELEM;
-        }
-
-        @Override
-        public MethodHandle getElementGetter(final Class<?> returnType, final int programPoint) {
-            if (returnType == int.class) {
-                return null;
-            }
-            return getContinuousElementGetter(getClass(), GET_ELEM, returnType, programPoint);
-        }
-
-        private long getElem(final int index) {
-            try {
-                return JSType.toUint32(nb.get(index));
-            } catch (final IndexOutOfBoundsException e) {
-                throw new ClassCastException(); //force relink - this works for unoptimistic too
-            }
-        }
-
-        private void setElem(final int index, final int elem) {
-            try {
-                nb.put(index, elem);
-            } catch (final IndexOutOfBoundsException e) {
-                //swallow valid array indexes. it's ok.
-                if (index < 0) {
-                    throw new ClassCastException();
-                }
-            }
-        }
-
-        @Override
-        public boolean isUnsigned() {
-            return true;
-        }
-
-        @Override
-        public Class<?> getElementType() {
-            return long.class;
-        }
-
-        @Override
-        public Class<?> getBoxedElementType() {
-            return Integer.class;
-        }
-
-        @Override
-        public int getInt(final int index) {
-            return (int)getLong(index);
-        }
-
-        @Override
-        public long getLong(final int index) {
-            return getElem(index);
-        }
-
-        @Override
-        public long getLongOptimistic(final int index, final int programPoint) {
-            return getElem(index);
-        }
-
-        @Override
-        public double getDouble(final int index) {
-            return getLong(index);
-        }
-
-        @Override
-        public double getDoubleOptimistic(final int index, final int programPoint) {
-            return getLong(index);
-        }
-
-        @Override
-        public Object getObject(final int index) {
-            return getLong(index);
-        }
-
-        @Override
-        public ArrayData set(final int index, final Object value, final boolean strict) {
-            return set(index, JSType.toInt32(value), strict);
-        }
-
-        @Override
-        public ArrayData set(final int index, final int value, final boolean strict) {
-            setElem(index, value);
-            return this;
-        }
-
-        @Override
->>>>>>> 5adfcf96
         public ArrayData set(final int index, final long value, final boolean strict) {
             return set(index, (int)value, strict);
         }
