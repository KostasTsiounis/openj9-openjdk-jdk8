--- conflicted
+++ resolved
@@ -27,10 +27,7 @@
 import static jdk.nashorn.internal.runtime.ECMAErrors.rangeError;
 import static jdk.nashorn.internal.runtime.ECMAErrors.typeError;
 import static jdk.nashorn.internal.runtime.ScriptRuntime.UNDEFINED;
-<<<<<<< HEAD
-=======
-
->>>>>>> 5adfcf96
+
 import java.nio.ByteBuffer;
 import java.nio.ByteOrder;
 import jdk.nashorn.internal.objects.annotations.Attribute;
@@ -436,11 +433,7 @@
     @SpecializedFunction
     public static long getUint32(final Object self, final int byteOffset) {
         try {
-<<<<<<< HEAD
-            return JSType.MAX_UINT & getBuffer(self, false).getInt(JSType.toInt32(byteOffset));
-=======
             return JSType.toUint32(getBuffer(self, false).getInt(JSType.toInt32(byteOffset)));
->>>>>>> 5adfcf96
         } catch (final IllegalArgumentException iae) {
             throw rangeError(iae, "dataview.offset");
         }
@@ -457,11 +450,7 @@
     @SpecializedFunction
     public static long getUint32(final Object self, final int byteOffset, final boolean littleEndian) {
         try {
-<<<<<<< HEAD
-            return JSType.MAX_UINT & getBuffer(self, littleEndian).getInt(JSType.toInt32(byteOffset));
-=======
             return JSType.toUint32(getBuffer(self, littleEndian).getInt(JSType.toInt32(byteOffset)));
->>>>>>> 5adfcf96
         } catch (final IllegalArgumentException iae) {
             throw rangeError(iae, "dataview.offset");
         }
