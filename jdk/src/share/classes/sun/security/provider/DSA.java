--- conflicted
+++ resolved
@@ -1,9 +1,5 @@
 /*
-<<<<<<< HEAD
- * Copyright (c) 1996, 2016, Oracle and/or its affiliates. All rights reserved.
-=======
  * Copyright (c) 1996, 2017, Oracle and/or its affiliates. All rights reserved.
->>>>>>> 90bb5b28
  * DO NOT ALTER OR REMOVE COPYRIGHT NOTICES OR THIS FILE HEADER.
  *
  * This code is free software; you can redistribute it and/or modify it
@@ -400,48 +396,8 @@
         byte[] kValue = new byte[(q.bitLength() + 7)/8 + 8];
 
         random.nextBytes(kValue);
-<<<<<<< HEAD
-        BigInteger k = new BigInteger(1, kValue).mod(
-                q.subtract(BigInteger.ONE)).add(BigInteger.ONE);
-
-        // Using an equivalent exponent of fixed length (same as q or 1 bit
-        // less than q) to keep the kG timing relatively constant.
-        //
-        // Note that this is an extra step on top of the approach defined in
-        // FIPS 186-4 AppendixB.2.1 so as to make a fixed length K.
-        k = k.add(q).divide(BigInteger.valueOf(2));
-
-        // An alternative implementation based on FIPS 186-4 AppendixB2.2
-        // with fixed-length K.
-        //
-        // Please keep it here as we may need to switch to it in the future.
-        //
-        // SecureRandom random = getSigningRandom();
-        // byte[] kValue = new byte[(q.bitLength() + 7)/8];
-        // BigInteger d = q.subtract(BigInteger.TWO);
-        // BigInteger k;
-        // do {
-        //     random.nextBytes(kValue);
-        //     BigInteger c = new BigInteger(1, kValue);
-        //     if (c.compareTo(d) <= 0) {
-        //         k = c.add(BigInteger.ONE);
-        //         // Using an equivalent exponent of fixed length to keep
-        //         // the g^k timing relatively constant.
-        //         //
-        //         // Note that this is an extra step on top of the approach
-        //         // defined in FIPS 186-4 AppendixB.2.2 so as to make a
-        //         // fixed length K.
-        //         if (k.bitLength() >= q.bitLength()) {
-        //             break;
-        //         }
-        //     }
-        // } while (true);
-
-        return k;
-=======
         return new BigInteger(1, kValue).mod(
                 q.subtract(BigInteger.ONE)).add(BigInteger.ONE);
->>>>>>> 90bb5b28
     }
 
     // Use the application-specified SecureRandom Object if provided.
