--- conflicted
+++ resolved
@@ -55,18 +55,11 @@
     }
 
     @Override
-<<<<<<< HEAD
-    public Class<?> getElementType() {
-=======
     public final Class<?> getElementType() {
->>>>>>> 5adfcf96
         return double.class;
     }
 
     @Override
-<<<<<<< HEAD
-    public ArrayData copy() {
-=======
     public final Class<?> getBoxedElementType() {
         return Double.class;
     }
@@ -83,7 +76,6 @@
 
     @Override
     public NumberArrayData copy() {
->>>>>>> 5adfcf96
         return new NumberArrayData(array.clone(), (int)length);
     }
 
@@ -357,8 +349,6 @@
     public Object fastPopObject() {
         return fastPopDouble();
     }
-<<<<<<< HEAD
-=======
 
     @Override
     public ContinuousArrayData fastConcat(final ContinuousArrayData otherData) {
@@ -381,5 +371,4 @@
         assert length <= array.length : length + " > " + array.length;
         return getClass().getSimpleName() + ':' + Arrays.toString(Arrays.copyOf(array, (int)length));
     }
->>>>>>> 5adfcf96
 }