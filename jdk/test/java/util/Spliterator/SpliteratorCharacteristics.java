--- conflicted
+++ resolved
@@ -23,11 +23,7 @@
 
 /**
  * @test
-<<<<<<< HEAD
- * @bug 8020156 8020009 8022326 8012913 8024405
-=======
  * @bug 8020156 8020009 8022326 8012913 8024405 8024408
->>>>>>> 3c92f404
  * @run testng SpliteratorCharacteristics
  */
 
