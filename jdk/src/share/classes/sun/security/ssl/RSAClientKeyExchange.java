--- conflicted
+++ resolved
@@ -34,11 +34,7 @@
 import javax.net.ssl.*;
 
 import sun.security.internal.spec.TlsRsaPremasterSecretParameterSpec;
-<<<<<<< HEAD
-import sun.security.util.KeyLength;
-=======
 import sun.security.util.KeyUtil;
->>>>>>> fb6cda3f
 
 /**
  * This is the client key exchange message (CLIENT --> SERVER) used with
@@ -195,11 +191,7 @@
                         "unable to get the plaintext of the premaster secret");
                 }
 
-<<<<<<< HEAD
-                int keySize = KeyLength.getKeySize(secretKey);
-=======
                 int keySize = KeyUtil.getKeySize(secretKey);
->>>>>>> fb6cda3f
                 if (keySize > 0 && keySize != 384) {       // 384 = 48 * 8
                     if (debug != null && Debug.isOn("handshake")) {
                         System.out.println(
