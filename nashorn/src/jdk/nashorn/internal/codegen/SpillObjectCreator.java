/*
 * Copyright (c) 2010-2013, Oracle and/or its affiliates. All rights reserved.
 * DO NOT ALTER OR REMOVE COPYRIGHT NOTICES OR THIS FILE HEADER.
 *
 * This code is free software; you can redistribute it and/or modify it
 * under the terms of the GNU General Public License version 2 only, as
 * published by the Free Software Foundation.  Oracle designates this
 * particular file as subject to the "Classpath" exception as provided
 * by Oracle in the LICENSE file that accompanied this code.
 *
 * This code is distributed in the hope that it will be useful, but WITHOUT
 * ANY WARRANTY; without even the implied warranty of MERCHANTABILITY or
 * FITNESS FOR A PARTICULAR PURPOSE.  See the GNU General Public License
 * version 2 for more details (a copy is included in the LICENSE file that
 * accompanied this code).
 *
 * You should have received a copy of the GNU General Public License version
 * 2 along with this work; if not, write to the Free Software Foundation,
 * Inc., 51 Franklin St, Fifth Floor, Boston, MA 02110-1301 USA.
 *
 * Please contact Oracle, 500 Oracle Parkway, Redwood Shores, CA 94065 USA
 * or visit www.oracle.com if you need additional information or have any
 * questions.
 */

package jdk.nashorn.internal.codegen;

import static jdk.nashorn.internal.codegen.CompilerConstants.constructorNoLookup;
import static jdk.nashorn.internal.codegen.CompilerConstants.virtualCallNoLookup;
import static jdk.nashorn.internal.codegen.ObjectClassGenerator.OBJECT_FIELDS_ONLY;

import java.util.LinkedHashSet;
import java.util.List;
import java.util.Set;
import jdk.nashorn.internal.codegen.types.Type;
import jdk.nashorn.internal.ir.Expression;
import jdk.nashorn.internal.ir.LiteralNode;
import jdk.nashorn.internal.runtime.JSType;
import jdk.nashorn.internal.runtime.Property;
import jdk.nashorn.internal.runtime.PropertyMap;
import jdk.nashorn.internal.runtime.ScriptObject;
import jdk.nashorn.internal.runtime.ScriptRuntime;
import jdk.nashorn.internal.runtime.arrays.ArrayData;
import jdk.nashorn.internal.runtime.arrays.ArrayIndex;
import jdk.nashorn.internal.scripts.JO;

/**
 * An object creator that uses spill properties.
 */
public final class SpillObjectCreator extends ObjectCreator<Expression> {

    /**
     * Constructor
     *
     * @param codegen  code generator
     * @param tuples   tuples for key, symbol, value
     */
    SpillObjectCreator(final CodeGenerator codegen, final List<MapTuple<Expression>> tuples) {
        super(codegen, tuples, false, false);
        makeMap();
    }

    @Override
    protected void makeObject(final MethodEmitter method) {
        assert !isScope() : "spill scope objects are not currently supported";

        final int          length        = tuples.size();
        final long[]       jpresetValues = new long[ScriptObject.spillAllocationLength(length)];
        final Object[]     opresetValues = new Object[ScriptObject.spillAllocationLength(length)];
        final Set<Integer> postsetValues = new LinkedHashSet<>();
        final int          callSiteFlags = codegen.getCallSiteFlags();
        ArrayData          arrayData     = ArrayData.allocate(ScriptRuntime.EMPTY_ARRAY);

        // Compute constant property values
        int pos = 0;
        for (final MapTuple<Expression> tuple : tuples) {
            final String     key   = tuple.key;
            final Expression value = tuple.value;

            //this is a nop of tuple.key isn't e.g. "apply" or another special name
            method.invalidateSpecialName(tuple.key);

            if (value != null) {
                final Object constantValue = LiteralNode.objectAsConstant(value);
                if (constantValue == LiteralNode.POSTSET_MARKER) {
                    postsetValues.add(pos);
                } else {
                    final Property property = propertyMap.findProperty(key);
                    if (property != null) {
                        // normal property key
<<<<<<< HEAD
                        property.setCurrentType(JSType.unboxedFieldType(constantValue));
=======
                        property.setType(JSType.unboxedFieldType(constantValue));
>>>>>>> 5adfcf96
                        final int slot = property.getSlot();
                        if (!OBJECT_FIELDS_ONLY && constantValue instanceof Number) {
                            jpresetValues[slot] = ObjectClassGenerator.pack((Number)constantValue);
                        } else {
                            opresetValues[slot] = constantValue;
                        }
                    } else {
                        // array index key
                        final long oldLength = arrayData.length();
                        final int  index     = ArrayIndex.getArrayIndex(key);
                        final long longIndex = ArrayIndex.toLongIndex(index);

                        assert ArrayIndex.isValidArrayIndex(index);

                        if (longIndex >= oldLength) {
                            arrayData = arrayData.ensure(longIndex);
                        }

                        //avoid blowing up the array if we can
                        if (constantValue instanceof Integer) {
                            arrayData = arrayData.set(index, ((Integer)constantValue).intValue(), false);
                        } else if (constantValue instanceof Long) {
                            arrayData = arrayData.set(index, ((Long)constantValue).longValue(), false);
                        } else if (constantValue instanceof Double) {
                            arrayData = arrayData.set(index, ((Double)constantValue).doubleValue(), false);
                        } else {
                            arrayData = arrayData.set(index, constantValue, false);
                        }

                        if (longIndex > oldLength) {
                            arrayData = arrayData.delete(oldLength, longIndex - 1);
                        }
                    }
                }
            }
            pos++;
        }

        //assert postsetValues.isEmpty() : "test me " + postsetValues;

        // create object and invoke constructor
        method._new(JO.class).dup();
        codegen.loadConstant(propertyMap);

        //load primitive values to j spill array
        codegen.loadConstant(jpresetValues);
        for (final int i : postsetValues) {
            final MapTuple<Expression> tuple    = tuples.get(i);
            final Property                property = propertyMap.findProperty(tuple.key);
            if (property != null && tuple.isPrimitive()) {
                method.dup();
                method.load(property.getSlot());
                loadTuple(method, tuple);
                method.arraystore();
            }
        }

        //load object values to o spill array
        codegen.loadConstant(opresetValues);
        for (final int i : postsetValues) {
            final MapTuple<Expression> tuple    = tuples.get(i);
            final Property             property = propertyMap.findProperty(tuple.key);
            if (property != null && !tuple.isPrimitive()) {
                method.dup();
                method.load(property.getSlot());
                loadTuple(method, tuple);
                method.arraystore();
            }
        }

        //instantiate the script object with spill objects
        method.invoke(constructorNoLookup(JO.class, PropertyMap.class, long[].class, Object[].class));

        // Set prefix array data if any
        if (arrayData.length() > 0) {
            method.dup();
            codegen.loadConstant(arrayData);
            method.invoke(virtualCallNoLookup(ScriptObject.class, "setArray", void.class, ArrayData.class));
        }

        // set postfix
        for (final int i : postsetValues) {
            final MapTuple<Expression> tuple    = tuples.get(i);
            final Property             property = propertyMap.findProperty(tuple.key);
            if (property == null) {
                final int index = ArrayIndex.getArrayIndex(tuple.key);
                assert ArrayIndex.isValidArrayIndex(index);
                method.dup();
                method.load(ArrayIndex.toLongIndex(index));
                //method.println("putting " + tuple + " into arraydata");
                loadTuple(method, tuple);
                method.dynamicSetIndex(callSiteFlags);
            }
        }
    }

    @Override
    protected PropertyMap makeMap() {
        assert propertyMap == null : "property map already initialized";
        propertyMap = new MapCreator<>(JO.class, tuples).makeSpillMap(false);
        return propertyMap;
    }

    @Override
    protected void loadValue(final Expression expr, final Type type) {
        codegen.loadExpressionAsType(expr, type);
    }
}<|MERGE_RESOLUTION|>--- conflicted
+++ resolved
@@ -88,11 +88,7 @@
                     final Property property = propertyMap.findProperty(key);
                     if (property != null) {
                         // normal property key
-<<<<<<< HEAD
-                        property.setCurrentType(JSType.unboxedFieldType(constantValue));
-=======
                         property.setType(JSType.unboxedFieldType(constantValue));
->>>>>>> 5adfcf96
                         final int slot = property.getSlot();
                         if (!OBJECT_FIELDS_ONLY && constantValue instanceof Number) {
                             jpresetValues[slot] = ObjectClassGenerator.pack((Number)constantValue);
