/*
 * Copyright (c) 2010, 2013, Oracle and/or its affiliates. All rights reserved.
 * DO NOT ALTER OR REMOVE COPYRIGHT NOTICES OR THIS FILE HEADER.
 *
 * This code is free software; you can redistribute it and/or modify it
 * under the terms of the GNU General Public License version 2 only, as
 * published by the Free Software Foundation.  Oracle designates this
 * particular file as subject to the "Classpath" exception as provided
 * by Oracle in the LICENSE file that accompanied this code.
 *
 * This code is distributed in the hope that it will be useful, but WITHOUT
 * ANY WARRANTY; without even the implied warranty of MERCHANTABILITY or
 * FITNESS FOR A PARTICULAR PURPOSE.  See the GNU General Public License
 * version 2 for more details (a copy is included in the LICENSE file that
 * accompanied this code).
 *
 * You should have received a copy of the GNU General Public License version
 * 2 along with this work; if not, write to the Free Software Foundation,
 * Inc., 51 Franklin St, Fifth Floor, Boston, MA 02110-1301 USA.
 *
 * Please contact Oracle, 500 Oracle Parkway, Redwood Shores, CA 94065 USA
 * or visit www.oracle.com if you need additional information or have any
 * questions.
 */

package jdk.nashorn.internal.runtime.arrays;

import static jdk.nashorn.internal.codegen.CompilerConstants.specialCall;

import java.lang.invoke.MethodHandle;
import java.lang.invoke.MethodHandles;
import java.util.Arrays;
import jdk.nashorn.internal.runtime.JSType;
import jdk.nashorn.internal.runtime.ScriptRuntime;

/**
 * Implementation of {@link ArrayData} as soon as an Object has been
 * written to the array
 */
<<<<<<< HEAD
final class ObjectArrayData extends ContinuousArrayData {
=======
final class ObjectArrayData extends ContinuousArrayData implements AnyElements {
>>>>>>> 5adfcf96

    /**
     * The wrapped array
     */
    private Object[] array;

    /**
     * Constructor
     * @param array an int array
     * @param length a length, not necessarily array.length
     */
    ObjectArrayData(final Object[] array, final int length) {
        super(length);
        assert array.length >= length;
        this.array  = array;
    }

    @Override
<<<<<<< HEAD
    public Class<?> getElementType() {
=======
    public final Class<?> getElementType() {
>>>>>>> 5adfcf96
        return Object.class;
    }

    @Override
<<<<<<< HEAD
    public ArrayData copy() {
=======
    public final Class<?> getBoxedElementType() {
        return getElementType();
    }

    @Override
    public final int getElementWeight() {
        return 4;
    }

    @Override
    public final ContinuousArrayData widest(final ContinuousArrayData otherData) {
        return otherData instanceof NumericElements ? this : otherData;
    }

    @Override
    public ObjectArrayData copy() {
>>>>>>> 5adfcf96
        return new ObjectArrayData(array.clone(), (int)length);
    }

    @Override
    public Object[] asObjectArray() {
        return array.length == length ? array.clone() : asObjectArrayCopy();
    }

    private Object[] asObjectArrayCopy() {
        final long len = length;
        assert len <= Integer.MAX_VALUE;
        final Object[] copy = new Object[(int)len];
        System.arraycopy(array, 0, copy, 0, (int)len);
        return copy;
    }

    @Override
    public ObjectArrayData convert(final Class<?> type) {
        return this;
    }

    @Override
    public void shiftLeft(final int by) {
        System.arraycopy(array, by, array, 0, array.length - by);
    }

    @Override
    public ArrayData shiftRight(final int by) {
        final ArrayData newData = ensure(by + length - 1);
        if (newData != this) {
            newData.shiftRight(by);
            return newData;
        }
        System.arraycopy(array, 0, array, by, array.length - by);
        return this;
    }

    @Override
    public ArrayData ensure(final long safeIndex) {
        if (safeIndex >= SparseArrayData.MAX_DENSE_LENGTH) {
            return new SparseArrayData(this, safeIndex + 1);
        }
        final int alen = array.length;
        if (safeIndex >= alen) {
            final int newLength = ArrayData.nextSize((int)safeIndex);
            array = Arrays.copyOf(array, newLength); //fill with undefined or OK? TODO
        }
        setLength(safeIndex + 1);
        return this;
    }

    @Override
    public ArrayData shrink(final long newLength) {
        Arrays.fill(array, (int) newLength, array.length, ScriptRuntime.UNDEFINED);
        return this;
    }

    @Override
    public ArrayData set(final int index, final Object value, final boolean strict) {
        array[index] = value;
        setLength(Math.max(index + 1, length));
        return this;
    }

    @Override
    public ArrayData set(final int index, final int value, final boolean strict) {
        array[index] = value;
        setLength(Math.max(index + 1, length));
        return this;
    }

    @Override
    public ArrayData set(final int index, final long value, final boolean strict) {
        array[index] = value;
        setLength(Math.max(index + 1, length));
        return this;
    }

    @Override
    public ArrayData set(final int index, final double value, final boolean strict) {
        array[index] = value;
        setLength(Math.max(index + 1, length));
        return this;
    }

    @Override
    public ArrayData setEmpty(final int index) {
        array[index] = ScriptRuntime.EMPTY;
        return this;
    }

    @Override
    public ArrayData setEmpty(final long lo, final long hi) {
        // hi parameter is inclusive, but Arrays.fill toIndex parameter is exclusive
        Arrays.fill(array, (int)Math.max(lo, 0L), (int)Math.min(hi + 1, Integer.MAX_VALUE), ScriptRuntime.EMPTY);
        return this;
    }

    private static final MethodHandle HAS_GET_ELEM = specialCall(MethodHandles.lookup(), ObjectArrayData.class, "getElem", Object.class, int.class).methodHandle();
    private static final MethodHandle SET_ELEM     = specialCall(MethodHandles.lookup(), ObjectArrayData.class, "setElem", void.class, int.class, Object.class).methodHandle();

    @SuppressWarnings("unused")
    private Object getElem(final int index) {
        if (has(index)) {
            return array[index];
        }
        throw new ClassCastException();
    }

    @SuppressWarnings("unused")
    private void setElem(final int index, final Object elem) {
        if (hasRoomFor(index)) {
            array[index] = elem;
            return;
        }
        throw new ClassCastException();
    }

    @Override
    public MethodHandle getElementGetter(final Class<?> returnType, final int programPoint) {
        if (returnType.isPrimitive()) {
            return null;
        }
        return getContinuousElementGetter(HAS_GET_ELEM, returnType, programPoint);
    }

    @Override
    public MethodHandle getElementSetter(final Class<?> elementType) {
        return getContinuousElementSetter(SET_ELEM, Object.class);
    }


    @Override
    public int getInt(final int index) {
        return JSType.toInt32(array[index]);
    }

    @Override
    public long getLong(final int index) {
        return JSType.toLong(array[index]);
    }

    @Override
    public double getDouble(final int index) {
        return JSType.toNumber(array[index]);
    }

    @Override
    public Object getObject(final int index) {
        return array[index];
    }

    @Override
    public boolean has(final int index) {
        return 0 <= index && index < length;
    }

    @Override
    public ArrayData delete(final int index) {
        setEmpty(index);
        return new DeletedRangeArrayFilter(this, index, index);
    }

    @Override
    public ArrayData delete(final long fromIndex, final long toIndex) {
        setEmpty(fromIndex, toIndex);
        return new DeletedRangeArrayFilter(this, fromIndex, toIndex);
    }

    @Override
    public long fastPush(final int arg) {
        return fastPush((Object)arg);
    }

    @Override
    public long fastPush(final long arg) {
        return fastPush((Object)arg);
    }

    @Override
    public long fastPush(final double arg) {
        return fastPush((Object)arg);
    }

    @Override
    public long fastPush(final Object arg) {
        final int len = (int)length;
        if (len == array.length) {
            array = Arrays.copyOf(array, nextSize(len));
        }
        array[len] = arg;
        return ++length;
    }

    @Override
    public Object fastPopObject() {
        if (length == 0) {
            return ScriptRuntime.UNDEFINED;
        }
        final int newLength = (int)--length;
        final Object elem = array[newLength];
        array[newLength] = ScriptRuntime.EMPTY;
        return elem;
    }

    @Override
    public Object pop() {
        if (length == 0) {
            return ScriptRuntime.UNDEFINED;
        }

        final int newLength = (int)length - 1;
        final Object elem = array[newLength];
        setEmpty(newLength);
        setLength(newLength);
        return elem;
    }

    @Override
    public ArrayData slice(final long from, final long to) {
        final long start     = from < 0 ? from + length : from;
        final long newLength = to - start;
        return new ObjectArrayData(Arrays.copyOfRange(array, (int)from, (int)to), (int)newLength);
    }

    @Override
    public ArrayData push(final boolean strict, final Object item) {
        final long      len     = length;
        final ArrayData newData = ensure(len);
        if (newData == this) {
            array[(int)len] = item;
            return this;
        }
        return newData.set((int)len, item, strict);
    }

    @Override
    public ArrayData fastSplice(final int start, final int removed, final int added) throws UnsupportedOperationException {
        final long oldLength = length;
        final long newLength = oldLength - removed + added;
        if (newLength > SparseArrayData.MAX_DENSE_LENGTH && newLength > array.length) {
            throw new UnsupportedOperationException();
        }
        final ArrayData returnValue = removed == 0 ?
                EMPTY_ARRAY : new ObjectArrayData(Arrays.copyOfRange(array, start, start + removed), removed);

        if (newLength != oldLength) {
            final Object[] newArray;

            if (newLength > array.length) {
                newArray = new Object[ArrayData.nextSize((int)newLength)];
                System.arraycopy(array, 0, newArray, 0, start);
            } else {
                newArray = array;
            }

            System.arraycopy(array, start + removed, newArray, start + added, (int)(oldLength - start - removed));
            array = newArray;
            setLength(newLength);
        }

        return returnValue;
    }

    @Override
    public ContinuousArrayData fastConcat(final ContinuousArrayData otherData) {
        final int   otherLength = (int)otherData.length;
        final int   thisLength  = (int)length;
        assert otherLength > 0 && thisLength > 0;

        final Object[] otherArray = ((ObjectArrayData)otherData).array;
        final int      newLength  = otherLength + thisLength;
        final Object[] newArray   = new Object[ArrayData.alignUp(newLength)];

        System.arraycopy(array, 0, newArray, 0, thisLength);
        System.arraycopy(otherArray, 0, newArray, thisLength, otherLength);

        return new ObjectArrayData(newArray, newLength);
    }

    @Override
    public String toString() {
        assert length <= array.length : length + " > " + array.length;
        return getClass().getSimpleName() + ':' + Arrays.toString(Arrays.copyOf(array, (int)length));
    }
}<|MERGE_RESOLUTION|>--- conflicted
+++ resolved
@@ -37,11 +37,7 @@
  * Implementation of {@link ArrayData} as soon as an Object has been
  * written to the array
  */
-<<<<<<< HEAD
-final class ObjectArrayData extends ContinuousArrayData {
-=======
 final class ObjectArrayData extends ContinuousArrayData implements AnyElements {
->>>>>>> 5adfcf96
 
     /**
      * The wrapped array
@@ -60,18 +56,11 @@
     }
 
     @Override
-<<<<<<< HEAD
-    public Class<?> getElementType() {
-=======
     public final Class<?> getElementType() {
->>>>>>> 5adfcf96
         return Object.class;
     }
 
     @Override
-<<<<<<< HEAD
-    public ArrayData copy() {
-=======
     public final Class<?> getBoxedElementType() {
         return getElementType();
     }
@@ -88,7 +77,6 @@
 
     @Override
     public ObjectArrayData copy() {
->>>>>>> 5adfcf96
         return new ObjectArrayData(array.clone(), (int)length);
     }
 
