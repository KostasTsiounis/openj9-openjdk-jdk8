#
# DO NOT ALTER OR REMOVE COPYRIGHT NOTICES OR THIS FILE HEADER.
#
# This code is free software; you can redistribute it and/or modify it
# under the terms of the GNU General Public License version 2 only, as
# published by the Free Software Foundation.  Oracle designates this
# particular file as subject to the "Classpath" exception as provided
# by Oracle in the LICENSE file that accompanied this code.
#
# This code is distributed in the hope that it will be useful, but WITHOUT
# ANY WARRANTY; without even the implied warranty of MERCHANTABILITY or
# FITNESS FOR A PARTICULAR PURPOSE.  See the GNU General Public License
# version 2 for more details (a copy is included in the LICENSE file that
# accompanied this code).
#
# You should have received a copy of the GNU General Public License version
# 2 along with this work; if not, write to the Free Software Foundation,
# Inc., 51 Franklin St, Fifth Floor, Boston, MA 02110-1301 USA.
#
# Please contact Oracle, 500 Oracle Parkway, Redwood Shores, CA 94065 USA
# or visit www.oracle.com if you need additional information or have any
# questions.
#
# This file is in the public domain, so clarified as of
# 2009-05-17 by Arthur David Olson.

# This file also includes Pacific islands.

# Notes are at the end of this file

###############################################################################

# Australia

# Please see the notes below for the controversy about "EST" versus "AEST" etc.

# Rule	NAME	FROM	TO	TYPE	IN	ON	AT	SAVE	LETTER/S
Rule	Aus	1917	only	-	Jan	 1	0:01	1:00	D
Rule	Aus	1917	only	-	Mar	25	2:00	0	S
Rule	Aus	1942	only	-	Jan	 1	2:00	1:00	D
Rule	Aus	1942	only	-	Mar	29	2:00	0	S
Rule	Aus	1942	only	-	Sep	27	2:00	1:00	D
Rule	Aus	1943	1944	-	Mar	lastSun	2:00	0	S
Rule	Aus	1943	only	-	Oct	 3	2:00	1:00	D
# Go with Whitman and the Australian National Standards Commission, which
# says W Australia didn't use DST in 1943/1944.  Ignore Whitman's claim that
# 1944/1945 was just like 1943/1944.

# Zone	NAME		GMTOFF	RULES	FORMAT	[UNTIL]
# Northern Territory
Zone Australia/Darwin	 8:43:20 -	LMT	1895 Feb
			 9:00	-	ACST	1899 May
			 9:30	Aus	AC%sT
# Western Australia
#
# Rule	NAME	FROM	TO	TYPE	IN	ON	AT	SAVE	LETTER/S
Rule	AW	1974	only	-	Oct	lastSun	2:00s	1:00	D
Rule	AW	1975	only	-	Mar	Sun>=1	2:00s	0	S
Rule	AW	1983	only	-	Oct	lastSun	2:00s	1:00	D
Rule	AW	1984	only	-	Mar	Sun>=1	2:00s	0	S
Rule	AW	1991	only	-	Nov	17	2:00s	1:00	D
Rule	AW	1992	only	-	Mar	Sun>=1	2:00s	0	S
Rule	AW	2006	only	-	Dec	 3	2:00s	1:00	D
Rule	AW	2007	2009	-	Mar	lastSun	2:00s	0	S
Rule	AW	2007	2008	-	Oct	lastSun	2:00s	1:00	D
Zone Australia/Perth	 7:43:24 -	LMT	1895 Dec
			 8:00	Aus	AW%sT	1943 Jul
			 8:00	AW	AW%sT
Zone Australia/Eucla	 8:35:28 -	LMT	1895 Dec
			 8:45	Aus	ACW%sT	1943 Jul
			 8:45	AW	ACW%sT

# Queensland
#
# From Alex Livingston (1996-11-01):
# I have heard or read more than once that some resort islands off the coast
# of Queensland chose to keep observing daylight-saving time even after
# Queensland ceased to.
#
# From Paul Eggert (1996-11-22):
# IATA SSIM (1993-02/1994-09) say that the Holiday Islands (Hayman, Lindeman,
# Hamilton) observed DST for two years after the rest of Queensland stopped.
# Hamilton is the largest, but there is also a Hamilton in Victoria,
# so use Lindeman.
#
# Rule	NAME	FROM	TO	TYPE	IN	ON	AT	SAVE	LETTER/S
Rule	AQ	1971	only	-	Oct	lastSun	2:00s	1:00	D
Rule	AQ	1972	only	-	Feb	lastSun	2:00s	0	S
Rule	AQ	1989	1991	-	Oct	lastSun	2:00s	1:00	D
Rule	AQ	1990	1992	-	Mar	Sun>=1	2:00s	0	S
Rule	Holiday	1992	1993	-	Oct	lastSun	2:00s	1:00	D
Rule	Holiday	1993	1994	-	Mar	Sun>=1	2:00s	0	S
Zone Australia/Brisbane	10:12:08 -	LMT	1895
			10:00	Aus	AE%sT	1971
			10:00	AQ	AE%sT
Zone Australia/Lindeman  9:55:56 -	LMT	1895
			10:00	Aus	AE%sT	1971
			10:00	AQ	AE%sT	1992 Jul
			10:00	Holiday	AE%sT

# South Australia
# Rule	NAME	FROM	TO	TYPE	IN	ON	AT	SAVE	LETTER/S
Rule	AS	1971	1985	-	Oct	lastSun	2:00s	1:00	D
Rule	AS	1986	only	-	Oct	19	2:00s	1:00	D
Rule	AS	1987	2007	-	Oct	lastSun	2:00s	1:00	D
Rule	AS	1972	only	-	Feb	27	2:00s	0	S
Rule	AS	1973	1985	-	Mar	Sun>=1	2:00s	0	S
Rule	AS	1986	1990	-	Mar	Sun>=15	2:00s	0	S
Rule	AS	1991	only	-	Mar	3	2:00s	0	S
Rule	AS	1992	only	-	Mar	22	2:00s	0	S
Rule	AS	1993	only	-	Mar	7	2:00s	0	S
Rule	AS	1994	only	-	Mar	20	2:00s	0	S
Rule	AS	1995	2005	-	Mar	lastSun	2:00s	0	S
Rule	AS	2006	only	-	Apr	2	2:00s	0	S
Rule	AS	2007	only	-	Mar	lastSun	2:00s	0	S
Rule	AS	2008	max	-	Apr	Sun>=1	2:00s	0	S
Rule	AS	2008	max	-	Oct	Sun>=1	2:00s	1:00	D
# Zone	NAME		GMTOFF	RULES	FORMAT	[UNTIL]
Zone Australia/Adelaide	9:14:20 -	LMT	1895 Feb
			9:00	-	ACST	1899 May
			9:30	Aus	AC%sT	1971
			9:30	AS	AC%sT

# Tasmania
#
# From Paul Eggert (2005-08-16):
# http://www.bom.gov.au/climate/averages/tables/dst_times.shtml
# says King Island didn't observe DST from WWII until late 1971.
#
# Rule	NAME	FROM	TO	TYPE	IN	ON	AT	SAVE	LETTER/S
Rule	AT	1967	only	-	Oct	Sun>=1	2:00s	1:00	D
Rule	AT	1968	only	-	Mar	lastSun	2:00s	0	S
Rule	AT	1968	1985	-	Oct	lastSun	2:00s	1:00	D
Rule	AT	1969	1971	-	Mar	Sun>=8	2:00s	0	S
Rule	AT	1972	only	-	Feb	lastSun	2:00s	0	S
Rule	AT	1973	1981	-	Mar	Sun>=1	2:00s	0	S
Rule	AT	1982	1983	-	Mar	lastSun	2:00s	0	S
Rule	AT	1984	1986	-	Mar	Sun>=1	2:00s	0	S
Rule	AT	1986	only	-	Oct	Sun>=15	2:00s	1:00	D
Rule	AT	1987	1990	-	Mar	Sun>=15	2:00s	0	S
Rule	AT	1987	only	-	Oct	Sun>=22	2:00s	1:00	D
Rule	AT	1988	1990	-	Oct	lastSun	2:00s	1:00	D
Rule	AT	1991	1999	-	Oct	Sun>=1	2:00s	1:00	D
Rule	AT	1991	2005	-	Mar	lastSun	2:00s	0	S
Rule	AT	2000	only	-	Aug	lastSun	2:00s	1:00	D
Rule	AT	2001	max	-	Oct	Sun>=1	2:00s	1:00	D
Rule	AT	2006	only	-	Apr	Sun>=1	2:00s	0	S
Rule	AT	2007	only	-	Mar	lastSun	2:00s	0	S
Rule	AT	2008	max	-	Apr	Sun>=1	2:00s	0	S
# Zone	NAME		GMTOFF	RULES	FORMAT	[UNTIL]
Zone Australia/Hobart	9:49:16	-	LMT	1895 Sep
			10:00	-	AEST	1916 Oct  1  2:00
			10:00	1:00	AEDT	1917 Feb
			10:00	Aus	AE%sT	1967
			10:00	AT	AE%sT
Zone Australia/Currie	9:35:28	-	LMT	1895 Sep
			10:00	-	AEST	1916 Oct  1  2:00
			10:00	1:00	AEDT	1917 Feb
			10:00	Aus	AE%sT	1971 Jul
			10:00	AT	AE%sT

# Victoria
# Rule	NAME	FROM	TO	TYPE	IN	ON	AT	SAVE	LETTER/S
Rule	AV	1971	1985	-	Oct	lastSun	2:00s	1:00	D
Rule	AV	1972	only	-	Feb	lastSun	2:00s	0	S
Rule	AV	1973	1985	-	Mar	Sun>=1	2:00s	0	S
Rule	AV	1986	1990	-	Mar	Sun>=15	2:00s	0	S
Rule	AV	1986	1987	-	Oct	Sun>=15	2:00s	1:00	D
Rule	AV	1988	1999	-	Oct	lastSun	2:00s	1:00	D
Rule	AV	1991	1994	-	Mar	Sun>=1	2:00s	0	S
Rule	AV	1995	2005	-	Mar	lastSun	2:00s	0	S
Rule	AV	2000	only	-	Aug	lastSun	2:00s	1:00	D
Rule	AV	2001	2007	-	Oct	lastSun	2:00s	1:00	D
Rule	AV	2006	only	-	Apr	Sun>=1	2:00s	0	S
Rule	AV	2007	only	-	Mar	lastSun	2:00s	0	S
Rule	AV	2008	max	-	Apr	Sun>=1	2:00s	0	S
Rule	AV	2008	max	-	Oct	Sun>=1	2:00s	1:00	D
# Zone	NAME		GMTOFF	RULES	FORMAT	[UNTIL]
Zone Australia/Melbourne 9:39:52 -	LMT	1895 Feb
			10:00	Aus	AE%sT	1971
			10:00	AV	AE%sT

# New South Wales
# Rule	NAME	FROM	TO	TYPE	IN	ON	AT	SAVE	LETTER/S
Rule	AN	1971	1985	-	Oct	lastSun	2:00s	1:00	D
Rule	AN	1972	only	-	Feb	27	2:00s	0	S
Rule	AN	1973	1981	-	Mar	Sun>=1	2:00s	0	S
Rule	AN	1982	only	-	Apr	Sun>=1	2:00s	0	S
Rule	AN	1983	1985	-	Mar	Sun>=1	2:00s	0	S
Rule	AN	1986	1989	-	Mar	Sun>=15	2:00s	0	S
Rule	AN	1986	only	-	Oct	19	2:00s	1:00	D
Rule	AN	1987	1999	-	Oct	lastSun	2:00s	1:00	D
Rule	AN	1990	1995	-	Mar	Sun>=1	2:00s	0	S
Rule	AN	1996	2005	-	Mar	lastSun	2:00s	0	S
Rule	AN	2000	only	-	Aug	lastSun	2:00s	1:00	D
Rule	AN	2001	2007	-	Oct	lastSun	2:00s	1:00	D
Rule	AN	2006	only	-	Apr	Sun>=1	2:00s	0	S
Rule	AN	2007	only	-	Mar	lastSun	2:00s	0	S
Rule	AN	2008	max	-	Apr	Sun>=1	2:00s	0	S
Rule	AN	2008	max	-	Oct	Sun>=1	2:00s	1:00	D
# Zone	NAME		GMTOFF	RULES	FORMAT	[UNTIL]
Zone Australia/Sydney	10:04:52 -	LMT	1895 Feb
			10:00	Aus	AE%sT	1971
			10:00	AN	AE%sT
Zone Australia/Broken_Hill 9:25:48 -	LMT	1895 Feb
			10:00	-	AEST	1896 Aug 23
			9:00	-	ACST	1899 May
			9:30	Aus	AC%sT	1971
			9:30	AN	AC%sT	2000
			9:30	AS	AC%sT

# Lord Howe Island
# Rule	NAME	FROM	TO	TYPE	IN	ON	AT	SAVE	LETTER/S
Rule	LH	1981	1984	-	Oct	lastSun	2:00	1:00	D
Rule	LH	1982	1985	-	Mar	Sun>=1	2:00	0	S
Rule	LH	1985	only	-	Oct	lastSun	2:00	0:30	D
Rule	LH	1986	1989	-	Mar	Sun>=15	2:00	0	S
Rule	LH	1986	only	-	Oct	19	2:00	0:30	D
Rule	LH	1987	1999	-	Oct	lastSun	2:00	0:30	D
Rule	LH	1990	1995	-	Mar	Sun>=1	2:00	0	S
Rule	LH	1996	2005	-	Mar	lastSun	2:00	0	S
Rule	LH	2000	only	-	Aug	lastSun	2:00	0:30	D
Rule	LH	2001	2007	-	Oct	lastSun	2:00	0:30	D
Rule	LH	2006	only	-	Apr	Sun>=1	2:00	0	S
Rule	LH	2007	only	-	Mar	lastSun	2:00	0	S
Rule	LH	2008	max	-	Apr	Sun>=1	2:00	0	S
Rule	LH	2008	max	-	Oct	Sun>=1	2:00	0:30	D
Zone Australia/Lord_Howe 10:36:20 -	LMT	1895 Feb
			10:00	-	AEST	1981 Mar
			10:30	LH	LH%sT

# Australian miscellany
#
# Ashmore Is, Cartier
# no indigenous inhabitants; only seasonal caretakers
# no times are set
#
# Coral Sea Is
# no indigenous inhabitants; only meteorologists
# no times are set
#
# Macquarie
# Permanent occupation (scientific station) 1911-1915 and since 25 March 1948;
# sealing and penguin oil station operated Nov 1899 to Apr 1919.  See the
# Tasmania Parks & Wildlife Service history of sealing at Macquarie Island
# http://www.parks.tas.gov.au/index.aspx?base=1828
# http://www.parks.tas.gov.au/index.aspx?base=1831
# Guess that it was like Australia/Hobart while inhabited before 2010.
#
# From Steffen Thorsen (2010-03-10):
# We got these changes from the Australian Antarctic Division:
# - Macquarie Island will stay on UTC+11 for winter and therefore not
# switch back from daylight savings time when other parts of Australia do
# on 4 April.
#
# From Arthur David Olson (2013-05-23):
# The 1919 transition is overspecified below so pre-2013 zics
# will produce a binary file with an [A]EST-type as the first 32-bit type;
# this is required for correct handling of times before 1916 by
# pre-2013 versions of localtime.
Zone Antarctica/Macquarie 0	-	zzz	1899 Nov
			10:00	-	AEST	1916 Oct  1  2:00
			10:00	1:00	AEDT	1917 Feb
			10:00	Aus	AE%sT	1919 Apr  1  0:00s
			0	-	zzz	1948 Mar 25
			10:00	Aus	AE%sT	1967
			10:00	AT	AE%sT	2010 Apr  4  3:00
			11:00	-	MIST	# Macquarie I Standard Time

# Christmas
# Zone	NAME		GMTOFF	RULES	FORMAT	[UNTIL]
Zone Indian/Christmas	7:02:52 -	LMT	1895 Feb
			7:00	-	CXT	# Christmas Island Time

# Cocos (Keeling) Is
# These islands were ruled by the Ross family from about 1830 to 1978.
# We don't know when standard time was introduced; for now, we guess 1900.
# Zone	NAME		GMTOFF	RULES	FORMAT	[UNTIL]
Zone	Indian/Cocos	6:27:40	-	LMT	1900
			6:30	-	CCT	# Cocos Islands Time


# Fiji

# Milne gives 11:55:44 for Suva.

# From Alexander Krivenyshev (2009-11-10):
# According to Fiji Broadcasting Corporation,  Fiji plans to re-introduce DST
# from November 29th 2009  to April 25th 2010.
#
# "Daylight savings to commence this month"
# http://www.radiofiji.com.fj/fullstory.php?id=23719
# http://www.worldtimezone.com/dst_news/dst_news_fiji01.html

# From Steffen Thorsen (2009-11-10):
# The Fiji Government has posted some more details about the approved
# amendments:
# http://www.fiji.gov.fj/publish/page_16198.shtml

# From Steffen Thorsen (2010-03-03):
# The Cabinet in Fiji has decided to end DST about a month early, on
# 2010-03-28 at 03:00.
# The plan is to observe DST again, from 2010-10-24 to sometime in March
# 2011 (last Sunday a good guess?).
#
# Official source:
# http://www.fiji.gov.fj/index.php?option=com_content&view=article&id=1096:3310-cabinet-approves-change-in-daylight-savings-dates&catid=49:cabinet-releases&Itemid=166
#
# A bit more background info here:
# http://www.timeanddate.com/news/time/fiji-dst-ends-march-2010.html

# From Alexander Krivenyshev (2010-10-24):
# According to Radio Fiji and Fiji Times online, Fiji will end DST 3
# weeks earlier than expected - on March 6, 2011, not March 27, 2011...
# Here is confirmation from Government of the Republic of the Fiji Islands,
# Ministry of Information (fiji.gov.fj) web site:
# http://www.fiji.gov.fj/index.php?option=com_content&view=article&id=2608:daylight-savings&catid=71:press-releases&Itemid=155
# http://www.worldtimezone.com/dst_news/dst_news_fiji04.html

# From Steffen Thorsen (2011-10-03):
# Now the dates have been confirmed, and at least our start date
# assumption was correct (end date was one week wrong).
#
# http://www.fiji.gov.fj/index.php?option=com_content&view=article&id=4966:daylight-saving-starts-in-fiji&catid=71:press-releases&Itemid=155
# which says
# Members of the public are reminded to change their time to one hour in
# advance at 2am to 3am on October 23, 2011 and one hour back at 3am to
# 2am on February 26 next year.

# From Ken Rylander (2011-10-24)
# Another change to the Fiji DST end date. In the TZ database the end date for
# Fiji DST 2012, is currently Feb 26. This has been changed to Jan 22.
#
# http://www.fiji.gov.fj/index.php?option=com_content&view=article&id=5017:amendments-to-daylight-savings&catid=71:press-releases&Itemid=155
# states:
#
# The end of daylight saving scheduled initially for the 26th of February 2012
# has been brought forward to the 22nd of January 2012.
# The commencement of daylight saving will remain unchanged and start
# on the  23rd of October, 2011.

# From the Fiji Government Online Portal (2012-08-21) via Steffen Thorsen:
# The Minister for Labour, Industrial Relations and Employment Mr Jone Usamate
# today confirmed that Fiji will start daylight savings at 2 am on Sunday 21st
# October 2012 and end at 3 am on Sunday 20th January 2013.
# http://www.fiji.gov.fj/index.php?option=com_content&view=article&id=6702&catid=71&Itemid=155

# From the Fijian Government Media Center (2013-08-30) via David Wheeler:
# Fiji will start daylight savings on Sunday 27th October, 2013 ...
# move clocks forward by one hour from 2am
# http://www.fiji.gov.fj/Media-Center/Press-Releases/DAYLIGHT-SAVING-STARTS-ON-SUNDAY,-27th-OCTOBER-201.aspx

# From Steffen Thorsen (2013-01-10):
# Fiji will end DST on 2014-01-19 02:00:
# http://www.fiji.gov.fj/Media-Center/Press-Releases/DAYLIGHT-SAVINGS-TO-END-THIS-MONTH-%281%29.aspx

# From Ken Rylander (2014-10-20):
# DST will start Nov. 2 this year.
# http://www.fiji.gov.fj/Media-Center/Press-Releases/DAYLIGHT-SAVING-STARTS-ON-SUNDAY,-NOVEMBER-2ND.aspx

# From Paul Eggert (2014-10-20):
# For now, guess DST from 02:00 the first Sunday in November to
# 03:00 the first Sunday on or after January 18.  Although ad hoc, it
# matches this year's plan and seems more likely to match future
# practice than guessing no DST.

# Rule	NAME	FROM	TO	TYPE	IN	ON	AT	SAVE	LETTER/S
Rule	Fiji	1998	1999	-	Nov	Sun>=1	2:00	1:00	S
Rule	Fiji	1999	2000	-	Feb	lastSun	3:00	0	-
Rule	Fiji	2009	only	-	Nov	29	2:00	1:00	S
Rule	Fiji	2010	only	-	Mar	lastSun	3:00	0	-
Rule	Fiji	2010	2013	-	Oct	Sun>=21	2:00	1:00	S
Rule	Fiji	2011	only	-	Mar	Sun>=1	3:00	0	-
Rule	Fiji	2012	2013	-	Jan	Sun>=18	3:00	0	-
Rule	Fiji	2014	only	-	Jan	Sun>=18	2:00	0	-
Rule	Fiji	2014	max	-	Nov	Sun>=1	2:00	1:00	S
Rule	Fiji	2015	max	-	Jan	Sun>=18	3:00	0	-
# Zone	NAME		GMTOFF	RULES	FORMAT	[UNTIL]
Zone	Pacific/Fiji	11:55:44 -	LMT	1915 Oct 26 # Suva
			12:00	Fiji	FJ%sT	# Fiji Time

# French Polynesia
# Zone	NAME		GMTOFF	RULES	FORMAT	[UNTIL]
Zone	Pacific/Gambier	 -8:59:48 -	LMT	1912 Oct # Rikitea
			 -9:00	-	GAMT	# Gambier Time
Zone	Pacific/Marquesas -9:18:00 -	LMT	1912 Oct
			 -9:30	-	MART	# Marquesas Time
Zone	Pacific/Tahiti	 -9:58:16 -	LMT	1912 Oct # Papeete
			-10:00	-	TAHT	# Tahiti Time
# Clipperton (near North America) is administered from French Polynesia;
# it is uninhabited.

# Guam
# Zone	NAME		GMTOFF	RULES	FORMAT	[UNTIL]
Zone	Pacific/Guam	-14:21:00 -	LMT	1844 Dec 31
			 9:39:00 -	LMT	1901        # Agana
			10:00	-	GST	2000 Dec 23 # Guam
			10:00	-	ChST	# Chamorro Standard Time

# Kiribati
# Zone	NAME		GMTOFF	RULES	FORMAT	[UNTIL]
Zone Pacific/Tarawa	 11:32:04 -	LMT	1901 # Bairiki
			 12:00	-	GILT	# Gilbert Is Time
Zone Pacific/Enderbury	-11:24:20 -	LMT	1901
			-12:00	-	PHOT	1979 Oct # Phoenix Is Time
			-11:00	-	PHOT	1995
			 13:00	-	PHOT
Zone Pacific/Kiritimati	-10:29:20 -	LMT	1901
			-10:40	-	LINT	1979 Oct # Line Is Time
			-10:00	-	LINT	1995
			 14:00	-	LINT

# N Mariana Is
# Zone	NAME		GMTOFF	RULES	FORMAT	[UNTIL]
Zone Pacific/Saipan	-14:17:00 -	LMT	1844 Dec 31
			 9:43:00 -	LMT	1901
			 9:00	-	MPT	1969 Oct    # N Mariana Is Time
			10:00	-	MPT	2000 Dec 23
			10:00	-	ChST	# Chamorro Standard Time

# Marshall Is
# Zone	NAME		GMTOFF	RULES	FORMAT	[UNTIL]
Zone Pacific/Majuro	11:24:48 -	LMT	1901
			11:00	-	MHT	1969 Oct # Marshall Islands Time
			12:00	-	MHT
Zone Pacific/Kwajalein	11:09:20 -	LMT	1901
			11:00	-	MHT	1969 Oct
			-12:00	-	KWAT	1993 Aug 20 # Kwajalein Time
			12:00	-	MHT

# Micronesia
# Zone	NAME		GMTOFF	RULES	FORMAT	[UNTIL]
Zone Pacific/Chuuk	10:07:08 -	LMT	1901
			10:00	-	CHUT	# Chuuk Time
Zone Pacific/Pohnpei	10:32:52 -	LMT	1901 # Kolonia
			11:00	-	PONT	# Pohnpei Time
Zone Pacific/Kosrae	10:51:56 -	LMT	1901
			11:00	-	KOST	1969 Oct # Kosrae Time
			12:00	-	KOST	1999
			11:00	-	KOST

# Nauru
# Zone	NAME		GMTOFF	RULES	FORMAT	[UNTIL]
Zone	Pacific/Nauru	11:07:40 -	LMT	1921 Jan 15 # Uaobe
			11:30	-	NRT	1942 Mar 15 # Nauru Time
			9:00	-	JST	1944 Aug 15
			11:30	-	NRT	1979 May
			12:00	-	NRT

# New Caledonia
# Rule	NAME	FROM	TO	TYPE	IN	ON	AT	SAVE	LETTER/S
Rule	NC	1977	1978	-	Dec	Sun>=1	0:00	1:00	S
Rule	NC	1978	1979	-	Feb	27	0:00	0	-
Rule	NC	1996	only	-	Dec	 1	2:00s	1:00	S
# Shanks & Pottenger say the following was at 2:00; go with IATA.
Rule	NC	1997	only	-	Mar	 2	2:00s	0	-
# Zone	NAME		GMTOFF	RULES	FORMAT	[UNTIL]
Zone	Pacific/Noumea	11:05:48 -	LMT	1912 Jan 13 # Nouméa
			11:00	NC	NC%sT


###############################################################################

# New Zealand

# Rule	NAME	FROM	TO	TYPE	IN	ON	AT	SAVE	LETTER/S
Rule	NZ	1927	only	-	Nov	 6	2:00	1:00	S
Rule	NZ	1928	only	-	Mar	 4	2:00	0	M
Rule	NZ	1928	1933	-	Oct	Sun>=8	2:00	0:30	S
Rule	NZ	1929	1933	-	Mar	Sun>=15	2:00	0	M
Rule	NZ	1934	1940	-	Apr	lastSun	2:00	0	M
Rule	NZ	1934	1940	-	Sep	lastSun	2:00	0:30	S
Rule	NZ	1946	only	-	Jan	 1	0:00	0	S
# Since 1957 Chatham has been 45 minutes ahead of NZ, but there's no
# convenient single notation for the date and time of this transition
# so we must duplicate the Rule lines.
Rule	NZ	1974	only	-	Nov	Sun>=1	2:00s	1:00	D
Rule	Chatham	1974	only	-	Nov	Sun>=1	2:45s	1:00	D
Rule	NZ	1975	only	-	Feb	lastSun	2:00s	0	S
Rule	Chatham	1975	only	-	Feb	lastSun	2:45s	0	S
Rule	NZ	1975	1988	-	Oct	lastSun	2:00s	1:00	D
Rule	Chatham	1975	1988	-	Oct	lastSun	2:45s	1:00	D
Rule	NZ	1976	1989	-	Mar	Sun>=1	2:00s	0	S
Rule	Chatham	1976	1989	-	Mar	Sun>=1	2:45s	0	S
Rule	NZ	1989	only	-	Oct	Sun>=8	2:00s	1:00	D
Rule	Chatham	1989	only	-	Oct	Sun>=8	2:45s	1:00	D
Rule	NZ	1990	2006	-	Oct	Sun>=1	2:00s	1:00	D
Rule	Chatham	1990	2006	-	Oct	Sun>=1	2:45s	1:00	D
Rule	NZ	1990	2007	-	Mar	Sun>=15	2:00s	0	S
Rule	Chatham	1990	2007	-	Mar	Sun>=15	2:45s	0	S
Rule	NZ	2007	max	-	Sep	lastSun	2:00s	1:00	D
Rule	Chatham	2007	max	-	Sep	lastSun	2:45s	1:00	D
Rule	NZ	2008	max	-	Apr	Sun>=1	2:00s	0	S
Rule	Chatham	2008	max	-	Apr	Sun>=1	2:45s	0	S
# Zone	NAME		GMTOFF	RULES	FORMAT	[UNTIL]
Zone Pacific/Auckland	11:39:04 -	LMT	1868 Nov  2
			11:30	NZ	NZ%sT	1946 Jan  1
			12:00	NZ	NZ%sT
Zone Pacific/Chatham	12:13:48 -	LMT	1868 Nov  2
			12:15	-	CHAST	1946 Jan  1
			12:45	Chatham	CHA%sT

Link Pacific/Auckland Antarctica/McMurdo

# Auckland Is
# uninhabited; Māori and Moriori, colonial settlers, pastoralists, sealers,
# and scientific personnel have wintered

# Campbell I
# minor whaling stations operated 1909/1914
# scientific station operated 1941/1995;
# previously whalers, sealers, pastoralists, and scientific personnel wintered
# was probably like Pacific/Auckland

# Cook Is
# From Shanks & Pottenger:
# Rule	NAME	FROM	TO	TYPE	IN	ON	AT	SAVE	LETTER/S
Rule	Cook	1978	only	-	Nov	12	0:00	0:30	HS
Rule	Cook	1979	1991	-	Mar	Sun>=1	0:00	0	-
Rule	Cook	1979	1990	-	Oct	lastSun	0:00	0:30	HS
# Zone	NAME		GMTOFF	RULES	FORMAT	[UNTIL]
Zone Pacific/Rarotonga	-10:39:04 -	LMT	1901        # Avarua
			-10:30	-	CKT	1978 Nov 12 # Cook Is Time
			-10:00	Cook	CK%sT

###############################################################################


# Niue
# Zone	NAME		GMTOFF	RULES	FORMAT	[UNTIL]
Zone	Pacific/Niue	-11:19:40 -	LMT	1901        # Alofi
			-11:20	-	NUT	1951        # Niue Time
			-11:30	-	NUT	1978 Oct  1
			-11:00	-	NUT

# Norfolk
# Zone	NAME		GMTOFF	RULES	FORMAT	[UNTIL]
Zone	Pacific/Norfolk	11:11:52 -	LMT	1901 # Kingston
			11:12	-	NMT	1951 # Norfolk Mean Time
			11:30	-	NFT	# Norfolk Time

# Palau (Belau)
# Zone	NAME		GMTOFF	RULES	FORMAT	[UNTIL]
Zone Pacific/Palau	8:57:56 -	LMT	1901 # Koror
			9:00	-	PWT	# Palau Time

# Papua New Guinea
# Zone	NAME		GMTOFF	RULES	FORMAT	[UNTIL]
Zone Pacific/Port_Moresby 9:48:40 -	LMT	1880
			9:48:32	-	PMMT	1895 # Port Moresby Mean Time
			10:00	-	PGT	# Papua New Guinea Time
<<<<<<< HEAD
=======
#
# From Paul Eggert (2014-10-13):
# Base the Bougainville entry on the Arawa-Kieta region, which appears to have
# the most people even though it was devastated in the Bougainville Civil War.
#
# Although Shanks gives 1942-03-15 / 1943-11-01 for JST, these dates
# are apparently rough guesswork from the starts of military campaigns.
# The World War II entries below are instead based on Arawa-Kieta.
# The Japanese occupied Kieta in July 1942,
# according to the Pacific War Online Encyclopedia
# http://pwencycl.kgbudge.com/B/o/Bougainville.htm
# and seem to have controlled it until their 1945-08-21 surrender.
#
# The Autonomous Region of Bougainville plans to switch from UTC+10 to UTC+11
# on 2014-12-28 at 02:00.  They call UTC+11 "Bougainville Standard Time";
# abbreviate this as BST.  See:
# http://www.bougainville24.com/bougainville-issues/bougainville-gets-own-timezone/
#
Zone Pacific/Bougainville 10:22:16 -	LMT	1880
			 9:48:32 -	PMMT	1895
			10:00	-	PGT	1942 Jul
			 9:00	-	JST	1945 Aug 21
			10:00	-	PGT	2014 Dec 28  2:00
			11:00	-	BST
>>>>>>> 5adfcf96

# Pitcairn
# Zone	NAME		GMTOFF	RULES	FORMAT	[UNTIL]
Zone Pacific/Pitcairn	-8:40:20 -	LMT	1901        # Adamstown
			-8:30	-	PNT	1998 Apr 27  0:00
			-8:00	-	PST	# Pitcairn Standard Time

# American Samoa
Zone Pacific/Pago_Pago	 12:37:12 -	LMT	1879 Jul  5
			-11:22:48 -	LMT	1911
			-11:00	-	NST	1967 Apr    # N=Nome
			-11:00	-	BST	1983 Nov 30 # B=Bering
			-11:00	-	SST	            # S=Samoa

# Samoa (formerly and also known as Western Samoa)

# From Steffen Thorsen (2009-10-16):
# We have been in contact with the government of Samoa again, and received
# the following info:
#
# "Cabinet has now approved Daylight Saving to be effected next year
# commencing from the last Sunday of September 2010 and conclude first
# Sunday of April 2011."
#
# Background info:
# http://www.timeanddate.com/news/time/samoa-dst-plan-2009.html
#
# Samoa's Daylight Saving Time Act 2009 is available here, but does not
# contain any dates:
# http://www.parliament.gov.ws/documents/acts/Daylight%20Saving%20Act%20%202009%20%28English%29%20-%20Final%207-7-091.pdf

# From Laupue Raymond Hughes (2010-10-07):
# Please see
# http://www.mcil.gov.ws
# the Ministry of Commerce, Industry and Labour (sideframe) "Last Sunday
# September 2010 (26/09/10) - adjust clocks forward from 12:00 midnight
# to 01:00am and First Sunday April 2011 (03/04/11) - adjust clocks
# backwards from 1:00am to 12:00am"

# From Laupue Raymond Hughes (2011-03-07):
# [http://www.mcil.gov.ws/ftcd/daylight_saving_2011.pdf]
#
# ... when the standard time strikes the hour of four o'clock (4.00am
# or 0400 Hours) on the 2nd April 2011, then all instruments used to
# measure standard time are to be adjusted/changed to three o'clock
# (3:00am or 0300Hrs).

# From David Zülke (2011-05-09):
# Subject: Samoa to move timezone from east to west of international date line
#
# http://www.morningstar.co.uk/uk/markets/newsfeeditem.aspx?id=138501958347963

# From Paul Eggert (2014-06-27):
# The International Date Line Act 2011
# http://www.parliament.gov.ws/images/ACTS/International_Date_Line_Act__2011_-_Eng.pdf
# changed Samoa from UTC-11 to UTC+13, effective "12 o'clock midnight, on
# Thursday 29th December 2011".  The International Date Line was adjusted
# accordingly.

# From Laupue Raymond Hughes (2011-09-02):
# http://www.mcil.gov.ws/mcil_publications.html
#
# here is the official website publication for Samoa DST and dateline change
#
# DST
# Year  End      Time              Start        Time
# 2011  - - -    - - -             24 September 3:00am to 4:00am
# 2012  01 April 4:00am to 3:00am  - - -        - - -
#
# Dateline Change skip Friday 30th Dec 2011
# Thursday 29th December 2011	23:59:59 Hours
# Saturday 31st December 2011	00:00:00 Hours
#
# From Nicholas Pereira (2012-09-10):
# Daylight Saving Time commences on Sunday 30th September 2012 and
# ends on Sunday 7th of April 2013....
# http://www.mcil.gov.ws/mcil_publications.html
#
# From Paul Eggert (2014-07-08):
# That web page currently lists transitions for 2012/3 and 2013/4.
# Assume the pattern instituted in 2012 will continue indefinitely.

# Rule	NAME	FROM	TO	TYPE	IN	ON	AT	SAVE	LETTER/S
Rule	WS	2010	only	-	Sep	lastSun	0:00	1	D
Rule	WS	2011	only	-	Apr	Sat>=1	4:00	0	S
Rule	WS	2011	only	-	Sep	lastSat	3:00	1	D
Rule	WS	2012	max	-	Apr	Sun>=1	4:00	0	S
Rule	WS	2012	max	-	Sep	lastSun	3:00	1	D
# Zone	NAME		GMTOFF	RULES	FORMAT	[UNTIL]
Zone Pacific/Apia	 12:33:04 -	LMT	1879 Jul  5
			-11:26:56 -	LMT	1911
			-11:30	-	WSST	1950
			-11:00	WS	S%sT	2011 Dec 29 24:00 # S=Samoa
			 13:00	WS	WS%sT

# Solomon Is
# excludes Bougainville, for which see Papua New Guinea
# Zone	NAME		GMTOFF	RULES	FORMAT	[UNTIL]
Zone Pacific/Guadalcanal 10:39:48 -	LMT	1912 Oct # Honiara
			11:00	-	SBT	# Solomon Is Time

# Tokelau Is
#
# From Gwillim Law (2011-12-29)
# A correspondent informed me that Tokelau, like Samoa, will be skipping
# December 31 this year ...
#
# From Steffen Thorsen (2012-07-25)
# ... we double checked by calling hotels and offices based in Tokelau asking
# about the time there, and they all told a time that agrees with UTC+13....
# Shanks says UTC-10 from 1901 [but] ... there is a good chance the change
# actually was to UTC-11 back then.
#
# From Paul Eggert (2012-07-25)
# A Google Books snippet of Appendix to the Journals of the House of
# Representatives of New Zealand, Session 1948,
# <http://books.google.com/books?id=ZaVCAQAAIAAJ>, page 65, says Tokelau
# was "11 hours slow on G.M.T."  Go with Thorsen and assume Shanks & Pottenger
# are off by an hour starting in 1901.

# Zone	NAME		GMTOFF	RULES	FORMAT	[UNTIL]
Zone	Pacific/Fakaofo	-11:24:56 -	LMT	1901
			-11:00	-	TKT	2011 Dec 30 # Tokelau Time
			13:00	-	TKT

# Tonga
# Rule	NAME	FROM	TO	TYPE	IN	ON	AT	SAVE	LETTER/S
Rule	Tonga	1999	only	-	Oct	 7	2:00s	1:00	S
Rule	Tonga	2000	only	-	Mar	19	2:00s	0	-
Rule	Tonga	2000	2001	-	Nov	Sun>=1	2:00	1:00	S
Rule	Tonga	2001	2002	-	Jan	lastSun	2:00	0	-
# Zone	NAME		GMTOFF	RULES	FORMAT	[UNTIL]
Zone Pacific/Tongatapu	12:19:20 -	LMT	1901
			12:20	-	TOT	1941 # Tonga Time
			13:00	-	TOT	1999
			13:00	Tonga	TO%sT

# Tuvalu
# Zone	NAME		GMTOFF	RULES	FORMAT	[UNTIL]
Zone Pacific/Funafuti	11:56:52 -	LMT	1901
			12:00	-	TVT	# Tuvalu Time


# US minor outlying islands

# Howland, Baker
# Howland was mined for guano by American companies 1857-1878 and British
# 1886-1891; Baker was similar but exact dates are not known.
# Inhabited by civilians 1935-1942; U.S. military bases 1943-1944;
# uninhabited thereafter.
# Howland observed Hawaii Standard Time (UT-10:30) in 1937;
# see page 206 of Elgen M. Long and Marie K. Long,
# Amelia Earhart: the Mystery Solved, Simon & Schuster (2000).
# So most likely Howland and Baker observed Hawaii Time from 1935
# until they were abandoned after the war.

# Jarvis
# Mined for guano by American companies 1857-1879 and British 1883?-1891?.
# Inhabited by civilians 1935-1942; IGY scientific base 1957-1958;
# uninhabited thereafter.
# no information; was probably like Pacific/Kiritimati

# Johnston
#
# From Paul Eggert (2014-03-11):
# Sometimes Johnston kept Hawaii time, and sometimes it was an hour behind.
# Details are uncertain.  We have no data for Johnston after 1970, so
# treat it like Hawaii for now.
#
# In his memoirs of June 6th to October 4, 1945
# <http://www.315bw.org/Herb_Bach.htm> (2005), Herbert C. Bach writes,
# "We started our letdown to Kwajalein Atoll and landed there at 5:00 AM
# Johnston time, 1:30 AM Kwajalein time."  This was in June 1945, and
# confirms that Johnston kept the same time as Honolulu in summer 1945.
#
# From Lyle McElhaney (2014-03-11):
# [W]hen JI was being used for that [atomic bomb] testing, the time being used
# was not Hawaiian time but rather the same time being used on the ships,
# which had a GMT offset of -11 hours.  This apparently applied to at least the
# time from Operation Newsreel (Hardtack I/Teak shot, 1958-08-01) to the last
# Operation Fishbowl shot (Tightrope, 1962-11-04).... [See] Herman Hoerlin,
# "The United States High-Altitude Test Experience: A Review Emphasizing the
# Impact on the Environment", Los Alamos LA-6405, Oct 1976.
# http://www.fas.org/sgp/othergov/doe/lanl/docs1/00322994.pdf
# See the table on page 4 where he lists GMT and local times for the tests; a
# footnote for the JI tests reads that local time is "JI time = Hawaii Time
# Minus One Hour".
#
# See 'northamerica' for Pacific/Johnston.

# Kingman
# uninhabited

# Midway
#
# From Mark Brader (2005-01-23):
# [Fallacies and Fantasies of Air Transport History, by R.E.G. Davies,
# published 1994 by Paladwr Press, McLean, VA, USA; ISBN 0-9626483-5-3]
# reproduced a Pan American Airways timetable from 1936, for their weekly
# "Orient Express" flights between San Francisco and Manila, and connecting
# flights to Chicago and the US East Coast.  As it uses some time zone
# designations that I've never seen before:....
# Fri. 6:30A Lv. HONOLOLU (Pearl Harbor), H.I.   H.L.T. Ar. 5:30P Sun.
#  "   3:00P Ar. MIDWAY ISLAND . . . . . . . . . M.L.T. Lv. 6:00A  "
#
Zone Pacific/Midway	-11:49:28 -	LMT	1901
			-11:00	-	NST	1956 Jun  3
			-11:00	1:00	NDT	1956 Sep  2
			-11:00	-	NST	1967 Apr    # N=Nome
			-11:00	-	BST	1983 Nov 30 # B=Bering
			-11:00	-	SST	            # S=Samoa

# Palmyra
# uninhabited since World War II; was probably like Pacific/Kiritimati

# Wake
# Zone	NAME		GMTOFF	RULES	FORMAT	[UNTIL]
Zone	Pacific/Wake	11:06:28 -	LMT	1901
			12:00	-	WAKT	# Wake Time


# Vanuatu
# Rule	NAME	FROM	TO	TYPE	IN	ON	AT	SAVE	LETTER/S
Rule	Vanuatu	1983	only	-	Sep	25	0:00	1:00	S
Rule	Vanuatu	1984	1991	-	Mar	Sun>=23	0:00	0	-
Rule	Vanuatu	1984	only	-	Oct	23	0:00	1:00	S
Rule	Vanuatu	1985	1991	-	Sep	Sun>=23	0:00	1:00	S
Rule	Vanuatu	1992	1993	-	Jan	Sun>=23	0:00	0	-
Rule	Vanuatu	1992	only	-	Oct	Sun>=23	0:00	1:00	S
# Zone	NAME		GMTOFF	RULES	FORMAT	[UNTIL]
Zone	Pacific/Efate	11:13:16 -	LMT	1912 Jan 13 # Vila
			11:00	Vanuatu	VU%sT	# Vanuatu Time

# Wallis and Futuna
# Zone	NAME		GMTOFF	RULES	FORMAT	[UNTIL]
Zone	Pacific/Wallis	12:15:20 -	LMT	1901
			12:00	-	WFT	# Wallis & Futuna Time

###############################################################################

# NOTES

# This file is by no means authoritative; if you think you know better,
# go ahead and edit the file (and please send any changes to
# tz@iana.org for general use in the future).  For more, please see
# the file CONTRIBUTING in the tz distribution.

# From Paul Eggert (2013-02-21):
# A good source for time zone historical data outside the U.S. is
# Thomas G. Shanks and Rique Pottenger, The International Atlas (6th edition),
# San Diego: ACS Publications, Inc. (2003).
#
# Gwillim Law writes that a good source
# for recent time zone data is the International Air Transport
# Association's Standard Schedules Information Manual (IATA SSIM),
# published semiannually.  Law sent in several helpful summaries
# of the IATA's data after 1990.
#
# Except where otherwise noted, Shanks & Pottenger is the source for
# entries through 1990, and IATA SSIM is the source for entries afterwards.
#
# Another source occasionally used is Edward W. Whitman, World Time Differences,
# Whitman Publishing Co, 2 Niagara Av, Ealing, London (undated), which
# I found in the UCLA library.
#
# For data circa 1899, a common source is:
# Milne J. Civil time. Geogr J. 1899 Feb;13(2):173-94.
# http://www.jstor.org/stable/1774359
#
# A reliable and entertaining source about time zones is
# Derek Howse, Greenwich time and longitude, Philip Wilson Publishers (1997).
#
# I invented the abbreviations marked '*' in the following table;
# the rest are from earlier versions of this file, or from other sources.
# Corrections are welcome!
#		std	dst
#		LMT		Local Mean Time
#	  8:00	AWST	AWDT	Western Australia
#	  8:45	ACWST	ACWDT	Central Western Australia*
#	  9:00	JST		Japan
#	  9:30	ACST	ACDT	Central Australia
#	 10:00	AEST	AEDT	Eastern Australia
#	 10:00	ChST		Chamorro
#	 10:30	LHST	LHDT	Lord Howe*
<<<<<<< HEAD
=======
#	 11:00	BST		Bougainville*
>>>>>>> 5adfcf96
#	 11:30	NZMT	NZST	New Zealand through 1945
#	 12:00	NZST	NZDT	New Zealand 1946-present
#	 12:15	CHAST		Chatham through 1945*
#	 12:45	CHAST	CHADT	Chatham 1946-present*
#	 13:00	WSST	WSDT	(western) Samoa 2011-present*
#	-11:30	WSST		Western Samoa through 1950*
#	-11:00	SST		Samoa
#	-10:00	HST		Hawaii
#	- 8:00	PST		Pitcairn*
#
# See the 'northamerica' file for Hawaii.
# See the 'southamerica' file for Easter I and the Galápagos Is.

###############################################################################

# Australia

# From Paul Eggert (2014-06-30):
# Daylight saving time has long been controversial in Australia, pitting
# region against region, rural against urban, and local against global.
# For example, in her review of Graeme Davison's _The Unforgiving
# Minute: how Australians learned to tell the time_ (1993), Perth native
# Phillipa J Martyr wrote, "The section entitled 'Saving Daylight' was
# very informative, but was (as can, sadly, only be expected from a
# Melbourne-based study) replete with the usual chuckleheaded
# Queenslanders and straw-chewing yokels from the West prattling fables
# about fading curtains and crazed farm animals."
# Electronic Journal of Australian and New Zealand History (1997-03-03)
# http://www.jcu.edu.au/aff/history/reviews/davison.htm

# From Paul Eggert (2005-12-08):
# Implementation Dates of Daylight Saving Time within Australia
# http://www.bom.gov.au/climate/averages/tables/dst_times.shtml
# summarizes daylight saving issues in Australia.

# From Arthur David Olson (2005-12-12):
# Lawlink NSW:Daylight Saving in New South Wales
# http://www.lawlink.nsw.gov.au/lawlink/Corporate/ll_agdinfo.nsf/pages/community_relations_daylight_saving
# covers New South Wales in particular.

# From John Mackin (1991-03-06):
# We in Australia have _never_ referred to DST as 'daylight' time.
# It is called 'summer' time.  Now by a happy coincidence, 'summer'
# and 'standard' happen to start with the same letter; hence, the
# abbreviation does _not_ change...
# The legislation does not actually define abbreviations, at least
# in this State, but the abbreviation is just commonly taken to be the
# initials of the phrase, and the legislation here uniformly uses
# the phrase 'summer time' and does not use the phrase 'daylight
# time'.
# Announcers on the Commonwealth radio network, the ABC (for Australian
# Broadcasting Commission), use the phrases 'Eastern Standard Time'
# or 'Eastern Summer Time'.  (Note, though, that as I say in the
# current australasia file, there is really no such thing.)  Announcers
# on its overseas service, Radio Australia, use the same phrases
# prefixed by the word 'Australian' when referring to local times;
# time announcements on that service, naturally enough, are made in UTC.

# From Paul Eggert (2014-06-30):
#
# Inspired by Mackin's remarks quoted above, earlier versions of this
# file used "EST" for both Eastern Standard Time and Eastern Summer
# Time in Australia, and similarly for "CST", "CWST", and "WST".
# However, these abbreviations were confusing and were not common
# practice among Australians, and there were justifiable complaints
# about them, so I attempted to survey current Australian usage.
# For the tz database, the full English phrase is not that important;
# what matters is the abbreviation.  It's difficult to survey the web
# directly for abbreviation usage, as there are so many false hits for
# strings like "EST" and "EDT", so I looked for pages that defined an
# abbreviation for eastern or central DST in Australia, and got the
# following numbers of unique hits for the listed Google queries:
#
#   10 "Eastern Daylight Time AEST" site:au [some are false hits]
#   10 "Eastern Summer Time AEST" site:au
#   10 "Summer Time AEDT" site:au
#   13 "EDST Eastern Daylight Saving Time" site:au
#   18 "Summer Time ESST" site:au
#   28 "Eastern Daylight Saving Time EDST" site:au
#   39 "EDT Eastern Daylight Time" site:au [some are false hits]
#   53 "Eastern Daylight Time EDT" site:au [some are false hits]
#   54 "AEDT Australian Eastern Daylight Time" site:au
#  182 "Eastern Daylight Time AEDT" site:au
#
#   17 "Central Daylight Time CDT" site:au [some are false hits]
#   46 "Central Daylight Time ACDT" site:au
#
# I tried several other variants (e.g., "Eastern Summer Time EST") but
# they all returned fewer than 10 unique hits.  I also looked for pages
# mentioning both "western standard time" and an abbreviation, since
# there is no WST in the US to generate false hits, and found:
#
#  156 "western standard time" AWST site:au
#  226 "western standard time" WST site:au
#
# I then surveyed the top ten newspapers in Australia by circulation as
# listed in Wikipedia, using Google queries like "AEDT site:heraldsun.com.au"
# and obtaining estimated counts from the initial page of search results.
# All ten papers greatly preferred "AEDT" to "EDT".  The papers
# surveyed were the Herald Sun, The Daily Telegraph, The Courier-Mail,
# The Sydney Morning Herald, The West Australian, The Age, The Advertiser,
# The Australian, The Financial Review, and The Herald (Newcastle).
#
# I also searched for historical usage, to see whether abbreviations
# like "AEDT" are new.  A Trove search <http://trove.nla.gov.au/>
# found only one newspaper (The Canberra Times) with a house style
# dating back to the 1970s, I expect because other newspapers weren't
# fully indexed.  The Canberra Times strongly preferred abbreviations
# like "AEDT".  The first occurrence of "AEDT" was a World Weather
# column (1971-11-17, page 24), and of "ACDT" was a Scoreboard column
# (1993-01-24, p 16).  The style was the typical usage but was not
# strictly enforced; for example, "Welcome to the twilight zones ..."
# (1994-10-29, p 1) uses the abbreviations AEST/AEDT, CST/CDT, and
# WST, and goes on to say, "The confusion and frustration some feel
# about the lack of uniformity among Australia's six states and two
# territories has prompted one group to form its very own political
# party -- the Sydney-based Daylight Saving Extension Party."
#
# I also surveyed federal government sources.  They did not agree:
#
#   The Australian Government (2014-03-26)
#   http://australia.gov.au/about-australia/our-country/time
#   (This document was produced by the Department of Finance.)
#   AEST ACST AWST AEDT ACDT
#
#   Bureau of Meteorology (2012-11-08)
#   http://www.bom.gov.au/climate/averages/tables/daysavtm.shtml
#   EST CST WST EDT CDT
#
#   Civil Aviation Safety Authority (undated)
#   http://services.casa.gov.au/outnback/inc/pages/episode3/episode-3_time_zones.shtml
#   EST CST WST (no abbreviations given for DST)
#
#   Geoscience Australia (2011-11-24)
#   http://www.ga.gov.au/geodesy/astro/sunrise.jsp
#   AEST ACST AWST AEDT ACDT
#
#   Parliamentary Library (2008-11-10)
#   http://www.aph.gov.au/binaries/library/pubs/rp/2008-09/09rp14.pdf
#   EST CST WST preferred for standard time; AEST AEDT ACST ACDT also used
#
#   The Transport Safety Bureau has an extensive series of accident reports,
#   and investigators seem to use whatever abbreviation they like.
#   Googling site:atsb.gov.au found the following number of unique hits:
#   311 "ESuT", 195 "EDT", 26 "AEDT", 83 "CSuT", 46 "CDT".
#   "_SuT" tended to appear in older reports, and "A_DT" tended to
#   appear in reports of events with international implications.
#
# From the above it appears that there is a working consensus in
# Australia to use trailing "DT" for daylight saving time; although
# some sources use trailing "SST" or "ST" or "SuT" they are by far in
# the minority.  The case for leading "A" is weaker, but since it
# seems to be preferred in the overall web and is preferred in all
# the leading newspaper websites and in many government departments,
# it has a stronger case than omitting the leading "A".  The current
# version of the database therefore uses abbreviations like "AEST" and
# "AEDT" for Australian time zones.

# From Paul Eggert (1995-12-19):
# Shanks & Pottenger report 2:00 for all autumn changes in Australia and NZ.
# Mark Prior writes that his newspaper
# reports that NSW's fall 1995 change will occur at 2:00,
# but Robert Elz says it's been 3:00 in Victoria since 1970
# and perhaps the newspaper's '2:00' is referring to standard time.
# For now we'll continue to assume 2:00s for changes since 1960.

# From Eric Ulevik (1998-01-05):
#
# Here are some URLs to Australian time legislation. These URLs are stable,
# and should probably be included in the data file. There are probably more
# relevant entries in this database.
#
# NSW (including LHI and Broken Hill):
# Standard Time Act 1987 (updated 1995-04-04)
# http://www.austlii.edu.au/au/legis/nsw/consol_act/sta1987137/index.html
# ACT
# Standard Time and Summer Time Act 1972
# http://www.austlii.edu.au/au/legis/act/consol_act/stasta1972279/index.html
# SA
# Standard Time Act, 1898
# http://www.austlii.edu.au/au/legis/sa/consol_act/sta1898137/index.html

# From David Grosz (2005-06-13):
# It was announced last week that Daylight Saving would be extended by
# one week next year to allow for the 2006 Commonwealth Games.
# Daylight Saving is now to end for next year only on the first Sunday
# in April instead of the last Sunday in March.
#
# From Gwillim Law (2005-06-14):
# I did some Googling and found that all of those states (and territory) plan
# to extend DST together in 2006.
# ACT: http://www.cmd.act.gov.au/mediareleases/fileread.cfm?file=86.txt
# New South Wales: http://www.thecouriermail.news.com.au/common/story_page/0,5936,15538869%255E1702,00.html
# South Australia: http://www.news.com.au/story/0,10117,15555031-1246,00.html
# Tasmania: http://www.media.tas.gov.au/release.php?id=14772
# Victoria: I wasn't able to find anything separate, but the other articles
# allude to it.
# But not Queensland
# http://www.news.com.au/story/0,10117,15564030-1248,00.html

# Northern Territory

# From George Shepherd via Simon Woodhead via Robert Elz (1991-03-06):
# # The NORTHERN TERRITORY..  [ Courtesy N.T. Dept of the Chief Minister ]
# #					[ Nov 1990 ]
# #	N.T. have never utilised any DST due to sub-tropical/tropical location.
# ...
# Zone        Australia/North         9:30    -       CST

# From Bradley White (1991-03-04):
# A recent excerpt from an Australian newspaper...
# the Northern Territory do[es] not have daylight saving.

# Western Australia

# From George Shepherd via Simon Woodhead via Robert Elz (1991-03-06):
# #  The state of WESTERN AUSTRALIA..  [ Courtesy W.A. dept Premier+Cabinet ]
# #						[ Nov 1990 ]
# #	W.A. suffers from a great deal of public and political opposition to
# #	DST in principle. A bill is brought before parliament in most years, but
# #	usually defeated either in the upper house, or in party caucus
# #	before reaching parliament.
# ...
# Zone	Australia/West		8:00	AW	%sST
# ...
# Rule	AW	1974	only	-	Oct	lastSun	2:00	1:00	D
# Rule	AW	1975	only	-	Mar	Sun>=1	3:00	0	W
# Rule	AW	1983	only	-	Oct	lastSun	2:00	1:00	D
# Rule	AW	1984	only	-	Mar	Sun>=1	3:00	0	W

# From Bradley White (1991-03-04):
# A recent excerpt from an Australian newspaper...
# Western Australia...do[es] not have daylight saving.

# From John D. Newman via Bradley White (1991-11-02):
# Western Australia is still on "winter time". Some DH in Sydney
# rang me at home a few days ago at 6.00am. (He had just arrived at
# work at 9.00am.)
# W.A. is switching to Summer Time on Nov 17th just to confuse
# everybody again.

# From Arthur David Olson (1992-03-08):
# The 1992 ending date used in the rules is a best guess;
# it matches what was used in the past.

# The Australian Bureau of Meteorology FAQ
# http://www.bom.gov.au/faq/faqgen.htm
# (1999-09-27) writes that Giles Meteorological Station uses
# South Australian time even though it's located in Western Australia.

# Queensland
# From George Shepherd via Simon Woodhead via Robert Elz (1991-03-06):
# #   The state of QUEENSLAND.. [ Courtesy Qld. Dept Premier Econ&Trade Devel ]
# #						[ Dec 1990 ]
# ...
# Zone	Australia/Queensland	10:00	AQ	%sST
# ...
# Rule	AQ	1971	only	-	Oct	lastSun	2:00	1:00	D
# Rule	AQ	1972	only	-	Feb	lastSun	3:00	0	E
# Rule	AQ	1989	max	-	Oct	lastSun	2:00	1:00	D
# Rule	AQ	1990	max	-	Mar	Sun>=1	3:00	0	E

# From Bradley White (1989-12-24):
# "Australia/Queensland" now observes daylight time (i.e. from
# October 1989).

# From Bradley White (1991-03-04):
# A recent excerpt from an Australian newspaper...
# ...Queensland...[has] agreed to end daylight saving
# at 3am tomorrow (March 3)...

# From John Mackin (1991-03-06):
# I can certainly confirm for my part that Daylight Saving in NSW did in fact
# end on Sunday, 3 March.  I don't know at what hour, though.  (It surprised
# me.)

# From Bradley White (1992-03-08):
# ...there was recently a referendum in Queensland which resulted
# in the experimental daylight saving system being abandoned. So, ...
# ...
# Rule	QLD	1989	1991	-	Oct	lastSun	2:00	1:00	D
# Rule	QLD	1990	1992	-	Mar	Sun>=1	3:00	0	S
# ...

# From Arthur David Olson (1992-03-08):
# The chosen rules the union of the 1971/1972 change and the 1989-1992 changes.

# From Christopher Hunt (2006-11-21), after an advance warning
# from Jesper Nørgaard Welen (2006-11-01):
# WA are trialing DST for three years.
# http://www.parliament.wa.gov.au/parliament/bills.nsf/9A1B183144403DA54825721200088DF1/$File/Bill175-1B.pdf

# From Rives McDow (2002-04-09):
# The most interesting region I have found consists of three towns on the
# southern coast....  South Australia observes daylight saving time; Western
# Australia does not.  The two states are one and a half hours apart.  The
# residents decided to forget about this nonsense of changing the clock so
# much and set the local time 20 hours and 45 minutes from the
# international date line, or right in the middle of the time of South
# Australia and Western Australia....
#
# From Paul Eggert (2002-04-09):
# This is confirmed by the section entitled
# "What's the deal with time zones???" in
# http://www.earthsci.unimelb.edu.au/~awatkins/null.html
#
# From Alex Livingston (2006-12-07):
# ... it was just on four years ago that I drove along the Eyre Highway,
# which passes through eastern Western Australia close to the southern
# coast of the continent.
#
# I paid particular attention to the time kept there. There can be no
# dispute that UTC+08:45 was considered "the time" from the border
# village just inside the border with South Australia to as far west
# as just east of Caiguna. There can also be no dispute that Eucla is
# the largest population centre in this zone....
#
# Now that Western Australia is observing daylight saving, the
# question arose whether this part of the state would follow suit. I
# just called the border village and confirmed that indeed they have,
# meaning that they are now observing UTC+09:45.
#
# (2006-12-09):
# I personally doubt that either experimentation with daylight saving
# in WA or its introduction in SA had anything to do with the genesis
# of this time zone.  My hunch is that it's been around since well
# before 1975.  I remember seeing it noted on road maps decades ago.

# From Paul Eggert (2006-12-15):
# For lack of better info, assume the tradition dates back to the
# introduction of standard time in 1895.


# southeast Australia
#
# From Paul Eggert (2007-07-23):
# Starting autumn 2008 Victoria, NSW, South Australia, Tasmania and the ACT
# end DST the first Sunday in April and start DST the first Sunday in October.
# http://www.theage.com.au/news/national/daylight-savings-to-span-six-months/2007/06/27/1182623966703.html


# South Australia

# From Bradley White (1991-03-04):
# A recent excerpt from an Australian newspaper...
# ...South Australia...[has] agreed to end daylight saving
# at 3am tomorrow (March 3)...

# From George Shepherd via Simon Woodhead via Robert Elz (1991-03-06):
# #   The state of SOUTH AUSTRALIA....[ Courtesy of S.A. Dept of Labour ]
# #						[ Nov 1990 ]
# ...
# Zone	Australia/South		9:30	AS	%sST
# ...
# Rule	 AS	1971	max	-	Oct	lastSun	2:00	1:00	D
# Rule	 AS	1972	1985	-	Mar	Sun>=1	3:00	0	C
# Rule	 AS	1986	1990	-	Mar	Sun>=15	3:00	0	C
# Rule	 AS	1991	max	-	Mar	Sun>=1	3:00	0	C

# From Bradley White (1992-03-11):
# Recent correspondence with a friend in Adelaide
# contained the following exchange:  "Due to the Adelaide Festival,
# South Australia delays setting back our clocks for a few weeks."

# From Robert Elz (1992-03-13):
# I heard that apparently (or at least, it appears that)
# South Aus will have an extra 3 weeks daylight saving every even
# numbered year (from 1990).  That's when the Adelaide Festival
# is on...

# From Robert Elz (1992-03-16, 00:57:07 +1000):
# DST didn't end in Adelaide today (yesterday)....
# But whether it's "4th Sunday" or "2nd last Sunday" I have no idea whatever...
# (it's just as likely to be "the Sunday we pick for this year"...).

# From Bradley White (1994-04-11):
# If Sun, 15 March, 1992 was at +1030 as kre asserts, but yet Sun, 20 March,
# 1994 was at +0930 as John Connolly's customer seems to assert, then I can
# only conclude that the actual rule is more complicated....

# From John Warburton (1994-10-07):
# The new Daylight Savings dates for South Australia ...
# was gazetted in the Government Hansard on Sep 26 1994....
# start on last Sunday in October and end in last sunday in March.

# From Paul Eggert (2007-07-23):
# See "southeast Australia" above for 2008 and later.

# Tasmania

# The rules for 1967 through 1991 were reported by George Shepherd
# via Simon Woodhead via Robert Elz (1991-03-06):
# #  The state of TASMANIA.. [Courtesy Tasmanian Dept of Premier + Cabinet ]
# #					[ Nov 1990 ]

# From Bill Hart via Guy Harris (1991-10-10):
# Oh yes, the new daylight savings rules are uniquely tasmanian, we have
# 6 weeks a year now when we are out of sync with the rest of Australia
# (but nothing new about that).

# From Alex Livingston (1999-10-04):
# I heard on the ABC (Australian Broadcasting Corporation) radio news on the
# (long) weekend that Tasmania, which usually goes its own way in this regard,
# has decided to join with most of NSW, the ACT, and most of Victoria
# (Australia) and start daylight saving on the last Sunday in August in 2000
# instead of the first Sunday in October.

# Sim Alam (2000-07-03) reported a legal citation for the 2000/2001 rules:
# http://www.thelaw.tas.gov.au/fragview/42++1968+GS3A@EN+2000070300

# From Paul Eggert (2007-07-23):
# See "southeast Australia" above for 2008 and later.

# Victoria

# The rules for 1971 through 1991 were reported by George Shepherd
# via Simon Woodhead via Robert Elz (1991-03-06):
# #   The state of VICTORIA.. [ Courtesy of Vic. Dept of Premier + Cabinet ]
# #						[ Nov 1990 ]

# From Scott Harrington (2001-08-29):
# On KQED's "City Arts and Lectures" program last night I heard an
# interesting story about daylight savings time.  Dr. John Heilbron was
# discussing his book "The Sun in the Church: Cathedrals as Solar
# Observatories"[1], and in particular the Shrine of Remembrance[2] located
# in Melbourne, Australia.
#
# Apparently the shrine's main purpose is a beam of sunlight which
# illuminates a special spot on the floor at the 11th hour of the 11th day
# of the 11th month (Remembrance Day) every year in memory of Australia's
# fallen WWI soldiers.  And if you go there on Nov. 11, at 11am local time,
# you will indeed see the sunbeam illuminate the special spot at the
# expected time.
#
# However, that is only because of some special mirror contraption that had
# to be employed, since due to daylight savings time, the true solar time of
# the remembrance moment occurs one hour later (or earlier?).  Perhaps
# someone with more information on this jury-rig can tell us more.
#
# [1] http://www.hup.harvard.edu/catalog/HEISUN.html
# [2] http://www.shrine.org.au

# From Paul Eggert (2007-07-23):
# See "southeast Australia" above for 2008 and later.

# New South Wales

# From Arthur David Olson:
# New South Wales and subjurisdictions have their own ideas of a fun time.
# Based on law library research by John Mackin,
# who notes:
#	In Australia, time is not legislated federally, but rather by the
#	individual states.  Thus, while such terms as "Eastern Standard Time"
#	[I mean, of course, Australian EST, not any other kind] are in common
#	use, _they have NO REAL MEANING_, as they are not defined in the
#	legislation.  This is very important to understand.
#	I have researched New South Wales time only...

# From Eric Ulevik (1999-05-26):
# DST will start in NSW on the last Sunday of August, rather than the usual
# October in 2000.  See: Matthew Moore,
# Two months more daylight saving, Sydney Morning Herald (1999-05-26).
# http://www.smh.com.au/news/9905/26/pageone/pageone4.html

# From Paul Eggert (1999-09-27):
# See the following official NSW source:
# Daylight Saving in New South Wales.
# http://dir.gis.nsw.gov.au/cgi-bin/genobject/document/other/daylightsaving/tigGmZ
#
# Narrabri Shire (NSW) council has announced it will ignore the extension of
# daylight saving next year.  See:
# Narrabri Council to ignore daylight saving
# http://abc.net.au/news/regionals/neweng/monthly/regeng-22jul1999-1.htm
# (1999-07-22).  For now, we'll wait to see if this really happens.
#
# Victoria will following NSW.  See:
# Vic to extend daylight saving (1999-07-28)
# http://abc.net.au/local/news/olympics/1999/07/item19990728112314_1.htm
#
# However, South Australia rejected the DST request.  See:
# South Australia rejects Olympics daylight savings request (1999-07-19)
# http://abc.net.au/news/olympics/1999/07/item19990719151754_1.htm
#
# Queensland also will not observe DST for the Olympics.  See:
# Qld says no to daylight savings for Olympics
# http://abc.net.au/news/olympics/1999/06/item19990601114608_1.htm
# (1999-06-01), which quotes Queensland Premier Peter Beattie as saying
# "Look you've got to remember in my family when this came up last time
# I voted for it, my wife voted against it and she said to me it's all very
# well for you, you don't have to worry about getting the children out of
# bed, getting them to school, getting them to sleep at night.
# I've been through all this argument domestically...my wife rules."
#
# Broken Hill will stick with South Australian time in 2000.  See:
# Broken Hill to be behind the times (1999-07-21)
# http://abc.net.au/news/regionals/brokenh/monthly/regbrok-21jul1999-6.htm

# IATA SSIM (1998-09) says that the spring 2000 change for Australian
# Capital Territory, New South Wales except Lord Howe Island and Broken
# Hill, and Victoria will be August 27, presumably due to the Sydney Olympics.

# From Eric Ulevik, referring to Sydney's Sun Herald (2000-08-13), page 29:
# The Queensland Premier Peter Beattie is encouraging northern NSW
# towns to use Queensland time.

# From Paul Eggert (2007-07-23):
# See "southeast Australia" above for 2008 and later.

# Yancowinna

# From John Mackin (1989-01-04):
# 'Broken Hill' means the County of Yancowinna.

# From George Shepherd via Simon Woodhead via Robert Elz (1991-03-06):
# # YANCOWINNA..  [ Confirmation courtesy of Broken Hill Postmaster ]
# #					[ Dec 1990 ]
# ...
# # Yancowinna uses Central Standard Time, despite [its] location on the
# # New South Wales side of the S.A. border. Most business and social dealings
# # are with CST zones, therefore CST is legislated by local government
# # although the switch to Summer Time occurs in line with N.S.W. There have
# # been years when this did not apply, but the historical data is not
# # presently available.
# Zone	Australia/Yancowinna	9:30	 AY	%sST
# ...
# Rule	 AY	1971	1985	-	Oct	lastSun	2:00	1:00	D
# Rule	 AY	1972	only	-	Feb	lastSun	3:00	0	C
# [followed by other Rules]

# Lord Howe Island

# From George Shepherd via Simon Woodhead via Robert Elz (1991-03-06):
# LHI...		[ Courtesy of Pauline Van Winsen ]
#					[ Dec 1990 ]
# Lord Howe Island is located off the New South Wales coast, and is half an
# hour ahead of NSW time.

# From James Lonergan, Secretary, Lord Howe Island Board (2000-01-27):
# Lord Howe Island summer time in 2000/2001 will commence on the same
# date as the rest of NSW (i.e. 2000-08-27).  For your information the
# Lord Howe Island Board (controlling authority for the Island) is
# seeking the community's views on various options for summer time
# arrangements on the Island, e.g. advance clocks by 1 full hour
# instead of only 30 minutes.  [Dependent] on the wishes of residents
# the Board may approach the NSW government to change the existing
# arrangements.  The starting date for summer time on the Island will
# however always coincide with the rest of NSW.

# From James Lonergan, Secretary, Lord Howe Island Board (2000-10-25):
# Lord Howe Island advances clocks by 30 minutes during DST in NSW and retards
# clocks by 30 minutes when DST finishes. Since DST was most recently
# introduced in NSW, the "changeover" time on the Island has been 02:00 as
# shown on clocks on LHI. I guess this means that for 30 minutes at the start
# of DST, LHI is actually 1 hour ahead of the rest of NSW.

# From Paul Eggert (2006-03-22):
# For Lord Howe dates we use Shanks & Pottenger through 1989, and
# Lonergan thereafter.  For times we use Lonergan.

# From Paul Eggert (2007-07-23):
# See "southeast Australia" above for 2008 and later.

# From Steffen Thorsen (2009-04-28):
# According to the official press release, South Australia's extended daylight
# saving period will continue with the same rules as used during the 2008-2009
# summer (southern hemisphere).
#
# From
# http://www.safework.sa.gov.au/uploaded_files/DaylightDatesSet.pdf
# The extended daylight saving period that South Australia has been trialling
# for over the last year is now set to be ongoing.
# Daylight saving will continue to start on the first Sunday in October each
# year and finish on the first Sunday in April the following year.
# Industrial Relations Minister, Paul Caica, says this provides South Australia
# with a consistent half hour time difference with NSW, Victoria, Tasmania and
# the ACT for all 52 weeks of the year...
#
# We have a wrap-up here:
# http://www.timeanddate.com/news/time/south-australia-extends-dst.html
###############################################################################

# New Zealand

# From Mark Davies (1990-10-03):
# the 1989/90 year was a trial of an extended "daylight saving" period.
# This trial was deemed successful and the extended period adopted for
# subsequent years (with the addition of a further week at the start).
# source - phone call to Ministry of Internal Affairs Head Office.

# From George Shepherd via Simon Woodhead via Robert Elz (1991-03-06):
# # The Country of New Zealand   (Australia's east island -) Gee they hate that!
# #				   or is Australia the west island of N.Z.
# #	[ courtesy of Geoff Tribble.. Auckland N.Z. ]
# #				[ Nov 1990 ]
# ...
# Rule	NZ      1974    1988	-	Oct	lastSun	2:00	1:00	D
# Rule	NZ	1989	max	-	Oct	Sun>=1	2:00	1:00	D
# Rule	NZ      1975    1989	-	Mar	Sun>=1	3:00	0	S
# Rule	NZ	1990	max	-	Mar	lastSun	3:00	0	S
# ...
# Zone	NZ			12:00	NZ		NZ%sT	# New Zealand
# Zone	NZ-CHAT			12:45	-		NZ-CHAT # Chatham Island

# From Arthur David Olson (1992-03-08):
# The chosen rules use the Davies October 8 values for the start of DST in 1989
# rather than the October 1 value.

# From Paul Eggert (1995-12-19);
# Shank & Pottenger report 2:00 for all autumn changes in Australia and NZ.
# Robert Uzgalis writes that the New Zealand Daylight
# Savings Time Order in Council dated 1990-06-18 specifies 2:00 standard
# time on both the first Sunday in October and the third Sunday in March.
# As with Australia, we'll assume the tradition is 2:00s, not 2:00.
#
# From Paul Eggert (2006-03-22):
# The Department of Internal Affairs (DIA) maintains a brief history,
# as does Carol Squires; see tz-link.htm for the full references.
# Use these sources in preference to Shanks & Pottenger.
#
# For Chatham, IATA SSIM (1991/1999) gives the NZ rules but with
# transitions at 2:45 local standard time; this confirms that Chatham
# is always exactly 45 minutes ahead of Auckland.

# From Colin Sharples (2007-04-30):
# DST will now start on the last Sunday in September, and end on the
# first Sunday in April.  The changes take effect this year, meaning
# that DST will begin on 2007-09-30 2008-04-06.
# http://www.dia.govt.nz/diawebsite.nsf/wpg_URL/Services-Daylight-Saving-Daylight-saving-to-be-extended

# From Paul Eggert (2014-07-14):
# Chatham Island time was formally standardized on 1957-01-01 by
# New Zealand's Standard Time Amendment Act 1956 (1956-10-26).
# http://www.austlii.edu.au/nz/legis/hist_act/staa19561956n100244.pdf
# According to Google Books snippet view, a speaker in the New Zealand
# parliamentary debates in 1956 said "Clause 78 makes provision for standard
# time in the Chatham Islands.  The time there is 45 minutes in advance of New
# Zealand time.  I understand that is the time they keep locally, anyhow."
# For now, assume this practice goes back to the introduction of standard time
# in New Zealand, as this would make Chatham Islands time almost exactly match
# LMT back when New Zealand was at UTC+11:30; also, assume Chatham Islands did
# not observe New Zealand's prewar DST.

###############################################################################


# Fiji

# Howse writes (p 153) that in 1879 the British governor of Fiji
# enacted an ordinance standardizing the islands on Antipodean Time
# instead of the American system (which was one day behind).

# From Rives McDow (1998-10-08):
# Fiji will introduce DST effective 0200 local time, 1998-11-01
# until 0300 local time 1999-02-28.  Each year the DST period will
# be from the first Sunday in November until the last Sunday in February.

# From Paul Eggert (2000-01-08):
# IATA SSIM (1999-09) says DST ends 0100 local time.  Go with McDow.

# From the BBC World Service in
# http://news.bbc.co.uk/2/hi/asia-pacific/205226.stm (1998-10-31 16:03 UTC):
# The Fijian government says the main reasons for the time change is to
# improve productivity and reduce road accidents.... [T]he move is also
# intended to boost Fiji's ability to attract tourists to witness the dawning
# of the new millennium.

# http://www.fiji.gov.fj/press/2000_09/2000_09_13-05.shtml (2000-09-13)
# reports that Fiji has discontinued DST.


# Kiribati

# From Paul Eggert (1996-01-22):
# Today's _Wall Street Journal_ (page 1) reports that Kiribati
# "declared it the same day [throughout] the country as of Jan. 1, 1995"
# as part of the competition to be first into the 21st century.


# Kwajalein

# In comp.risks 14.87 (26 August 1993), Peter Neumann writes:
# I wonder what happened in Kwajalein, where there was NO Friday,
# 1993-08-20.  Thursday night at midnight Kwajalein switched sides with
# respect to the International Date Line, to rejoin its fellow islands,
# going from 11:59 p.m. Thursday to 12:00 m. Saturday in a blink.


# N Mariana Is, Guam

# Howse writes (p 153) "The Spaniards, on the other hand, reached the
# Philippines and the Ladrones from America," and implies that the Ladrones
# (now called the Marianas) kept American date for quite some time.
# For now, we assume the Ladrones switched at the same time as the Philippines;
# see Asia/Manila.

# US Public Law 106-564 (2000-12-23) made UTC+10 the official standard time,
# under the name "Chamorro Standard Time".  There is no official abbreviation,
# but Congressman Robert A. Underwood, author of the bill that became law,
# wrote in a press release (2000-12-27) that he will seek the use of "ChST".


# Micronesia

# Alan Eugene Davis writes (1996-03-16),
# "I am certain, having lived there for the past decade, that 'Truk'
# (now properly known as Chuuk) ... is in the time zone GMT+10."
#
# Shanks & Pottenger write that Truk switched from UTC+10 to UTC+11
# on 1978-10-01; ignore this for now.

# From Paul Eggert (1999-10-29):
# The Federated States of Micronesia Visitors Board writes in
# The Federated States of Micronesia - Visitor Information (1999-01-26)
# http://www.fsmgov.org/info/clocks.html
# that Truk and Yap are UTC+10, and Ponape and Kosrae are UTC+11.
# We don't know when Kosrae switched from UTC+12; assume January 1 for now.


# Midway

# From Charles T O'Connor, KMTH DJ (1956),
# quoted in the KTMH section of the Radio Heritage Collection
# <http://radiodx.com/spdxr/KMTH.htm> (2002-12-31):
# For the past two months we've been on what is known as Daylight
# Saving Time.  This time has put us on air at 5am in the morning,
# your time down there in New Zealand.  Starting September 2, 1956
# we'll again go back to Standard Time.  This'll mean that we'll go to
# air at 6am your time.
#
# From Paul Eggert (2003-03-23):
# We don't know the date of that quote, but we'll guess they
# started DST on June 3.  Possibly DST was observed other years
# in Midway, but we have no record of it.


# Pitcairn

# From Rives McDow (1999-11-08):
# A Proclamation was signed by the Governor of Pitcairn on the 27th March 1998
# with regard to Pitcairn Standard Time.  The Proclamation is as follows.
#
#	The local time for general purposes in the Islands shall be
#	Co-ordinated Universal time minus 8 hours and shall be known
#	as Pitcairn Standard Time.
#
# ... I have also seen Pitcairn listed as UTC minus 9 hours in several
# references, and can only assume that this was an error in interpretation
# somehow in light of this proclamation.

# From Rives McDow (1999-11-09):
# The Proclamation regarding Pitcairn time came into effect on 27 April 1998
# ... at midnight.

# From Howie Phelps (1999-11-10), who talked to a Pitcairner via shortwave:
# Betty Christian told me yesterday that their local time is the same as
# Pacific Standard Time. They used to be 1/2 hour different from us here in
# Sacramento but it was changed a couple of years ago.


# (Western) Samoa and American Samoa

# Howse writes (p 153, citing p 10 of the 1883-11-18 New York Herald)
# that in 1879 the King of Samoa decided to change
# "the date in his kingdom from the Antipodean to the American system,
# ordaining - by a masterpiece of diplomatic flattery - that
# the Fourth of July should be celebrated twice in that year."

# Although Shanks & Pottenger says they both switched to UTC-11:30
# in 1911, and to UTC-11 in 1950. many earlier sources give UTC-11
# for American Samoa, e.g., the US National Bureau of Standards
# circular "Standard Time Throughout the World", 1932.
# Assume American Samoa switched to UTC-11 in 1911, not 1950,
# and that after 1950 they agreed until (western) Samoa skipped a
# day in 2011.  Assume also that the Samoas follow the US and New
# Zealand's "ST"/"DT" style of daylight-saving abbreviations.

# Tonga

# From Paul Eggert (1996-01-22):
# Today's _Wall Street Journal_ (p 1) reports that "Tonga has been plotting
# to sneak ahead of [New Zealanders] by introducing daylight-saving time."
# Since Kiribati has moved the Date Line it's not clear what Tonga will do.

# Don Mundell writes in the 1997-02-20 Tonga Chronicle
# How Tonga became 'The Land where Time Begins':
# http://www.tongatapu.net.to/tonga/homeland/timebegins.htm
#
# Until 1941 Tonga maintained a standard time 50 minutes ahead of NZST
# 12 hours and 20 minutes ahead of GMT.  When New Zealand adjusted its
# standard time in 1940s, Tonga had the choice of subtracting from its
# local time to come on the same standard time as New Zealand or of
# advancing its time to maintain the differential of 13 degrees
# (approximately 50 minutes ahead of New Zealand time).
#
# Because His Majesty King Tāufaʻāhau Tupou IV, then Crown Prince
# Tungī, preferred to ensure Tonga's title as the land where time
# begins, the Legislative Assembly approved the latter change.
#
# But some of the older, more conservative members from the outer
# islands objected. "If at midnight on Dec. 31, we move ahead 40
# minutes, as your Royal Highness wishes, what becomes of the 40
# minutes we have lost?"
#
# The Crown Prince, presented an unanswerable argument: "Remember that
# on the World Day of Prayer, you would be the first people on Earth
# to say your prayers in the morning."

# From Paul Eggert (2006-03-22):
# Shanks & Pottenger say the transition was on 1968-10-01; go with Mundell.

# From Eric Ulevik (1999-05-03):
# Tonga's director of tourism, who is also secretary of the National Millennium
# Committee, has a plan to get Tonga back in front.
# He has proposed a one-off move to tropical daylight saving for Tonga from
# October to March, which has won approval in principle from the Tongan
# Government.

# From Steffen Thorsen (1999-09-09):
# * Tonga will introduce DST in November
#
# I was given this link by John Letts:
# http://news.bbc.co.uk/hi/english/world/asia-pacific/newsid_424000/424764.stm
#
# I have not been able to find exact dates for the transition in November
# yet. By reading this article it seems like Fiji will be 14 hours ahead
# of UTC as well, but as far as I know Fiji will only be 13 hours ahead
# (12 + 1 hour DST).

# From Arthur David Olson (1999-09-20):
# According to <http://www.tongaonline.com/news/sept1799.html>:
# "Daylight Savings Time will take effect on Oct. 2 through April 15, 2000
# and annually thereafter from the first Saturday in October through the
# third Saturday of April.  Under the system approved by Privy Council on
# Sept. 10, clocks must be turned ahead one hour on the opening day and
# set back an hour on the closing date."
# Alas, no indication of the time of day.

# From Rives McDow (1999-10-06):
# Tonga started its Daylight Saving on Saturday morning October 2nd at 0200am.
# Daylight Saving ends on April 16 at 0300am which is Sunday morning.

# From Steffen Thorsen (2000-10-31):
# Back in March I found a notice on the website http://www.tongaonline.com
# that Tonga changed back to standard time one month early, on March 19
# instead of the original reported date April 16. Unfortunately, the article
# is no longer available on the site, and I did not make a copy of the
# text, and I have forgotten to report it here.
# (Original URL was <http://www.tongaonline.com/news/march162000.htm>)

# From Rives McDow (2000-12-01):
# Tonga is observing DST as of 2000-11-04 and will stop on 2001-01-27.

# From Sione Moala-Mafi (2001-09-20) via Rives McDow:
# At 2:00am on the first Sunday of November, the standard time in the Kingdom
# shall be moved forward by one hour to 3:00am.  At 2:00am on the last Sunday
# of January the standard time in the Kingdom shall be moved backward by one
# hour to 1:00am.

# From Pulu 'Anau (2002-11-05):
# The law was for 3 years, supposedly to get renewed.  It wasn't.


# Wake

# From Vernice Anderson, Personal Secretary to Philip Jessup,
# US Ambassador At Large (oral history interview, 1971-02-02):
#
# Saturday, the 14th [of October, 1950] - ...  The time was all the
# more confusing at that point, because we had crossed the
# International Date Line, thus getting two Sundays.  Furthermore, we
# discovered that Wake Island had two hours of daylight saving time
# making calculation of time in Washington difficult if not almost
# impossible.
#
# http://www.trumanlibrary.org/wake/meeting.htm

# From Paul Eggert (2003-03-23):
# We have no other report of DST in Wake Island, so omit this info for now.

###############################################################################

# The International Date Line

# From Gwillim Law (2000-01-03):
#
# The International Date Line is not defined by any international standard,
# convention, or treaty.  Mapmakers are free to draw it as they please.
# Reputable mapmakers will simply ensure that every point of land appears on
# the correct side of the IDL, according to the date legally observed there.
#
# When Kiribati adopted a uniform date in 1995, thereby moving the Phoenix and
# Line Islands to the west side of the IDL (or, if you prefer, moving the IDL
# to the east side of the Phoenix and Line Islands), I suppose that most
# mapmakers redrew the IDL following the boundary of Kiribati.  Even that line
# has a rather arbitrary nature.  The straight-line boundaries between Pacific
# island nations that are shown on many maps are based on an international
# convention, but are not legally binding national borders.... The date is
# governed by the IDL; therefore, even on the high seas, there may be some
# places as late as fourteen hours later than UTC.  And, since the IDL is not
# an international standard, there are some places on the high seas where the
# correct date is ambiguous.

# From Wikipedia <http://en.wikipedia.org/wiki/Time_zone> (2005-08-31):
# Before 1920, all ships kept local apparent time on the high seas by setting
# their clocks at night or at the morning sight so that, given the ship's
# speed and direction, it would be 12 o'clock when the Sun crossed the ship's
# meridian (12 o'clock = local apparent noon).  During 1917, at the
# Anglo-French Conference on Time-keeping at Sea, it was recommended that all
# ships, both military and civilian, should adopt hourly standard time zones
# on the high seas.  Whenever a ship was within the territorial waters of any
# nation it would use that nation's standard time.  The captain was permitted
# to change his ship's clocks at a time of his choice following his ship's
# entry into another zone time - he often chose midnight.  These zones were
# adopted by all major fleets between 1920 and 1925 but not by many
# independent merchant ships until World War II.

# From Paul Eggert, using references suggested by Oscar van Vlijmen
# (2005-03-20):
#
# The American Practical Navigator (2002)
# http://pollux.nss.nima.mil/pubs/pubs_j_apn_sections.html?rid=187
# talks only about the 180-degree meridian with respect to ships in
# international waters; it ignores the international date line.<|MERGE_RESOLUTION|>--- conflicted
+++ resolved
@@ -549,8 +549,6 @@
 Zone Pacific/Port_Moresby 9:48:40 -	LMT	1880
 			9:48:32	-	PMMT	1895 # Port Moresby Mean Time
 			10:00	-	PGT	# Papua New Guinea Time
-<<<<<<< HEAD
-=======
 #
 # From Paul Eggert (2014-10-13):
 # Base the Bougainville entry on the Arawa-Kieta region, which appears to have
@@ -575,7 +573,6 @@
 			 9:00	-	JST	1945 Aug 21
 			10:00	-	PGT	2014 Dec 28  2:00
 			11:00	-	BST
->>>>>>> 5adfcf96
 
 # Pitcairn
 # Zone	NAME		GMTOFF	RULES	FORMAT	[UNTIL]
@@ -860,10 +857,7 @@
 #	 10:00	AEST	AEDT	Eastern Australia
 #	 10:00	ChST		Chamorro
 #	 10:30	LHST	LHDT	Lord Howe*
-<<<<<<< HEAD
-=======
 #	 11:00	BST		Bougainville*
->>>>>>> 5adfcf96
 #	 11:30	NZMT	NZST	New Zealand through 1945
 #	 12:00	NZST	NZDT	New Zealand 1946-present
 #	 12:15	CHAST		Chatham through 1945*
