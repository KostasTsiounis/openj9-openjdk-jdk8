/*
 * Copyright (c) 2010, 2013, Oracle and/or its affiliates. All rights reserved.
 * DO NOT ALTER OR REMOVE COPYRIGHT NOTICES OR THIS FILE HEADER.
 *
 * This code is free software; you can redistribute it and/or modify it
 * under the terms of the GNU General Public License version 2 only, as
 * published by the Free Software Foundation.  Oracle designates this
 * particular file as subject to the "Classpath" exception as provided
 * by Oracle in the LICENSE file that accompanied this code.
 *
 * This code is distributed in the hope that it will be useful, but WITHOUT
 * ANY WARRANTY; without even the implied warranty of MERCHANTABILITY or
 * FITNESS FOR A PARTICULAR PURPOSE.  See the GNU General Public License
 * version 2 for more details (a copy is included in the LICENSE file that
 * accompanied this code).
 *
 * You should have received a copy of the GNU General Public License version
 * 2 along with this work; if not, write to the Free Software Foundation,
 * Inc., 51 Franklin St, Fifth Floor, Boston, MA 02110-1301 USA.
 *
 * Please contact Oracle, 500 Oracle Parkway, Redwood Shores, CA 94065 USA
 * or visit www.oracle.com if you need additional information or have any
 * questions.
 */

package jdk.nashorn.internal.runtime.arrays;

import static jdk.nashorn.internal.codegen.CompilerConstants.specialCall;
import static jdk.nashorn.internal.lookup.Lookup.MH;

import java.lang.invoke.MethodHandle;
import java.lang.invoke.MethodHandles;
import java.util.Arrays;
import jdk.nashorn.internal.runtime.JSType;
import jdk.nashorn.internal.runtime.ScriptRuntime;

/**
 * Implementation of {@link ArrayData} as soon as a long has been
 * written to the array
 */
final class LongArrayData extends ContinuousArrayData implements IntOrLongElements {
    /**
     * The wrapped array
     */
    private long[] array;

    /**
     * Constructor
     * @param array an int array
     * @param length a length, not necessarily array.length
     */
    LongArrayData(final long array[], final int length) {
        super(length);
        assert array.length >= length;
        this.array = array;
    }

    @Override
    public final Class<?> getElementType() {
        return long.class;
    }

    @Override
    public final Class<?> getBoxedElementType() {
        return Long.class;
    }

    @Override
    public final ContinuousArrayData widest(final ContinuousArrayData otherData) {
        return otherData instanceof IntElements ? this : otherData;
    }

    @Override
<<<<<<< HEAD
    public Class<?> getElementType() {
        return long.class;
    }

    @Override
    public ArrayData copy() {
=======
    public final int getElementWeight() {
        return 2;
    }

    @Override
    public LongArrayData copy() {
>>>>>>> 5adfcf96
        return new LongArrayData(array.clone(), (int)length);
    }

    @Override
    public Object[] asObjectArray() {
        return toObjectArray(true);
    }

    private Object[] toObjectArray(final boolean trim) {
        assert length <= array.length : "length exceeds internal array size";
        final Object[] oarray = new Object[trim ? (int)length : array.length];

        for (int index = 0; index < length; index++) {
            oarray[index] = Long.valueOf(array[index]);
        }

        return oarray;
    }

    @Override
    public Object asArrayOfType(final Class<?> componentType) {
        if (componentType == long.class) {
            return array.length == length ? array.clone() : Arrays.copyOf(array, (int)length);
        }
        return super.asArrayOfType(componentType);
    }

    private double[] toDoubleArray() {
        assert length <= array.length : "length exceeds internal array size";
        final double[] darray = new double[array.length];

        for (int index = 0; index < length; index++) {
            darray[index] = array[index];
        }

        return darray;
    }

    @Override
    public ContinuousArrayData convert(final Class<?> type) {
        if (type == Integer.class || type == Long.class) {
            return this;
        }
        final int len = (int)length;
        if (type == Double.class) {
            return new NumberArrayData(toDoubleArray(), len);
        }
        return new ObjectArrayData(toObjectArray(false), len);
    }

    @Override
    public void shiftLeft(final int by) {
        System.arraycopy(array, by, array, 0, array.length - by);
    }

    @Override
    public ArrayData shiftRight(final int by) {
        final ArrayData newData = ensure(by + length - 1);
        if (newData != this) {
            newData.shiftRight(by);
            return newData;
        }
        System.arraycopy(array, 0, array, by, array.length - by);

        return this;
    }

    @Override
    public ArrayData ensure(final long safeIndex) {
        if (safeIndex >= SparseArrayData.MAX_DENSE_LENGTH) {
            return new SparseArrayData(this, safeIndex + 1);
        }
        final int alen = array.length;
        if (safeIndex >= alen) {
            final int newLength = ArrayData.nextSize((int)safeIndex);
            array = Arrays.copyOf(array, newLength);
        }
        setLength(safeIndex + 1);
        return this;
    }

    @Override
    public ArrayData shrink(final long newLength) {
        Arrays.fill(array, (int)newLength, array.length, 0L);
        return this;
    }

    @Override
    public ArrayData set(final int index, final Object value, final boolean strict) {
        if (value instanceof Long || value instanceof Integer) {
            return set(index, ((Number)value).longValue(), strict);
        } else if (value == ScriptRuntime.UNDEFINED) {
            return new UndefinedArrayFilter(this).set(index, value, strict);
        }

        final ArrayData newData = convert(value == null ? Object.class : value.getClass());
        return newData.set(index, value, strict);
    }

    @Override
    public ArrayData set(final int index, final int value, final boolean strict) {
        array[index] = value;
        setLength(Math.max(index + 1, length));
        return this;
    }

    @Override
    public ArrayData set(final int index, final long value, final boolean strict) {
        array[index] = value;
        setLength(Math.max(index + 1, length));
        return this;
    }

    @Override
    public ArrayData set(final int index, final double value, final boolean strict) {
        if (JSType.isRepresentableAsLong(value)) {
            array[index] = (long)value;
            setLength(Math.max(index + 1, length));
            return this;
        }
        return convert(Double.class).set(index, value, strict);
    }

    private static final MethodHandle HAS_GET_ELEM = specialCall(MethodHandles.lookup(), LongArrayData.class, "getElem", long.class, int.class).methodHandle();
    private static final MethodHandle SET_ELEM     = specialCall(MethodHandles.lookup(), LongArrayData.class, "setElem", void.class, int.class, long.class).methodHandle();

    @SuppressWarnings("unused")
    private long getElem(final int index) {
        if (has(index)) {
            return array[index];
        }
        throw new ClassCastException();
    }

    @SuppressWarnings("unused")
    private void setElem(final int index, final long elem) {
        if (hasRoomFor(index)) {
            array[index] = elem;
            return;
        }
        throw new ClassCastException();
    }

    @Override
    public MethodHandle getElementGetter(final Class<?> returnType, final int programPoint) {
        if (returnType == int.class) {
            return null;
        }
        return getContinuousElementGetter(HAS_GET_ELEM, returnType, programPoint);
    }

    @Override
    public MethodHandle getElementSetter(final Class<?> elementType) {
        return elementType == int.class || elementType == long.class ? getContinuousElementSetter(MH.asType(SET_ELEM, SET_ELEM.type().changeParameterType(2, elementType)), elementType) : null;
    }

    @Override
    public int getInt(final int index) {
        return (int)array[index];
    }

    @Override
    public long getLong(final int index) {
        return array[index];
    }

    @Override
    public long getLongOptimistic(final int index, final int programPoint) {
        return array[index];
    }

    @Override
    public double getDouble(final int index) {
        return array[index];
    }

    @Override
    public double getDoubleOptimistic(final int index, final int programPoint) {
        return array[index];
    }

    @Override
    public Object getObject(final int index) {
        return array[index];
    }

    @Override
    public boolean has(final int index) {
        return 0 <= index && index < length;
    }

    @Override
    public ArrayData delete(final int index) {
        return new DeletedRangeArrayFilter(this, index, index);
    }

    @Override
    public ArrayData delete(final long fromIndex, final long toIndex) {
        return new DeletedRangeArrayFilter(this, fromIndex, toIndex);
    }

    @Override
    public Object pop() {
        if (length == 0) {
            return ScriptRuntime.UNDEFINED;
        }

        final int newLength = (int)length - 1;
        final long elem = array[newLength];
        array[newLength] = 0;
        setLength(newLength);

        return elem;
    }

    @Override
    public ArrayData slice(final long from, final long to) {
        final long start     = from < 0 ? from + length : from;
        final long newLength = to - start;
        return new LongArrayData(Arrays.copyOfRange(array, (int)from, (int)to), (int)newLength);
    }

    @Override
    public final ArrayData push(final boolean strict, final long item) {
        final long      len     = length;
        final ArrayData newData = ensure(len);
        if (newData == this) {
            array[(int)len] = item;
            return this;
        }
        return newData.set((int)len, item, strict);
    }

    @Override
    public ArrayData fastSplice(final int start, final int removed, final int added) throws UnsupportedOperationException {
        final long oldLength = length;
        final long newLength = oldLength - removed + added;
        if (newLength > SparseArrayData.MAX_DENSE_LENGTH && newLength > array.length) {
            throw new UnsupportedOperationException();
        }
        final ArrayData returnValue = removed == 0 ?
                EMPTY_ARRAY : new LongArrayData(Arrays.copyOfRange(array, start, start + removed), removed);

        if (newLength != oldLength) {
            final long[] newArray;

            if (newLength > array.length) {
                newArray = new long[ArrayData.nextSize((int)newLength)];
                System.arraycopy(array, 0, newArray, 0, start);
            } else {
                newArray = array;
            }

            System.arraycopy(array, start + removed, newArray, start + added, (int)(oldLength - start - removed));
            array = newArray;
            setLength(newLength);
        }

        return returnValue;
    }

    @Override
    public long fastPush(final int arg) {
        return fastPush((long)arg);
    }

    @Override
    public long fastPush(final long arg) {
        final int len = (int)length;
        if (len == array.length) {
            array = Arrays.copyOf(array, nextSize(len));
        }
        array[len] = arg;
        return ++length;
    }

    @Override
    public long fastPopLong() {
        if (length == 0) {
            throw new ClassCastException();
        }
        final int newLength = (int)--length;
        final long elem = array[newLength];
        array[newLength] = 0;
        return elem;
    }

    @Override
    public double fastPopDouble() {
        return fastPopLong();
   }

    @Override
    public Object fastPopObject() {
        return fastPopLong();
    }
<<<<<<< HEAD
=======

    @Override
    public ContinuousArrayData fastConcat(final ContinuousArrayData otherData) {
        final int   otherLength = (int)otherData.length;
        final int   thisLength  = (int)length;
        assert otherLength > 0 && thisLength > 0;

        final long[] otherArray  = ((LongArrayData)otherData).array;
        final int    newLength   = otherLength + thisLength;
        final long[] newArray   = new long[ArrayData.alignUp(newLength)];

        System.arraycopy(array, 0, newArray, 0, thisLength);
        System.arraycopy(otherArray, 0, newArray, thisLength, otherLength);

        return new LongArrayData(newArray, newLength);
    }

    @Override
    public String toString() {
        assert length <= array.length : length + " > " + array.length;

        final StringBuilder sb = new StringBuilder(getClass().getSimpleName()).
                append(": [");
        for (int i = 0; i < length; i++) {
            sb.append(array[i]).append('L'); //make sure L suffix is on elements, to discriminate this from IntArrayData.toString()
            if (i + 1 < length) {
                sb.append(", ");
            }
        }
        sb.append(']');

        return sb.toString();
    }
>>>>>>> 5adfcf96
}<|MERGE_RESOLUTION|>--- conflicted
+++ resolved
@@ -71,21 +71,12 @@
     }
 
     @Override
-<<<<<<< HEAD
-    public Class<?> getElementType() {
-        return long.class;
-    }
-
-    @Override
-    public ArrayData copy() {
-=======
     public final int getElementWeight() {
         return 2;
     }
 
     @Override
     public LongArrayData copy() {
->>>>>>> 5adfcf96
         return new LongArrayData(array.clone(), (int)length);
     }
 
@@ -382,8 +373,6 @@
     public Object fastPopObject() {
         return fastPopLong();
     }
-<<<<<<< HEAD
-=======
 
     @Override
     public ContinuousArrayData fastConcat(final ContinuousArrayData otherData) {
@@ -417,5 +406,4 @@
 
         return sb.toString();
     }
->>>>>>> 5adfcf96
 }