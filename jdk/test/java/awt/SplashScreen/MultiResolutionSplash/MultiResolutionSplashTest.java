--- conflicted
+++ resolved
@@ -39,13 +39,8 @@
 import sun.java2d.SunGraphics2D;
 
 /**
-<<<<<<< HEAD
- * test
- * @bug 8043869
-=======
  * @test
  * @bug 8043869 8075244
->>>>>>> 2689814f
  * @author Alexander Scherbatiy
  * @summary [macosx] java -splash does not honor 2x hi dpi notation for retina
  * support
