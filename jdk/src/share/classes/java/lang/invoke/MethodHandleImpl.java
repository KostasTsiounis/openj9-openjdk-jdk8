/*
 * Copyright (c) 2008, 2013, Oracle and/or its affiliates. All rights reserved.
 * DO NOT ALTER OR REMOVE COPYRIGHT NOTICES OR THIS FILE HEADER.
 *
 * This code is free software; you can redistribute it and/or modify it
 * under the terms of the GNU General Public License version 2 only, as
 * published by the Free Software Foundation.  Oracle designates this
 * particular file as subject to the "Classpath" exception as provided
 * by Oracle in the LICENSE file that accompanied this code.
 *
 * This code is distributed in the hope that it will be useful, but WITHOUT
 * ANY WARRANTY; without even the implied warranty of MERCHANTABILITY or
 * FITNESS FOR A PARTICULAR PURPOSE.  See the GNU General Public License
 * version 2 for more details (a copy is included in the LICENSE file that
 * accompanied this code).
 *
 * You should have received a copy of the GNU General Public License version
 * 2 along with this work; if not, write to the Free Software Foundation,
 * Inc., 51 Franklin St, Fifth Floor, Boston, MA 02110-1301 USA.
 *
 * Please contact Oracle, 500 Oracle Parkway, Redwood Shores, CA 94065 USA
 * or visit www.oracle.com if you need additional information or have any
 * questions.
 */

package java.lang.invoke;

import java.security.AccessController;
import java.security.PrivilegedAction;
import java.util.ArrayList;
import java.util.Arrays;
import java.util.Collections;

import sun.invoke.empty.Empty;
import sun.invoke.util.ValueConversions;
import sun.invoke.util.VerifyType;
import sun.invoke.util.Wrapper;
import sun.reflect.CallerSensitive;
import sun.reflect.Reflection;
import static java.lang.invoke.LambdaForm.*;
import static java.lang.invoke.MethodHandleStatics.*;
import static java.lang.invoke.MethodHandles.Lookup.IMPL_LOOKUP;

/**
 * Trusted implementation code for MethodHandle.
 * @author jrose
 */
/*non-public*/ abstract class MethodHandleImpl {
    // Do not adjust this except for special platforms:
    private static final int MAX_ARITY;
    static {
        final Object[] values = { 255 };
        AccessController.doPrivileged(new PrivilegedAction<Void>() {
            @Override
            public Void run() {
                values[0] = Integer.getInteger(MethodHandleImpl.class.getName()+".MAX_ARITY", 255);
                return null;
            }
        });
        MAX_ARITY = (Integer) values[0];
    }

    /// Factory methods to create method handles:

    static void initStatics() {
        // Trigger selected static initializations.
        MemberName.Factory.INSTANCE.getClass();
    }

    static MethodHandle makeArrayElementAccessor(Class<?> arrayClass, boolean isSetter) {
        if (arrayClass == Object[].class)
            return (isSetter ? ArrayAccessor.OBJECT_ARRAY_SETTER : ArrayAccessor.OBJECT_ARRAY_GETTER);
        if (!arrayClass.isArray())
            throw newIllegalArgumentException("not an array: "+arrayClass);
        MethodHandle[] cache = ArrayAccessor.TYPED_ACCESSORS.get(arrayClass);
        int cacheIndex = (isSetter ? ArrayAccessor.SETTER_INDEX : ArrayAccessor.GETTER_INDEX);
        MethodHandle mh = cache[cacheIndex];
        if (mh != null)  return mh;
        mh = ArrayAccessor.getAccessor(arrayClass, isSetter);
        MethodType correctType = ArrayAccessor.correctType(arrayClass, isSetter);
        if (mh.type() != correctType) {
            assert(mh.type().parameterType(0) == Object[].class);
            assert((isSetter ? mh.type().parameterType(2) : mh.type().returnType()) == Object.class);
            assert(isSetter || correctType.parameterType(0).getComponentType() == correctType.returnType());
            // safe to view non-strictly, because element type follows from array type
            mh = mh.viewAsType(correctType, false);
        }
        mh = makeIntrinsic(mh, (isSetter ? Intrinsic.ARRAY_STORE : Intrinsic.ARRAY_LOAD));
        // Atomically update accessor cache.
        synchronized(cache) {
            if (cache[cacheIndex] == null) {
                cache[cacheIndex] = mh;
            } else {
                // Throw away newly constructed accessor and use cached version.
                mh = cache[cacheIndex];
            }
        }
        return mh;
    }

    static final class ArrayAccessor {
        /// Support for array element access
        static final int GETTER_INDEX = 0, SETTER_INDEX = 1, INDEX_LIMIT = 2;
        static final ClassValue<MethodHandle[]> TYPED_ACCESSORS
                = new ClassValue<MethodHandle[]>() {
                    @Override
                    protected MethodHandle[] computeValue(Class<?> type) {
                        return new MethodHandle[INDEX_LIMIT];
                    }
                };
        static final MethodHandle OBJECT_ARRAY_GETTER, OBJECT_ARRAY_SETTER;
        static {
            MethodHandle[] cache = TYPED_ACCESSORS.get(Object[].class);
            cache[GETTER_INDEX] = OBJECT_ARRAY_GETTER = makeIntrinsic(getAccessor(Object[].class, false), Intrinsic.ARRAY_LOAD);
            cache[SETTER_INDEX] = OBJECT_ARRAY_SETTER = makeIntrinsic(getAccessor(Object[].class, true),  Intrinsic.ARRAY_STORE);

            assert(InvokerBytecodeGenerator.isStaticallyInvocable(ArrayAccessor.OBJECT_ARRAY_GETTER.internalMemberName()));
            assert(InvokerBytecodeGenerator.isStaticallyInvocable(ArrayAccessor.OBJECT_ARRAY_SETTER.internalMemberName()));
        }

        static int     getElementI(int[]     a, int i)            { return              a[i]; }
        static long    getElementJ(long[]    a, int i)            { return              a[i]; }
        static float   getElementF(float[]   a, int i)            { return              a[i]; }
        static double  getElementD(double[]  a, int i)            { return              a[i]; }
        static boolean getElementZ(boolean[] a, int i)            { return              a[i]; }
        static byte    getElementB(byte[]    a, int i)            { return              a[i]; }
        static short   getElementS(short[]   a, int i)            { return              a[i]; }
        static char    getElementC(char[]    a, int i)            { return              a[i]; }
        static Object  getElementL(Object[]  a, int i)            { return              a[i]; }

        static void    setElementI(int[]     a, int i, int     x) {              a[i] = x; }
        static void    setElementJ(long[]    a, int i, long    x) {              a[i] = x; }
        static void    setElementF(float[]   a, int i, float   x) {              a[i] = x; }
        static void    setElementD(double[]  a, int i, double  x) {              a[i] = x; }
        static void    setElementZ(boolean[] a, int i, boolean x) {              a[i] = x; }
        static void    setElementB(byte[]    a, int i, byte    x) {              a[i] = x; }
        static void    setElementS(short[]   a, int i, short   x) {              a[i] = x; }
        static void    setElementC(char[]    a, int i, char    x) {              a[i] = x; }
        static void    setElementL(Object[]  a, int i, Object  x) {              a[i] = x; }

        static String name(Class<?> arrayClass, boolean isSetter) {
            Class<?> elemClass = arrayClass.getComponentType();
            if (elemClass == null)  throw newIllegalArgumentException("not an array", arrayClass);
            return (!isSetter ? "getElement" : "setElement") + Wrapper.basicTypeChar(elemClass);
        }
        static MethodType type(Class<?> arrayClass, boolean isSetter) {
            Class<?> elemClass = arrayClass.getComponentType();
            Class<?> arrayArgClass = arrayClass;
            if (!elemClass.isPrimitive()) {
                arrayArgClass = Object[].class;
                elemClass = Object.class;
            }
            return !isSetter ?
                    MethodType.methodType(elemClass,  arrayArgClass, int.class) :
                    MethodType.methodType(void.class, arrayArgClass, int.class, elemClass);
        }
        static MethodType correctType(Class<?> arrayClass, boolean isSetter) {
            Class<?> elemClass = arrayClass.getComponentType();
            return !isSetter ?
                    MethodType.methodType(elemClass,  arrayClass, int.class) :
                    MethodType.methodType(void.class, arrayClass, int.class, elemClass);
        }
        static MethodHandle getAccessor(Class<?> arrayClass, boolean isSetter) {
            String     name = name(arrayClass, isSetter);
            MethodType type = type(arrayClass, isSetter);
            try {
                return IMPL_LOOKUP.findStatic(ArrayAccessor.class, name, type);
            } catch (ReflectiveOperationException ex) {
                throw uncaughtException(ex);
            }
        }
    }

    /**
     * Create a JVM-level adapter method handle to conform the given method
     * handle to the similar newType, using only pairwise argument conversions.
     * For each argument, convert incoming argument to the exact type needed.
     * The argument conversions allowed are casting, boxing and unboxing,
     * integral widening or narrowing, and floating point widening or narrowing.
     * @param srcType required call type
     * @param target original method handle
     * @param strict if true, only asType conversions are allowed; if false, explicitCastArguments conversions allowed
     * @param monobox if true, unboxing conversions are assumed to be exactly typed (Integer to int only, not long or double)
     * @return an adapter to the original handle with the desired new type,
     *          or the original target if the types are already identical
     *          or null if the adaptation cannot be made
     */
    static MethodHandle makePairwiseConvert(MethodHandle target, MethodType srcType,
                                            boolean strict, boolean monobox) {
        MethodType dstType = target.type();
        if (srcType == dstType)
            return target;
        if (USE_LAMBDA_FORM_EDITOR) {
            return makePairwiseConvertByEditor(target, srcType, strict, monobox);
        } else {
            return makePairwiseConvertIndirect(target, srcType, strict, monobox);
        }
    }
<<<<<<< HEAD

    private static int countNonNull(Object[] array) {
        int count = 0;
        for (Object x : array) {
            if (x != null)  ++count;
        }
        return count;
    }

=======

    private static int countNonNull(Object[] array) {
        int count = 0;
        for (Object x : array) {
            if (x != null)  ++count;
        }
        return count;
    }

>>>>>>> 5adfcf96
    static MethodHandle makePairwiseConvertByEditor(MethodHandle target, MethodType srcType,
                                                    boolean strict, boolean monobox) {
        Object[] convSpecs = computeValueConversions(srcType, target.type(), strict, monobox);
        int convCount = countNonNull(convSpecs);
        if (convCount == 0)
            return target.viewAsType(srcType, strict);
        MethodType basicSrcType = srcType.basicType();
        MethodType midType = target.type().basicType();
        BoundMethodHandle mh = target.rebind();
        // FIXME: Reduce number of bindings when there is more than one Class conversion.
        // FIXME: Reduce number of bindings when there are repeated conversions.
        for (int i = 0; i < convSpecs.length-1; i++) {
            Object convSpec = convSpecs[i];
            if (convSpec == null)  continue;
            MethodHandle fn;
            if (convSpec instanceof Class) {
                fn = Lazy.MH_castReference.bindTo(convSpec);
            } else {
                fn = (MethodHandle) convSpec;
            }
            Class<?> newType = basicSrcType.parameterType(i);
            if (--convCount == 0)
                midType = srcType;
            else
                midType = midType.changeParameterType(i, newType);
            LambdaForm form2 = mh.editor().filterArgumentForm(1+i, BasicType.basicType(newType));
            mh = mh.copyWithExtendL(midType, form2, fn);
            mh = mh.rebind();
        }
        Object convSpec = convSpecs[convSpecs.length-1];
        if (convSpec != null) {
            MethodHandle fn;
            if (convSpec instanceof Class) {
                if (convSpec == void.class)
                    fn = null;
                else
                    fn = Lazy.MH_castReference.bindTo(convSpec);
            } else {
                fn = (MethodHandle) convSpec;
            }
            Class<?> newType = basicSrcType.returnType();
            assert(--convCount == 0);
            midType = srcType;
            if (fn != null) {
                mh = mh.rebind();  // rebind if too complex
                LambdaForm form2 = mh.editor().filterReturnForm(BasicType.basicType(newType), false);
                mh = mh.copyWithExtendL(midType, form2, fn);
            } else {
                LambdaForm form2 = mh.editor().filterReturnForm(BasicType.basicType(newType), true);
                mh = mh.copyWith(midType, form2);
            }
        }
        assert(convCount == 0);
        assert(mh.type().equals(srcType));
        return mh;
    }

    static MethodHandle makePairwiseConvertIndirect(MethodHandle target, MethodType srcType,
                                                    boolean strict, boolean monobox) {
        assert(target.type().parameterCount() == srcType.parameterCount());
        // Calculate extra arguments (temporaries) required in the names array.
        Object[] convSpecs = computeValueConversions(srcType, target.type(), strict, monobox);
        final int INARG_COUNT = srcType.parameterCount();
        int convCount = countNonNull(convSpecs);
        boolean retConv = (convSpecs[INARG_COUNT] != null);
        boolean retVoid = srcType.returnType() == void.class;
        if (retConv && retVoid) {
            convCount -= 1;
            retConv = false;
        }

        final int IN_MH         = 0;
        final int INARG_BASE    = 1;
        final int INARG_LIMIT   = INARG_BASE + INARG_COUNT;
        final int NAME_LIMIT    = INARG_LIMIT + convCount + 1;
        final int RETURN_CONV   = (!retConv ? -1         : NAME_LIMIT - 1);
        final int OUT_CALL      = (!retConv ? NAME_LIMIT : RETURN_CONV) - 1;
        final int RESULT        = (retVoid ? -1 : NAME_LIMIT - 1);

        // Now build a LambdaForm.
        MethodType lambdaType = srcType.basicType().invokerType();
        Name[] names = arguments(NAME_LIMIT - INARG_LIMIT, lambdaType);

        // Collect the arguments to the outgoing call, maybe with conversions:
        final int OUTARG_BASE = 0;  // target MH is Name.function, name Name.arguments[0]
        Object[] outArgs = new Object[OUTARG_BASE + INARG_COUNT];

        int nameCursor = INARG_LIMIT;
        for (int i = 0; i < INARG_COUNT; i++) {
            Object convSpec = convSpecs[i];
            if (convSpec == null) {
                // do nothing: difference is trivial
                outArgs[OUTARG_BASE + i] = names[INARG_BASE + i];
                continue;
            }

            Name conv;
            if (convSpec instanceof Class) {
                Class<?> convClass = (Class<?>) convSpec;
                conv = new Name(Lazy.MH_castReference, convClass, names[INARG_BASE + i]);
            } else {
                MethodHandle fn = (MethodHandle) convSpec;
                conv = new Name(fn, names[INARG_BASE + i]);
            }
            assert(names[nameCursor] == null);
            names[nameCursor++] = conv;
            assert(outArgs[OUTARG_BASE + i] == null);
            outArgs[OUTARG_BASE + i] = conv;
        }

        // Build argument array for the call.
        assert(nameCursor == OUT_CALL);
        names[OUT_CALL] = new Name(target, outArgs);

        Object convSpec = convSpecs[INARG_COUNT];
        if (!retConv) {
            assert(OUT_CALL == names.length-1);
        } else {
            Name conv;
            if (convSpec == void.class) {
                conv = new Name(LambdaForm.constantZero(BasicType.basicType(srcType.returnType())));
            } else if (convSpec instanceof Class) {
                Class<?> convClass = (Class<?>) convSpec;
                conv = new Name(Lazy.MH_castReference, convClass, names[OUT_CALL]);
            } else {
                MethodHandle fn = (MethodHandle) convSpec;
                if (fn.type().parameterCount() == 0)
                    conv = new Name(fn);  // don't pass retval to void conversion
                else
                    conv = new Name(fn, names[OUT_CALL]);
            }
            assert(names[RETURN_CONV] == null);
            names[RETURN_CONV] = conv;
            assert(RETURN_CONV == names.length-1);
        }

        LambdaForm form = new LambdaForm("convert", lambdaType.parameterCount(), names, RESULT);
        return SimpleMethodHandle.make(srcType, form);
    }

    /**
     * Identity function, with reference cast.
     * @param t an arbitrary reference type
     * @param x an arbitrary reference value
     * @return the same value x
     */
    @ForceInline
    @SuppressWarnings("unchecked")
    static <T,U> T castReference(Class<? extends T> t, U x) {
        // inlined Class.cast because we can't ForceInline it
        if (x != null && !t.isInstance(x))
            throw newClassCastException(t, x);
        return (T) x;
    }

    private static ClassCastException newClassCastException(Class<?> t, Object obj) {
        return new ClassCastException("Cannot cast " + obj.getClass().getName() + " to " + t.getName());
    }

    static Object[] computeValueConversions(MethodType srcType, MethodType dstType,
                                            boolean strict, boolean monobox) {
        final int INARG_COUNT = srcType.parameterCount();
        Object[] convSpecs = new Object[INARG_COUNT+1];
        for (int i = 0; i <= INARG_COUNT; i++) {
            boolean isRet = (i == INARG_COUNT);
            Class<?> src = isRet ? dstType.returnType() : srcType.parameterType(i);
            Class<?> dst = isRet ? srcType.returnType() : dstType.parameterType(i);
            if (!VerifyType.isNullConversion(src, dst, /*keepInterfaces=*/ strict)) {
                convSpecs[i] = valueConversion(src, dst, strict, monobox);
            }
        }
        return convSpecs;
    }
    static MethodHandle makePairwiseConvert(MethodHandle target, MethodType srcType,
                                            boolean strict) {
        return makePairwiseConvert(target, srcType, strict, /*monobox=*/ false);
    }

    /**
     * Find a conversion function from the given source to the given destination.
     * This conversion function will be used as a LF NamedFunction.
     * Return a Class object if a simple cast is needed.
     * Return void.class if void is involved.
     */
    static Object valueConversion(Class<?> src, Class<?> dst, boolean strict, boolean monobox) {
        assert(!VerifyType.isNullConversion(src, dst, /*keepInterfaces=*/ strict));  // caller responsibility
        if (dst == void.class)
            return dst;
        MethodHandle fn;
        if (src.isPrimitive()) {
            if (src == void.class) {
                return void.class;  // caller must recognize this specially
            } else if (dst.isPrimitive()) {
                // Examples: int->byte, byte->int, boolean->int (!strict)
                fn = ValueConversions.convertPrimitive(src, dst);
            } else {
                // Examples: int->Integer, boolean->Object, float->Number
                Wrapper wsrc = Wrapper.forPrimitiveType(src);
                fn = ValueConversions.boxExact(wsrc);
                assert(fn.type().parameterType(0) == wsrc.primitiveType());
                assert(fn.type().returnType() == wsrc.wrapperType());
                if (!VerifyType.isNullConversion(wsrc.wrapperType(), dst, strict)) {
                    // Corner case, such as int->Long, which will probably fail.
                    MethodType mt = MethodType.methodType(dst, src);
                    if (strict)
                        fn = fn.asType(mt);
                    else
                        fn = MethodHandleImpl.makePairwiseConvert(fn, mt, /*strict=*/ false);
                }
            }
        } else if (dst.isPrimitive()) {
            Wrapper wdst = Wrapper.forPrimitiveType(dst);
            if (monobox || src == wdst.wrapperType()) {
                // Use a strongly-typed unboxer, if possible.
                fn = ValueConversions.unboxExact(wdst, strict);
            } else {
                // Examples:  Object->int, Number->int, Comparable->int, Byte->int
                // must include additional conversions
                // src must be examined at runtime, to detect Byte, Character, etc.
                fn = (strict
                        ? ValueConversions.unboxWiden(wdst)
                        : ValueConversions.unboxCast(wdst));
            }
        } else {
            // Simple reference conversion.
            // Note:  Do not check for a class hierarchy relation
            // between src and dst.  In all cases a 'null' argument
            // will pass the cast conversion.
            return dst;
        }
        assert(fn.type().parameterCount() <= 1) : "pc"+Arrays.asList(src.getSimpleName(), dst.getSimpleName(), fn);
        return fn;
    }

    static MethodHandle makeVarargsCollector(MethodHandle target, Class<?> arrayType) {
        MethodType type = target.type();
        int last = type.parameterCount() - 1;
        if (type.parameterType(last) != arrayType)
            target = target.asType(type.changeParameterType(last, arrayType));
        target = target.asFixedArity();  // make sure this attribute is turned off
        return new AsVarargsCollector(target, arrayType);
    }

    private static final class AsVarargsCollector extends DelegatingMethodHandle {
        private final MethodHandle target;
        private final Class<?> arrayType;
        private @Stable MethodHandle asCollectorCache;

        AsVarargsCollector(MethodHandle target, Class<?> arrayType) {
            this(target.type(), target, arrayType);
        }
        AsVarargsCollector(MethodType type, MethodHandle target, Class<?> arrayType) {
            super(type, target);
            this.target = target;
            this.arrayType = arrayType;
            this.asCollectorCache = target.asCollector(arrayType, 0);
        }

        @Override
        public boolean isVarargsCollector() {
            return true;
        }

        @Override
        protected MethodHandle getTarget() {
            return target;
        }

        @Override
        public MethodHandle asFixedArity() {
            return target;
        }

        @Override
        MethodHandle setVarargs(MemberName member) {
            if (member.isVarargs())  return this;
            return asFixedArity();
        }

        @Override
        public MethodHandle asTypeUncached(MethodType newType) {
            MethodType type = this.type();
            int collectArg = type.parameterCount() - 1;
            int newArity = newType.parameterCount();
            if (newArity == collectArg+1 &&
                type.parameterType(collectArg).isAssignableFrom(newType.parameterType(collectArg))) {
                // if arity and trailing parameter are compatible, do normal thing
                return asTypeCache = asFixedArity().asType(newType);
            }
            // check cache
            MethodHandle acc = asCollectorCache;
            if (acc != null && acc.type().parameterCount() == newArity)
                return asTypeCache = acc.asType(newType);
            // build and cache a collector
            int arrayLength = newArity - collectArg;
            MethodHandle collector;
            try {
                collector = asFixedArity().asCollector(arrayType, arrayLength);
                assert(collector.type().parameterCount() == newArity) : "newArity="+newArity+" but collector="+collector;
            } catch (IllegalArgumentException ex) {
                throw new WrongMethodTypeException("cannot build collector", ex);
            }
            asCollectorCache = collector;
            return asTypeCache = collector.asType(newType);
        }

        @Override
        boolean viewAsTypeChecks(MethodType newType, boolean strict) {
            super.viewAsTypeChecks(newType, true);
            if (strict) return true;
            // extra assertion for non-strict checks:
            assert (type().lastParameterType().getComponentType()
                    .isAssignableFrom(
                            newType.lastParameterType().getComponentType()))
                    : Arrays.asList(this, newType);
            return true;
        }
    }

    /** Factory method:  Spread selected argument. */
    static MethodHandle makeSpreadArguments(MethodHandle target,
                                            Class<?> spreadArgType, int spreadArgPos, int spreadArgCount) {
        MethodType targetType = target.type();

        for (int i = 0; i < spreadArgCount; i++) {
            Class<?> arg = VerifyType.spreadArgElementType(spreadArgType, i);
            if (arg == null)  arg = Object.class;
            targetType = targetType.changeParameterType(spreadArgPos + i, arg);
        }
        target = target.asType(targetType);

        MethodType srcType = targetType
                .replaceParameterTypes(spreadArgPos, spreadArgPos + spreadArgCount, spreadArgType);
        // Now build a LambdaForm.
        MethodType lambdaType = srcType.invokerType();
        Name[] names = arguments(spreadArgCount + 2, lambdaType);
        int nameCursor = lambdaType.parameterCount();
        int[] indexes = new int[targetType.parameterCount()];

        for (int i = 0, argIndex = 1; i < targetType.parameterCount() + 1; i++, argIndex++) {
            Class<?> src = lambdaType.parameterType(i);
            if (i == spreadArgPos) {
                // Spread the array.
                MethodHandle aload = MethodHandles.arrayElementGetter(spreadArgType);
                Name array = names[argIndex];
                names[nameCursor++] = new Name(Lazy.NF_checkSpreadArgument, array, spreadArgCount);
                for (int j = 0; j < spreadArgCount; i++, j++) {
                    indexes[i] = nameCursor;
                    names[nameCursor++] = new Name(aload, array, j);
                }
            } else if (i < indexes.length) {
                indexes[i] = argIndex;
            }
        }
        assert(nameCursor == names.length-1);  // leave room for the final call

        // Build argument array for the call.
        Name[] targetArgs = new Name[targetType.parameterCount()];
        for (int i = 0; i < targetType.parameterCount(); i++) {
            int idx = indexes[i];
            targetArgs[i] = names[idx];
        }
        names[names.length - 1] = new Name(target, (Object[]) targetArgs);

        LambdaForm form = new LambdaForm("spread", lambdaType.parameterCount(), names);
        return SimpleMethodHandle.make(srcType, form);
    }

    static void checkSpreadArgument(Object av, int n) {
        if (av == null) {
            if (n == 0)  return;
        } else if (av instanceof Object[]) {
            int len = ((Object[])av).length;
            if (len == n)  return;
        } else {
            int len = java.lang.reflect.Array.getLength(av);
            if (len == n)  return;
        }
        // fall through to error:
        throw newIllegalArgumentException("array is not of length "+n);
    }

    /**
     * Pre-initialized NamedFunctions for bootstrapping purposes.
     * Factored in an inner class to delay initialization until first usage.
     */
    static class Lazy {
        private static final Class<?> MHI = MethodHandleImpl.class;

        private static final MethodHandle[] ARRAYS;
        private static final MethodHandle[] FILL_ARRAYS;

        static final NamedFunction NF_checkSpreadArgument;
        static final NamedFunction NF_guardWithCatch;
        static final NamedFunction NF_throwException;

        static final MethodHandle MH_castReference;
        static final MethodHandle MH_selectAlternative;
        static final MethodHandle MH_copyAsPrimitiveArray;
        static final MethodHandle MH_fillNewTypedArray;
        static final MethodHandle MH_fillNewArray;
        static final MethodHandle MH_arrayIdentity;

        static {
            ARRAYS      = makeArrays();
            FILL_ARRAYS = makeFillArrays();

            try {
                NF_checkSpreadArgument = new NamedFunction(MHI.getDeclaredMethod("checkSpreadArgument", Object.class, int.class));
                NF_guardWithCatch      = new NamedFunction(MHI.getDeclaredMethod("guardWithCatch", MethodHandle.class, Class.class,
                                                                                 MethodHandle.class, Object[].class));
                NF_throwException      = new NamedFunction(MHI.getDeclaredMethod("throwException", Throwable.class));

                NF_checkSpreadArgument.resolve();
                NF_guardWithCatch.resolve();
                NF_throwException.resolve();

                MH_castReference        = IMPL_LOOKUP.findStatic(MHI, "castReference",
                                            MethodType.methodType(Object.class, Class.class, Object.class));
                MH_copyAsPrimitiveArray = IMPL_LOOKUP.findStatic(MHI, "copyAsPrimitiveArray",
                                            MethodType.methodType(Object.class, Wrapper.class, Object[].class));
                MH_arrayIdentity        = IMPL_LOOKUP.findStatic(MHI, "identity",
                                            MethodType.methodType(Object[].class, Object[].class));
                MH_fillNewArray         = IMPL_LOOKUP.findStatic(MHI, "fillNewArray",
                                            MethodType.methodType(Object[].class, Integer.class, Object[].class));
                MH_fillNewTypedArray    = IMPL_LOOKUP.findStatic(MHI, "fillNewTypedArray",
                                            MethodType.methodType(Object[].class, Object[].class, Integer.class, Object[].class));

                MH_selectAlternative    = makeIntrinsic(
                        IMPL_LOOKUP.findStatic(MHI, "selectAlternative",
                                MethodType.methodType(MethodHandle.class, boolean.class, MethodHandle.class, MethodHandle.class)),
                        Intrinsic.SELECT_ALTERNATIVE);
            } catch (ReflectiveOperationException ex) {
                throw newInternalError(ex);
            }
        }
    }

    /** Factory method:  Collect or filter selected argument(s). */
    static MethodHandle makeCollectArguments(MethodHandle target,
                MethodHandle collector, int collectArgPos, boolean retainOriginalArgs) {
        MethodType targetType = target.type();          // (a..., c, [b...])=>r
        MethodType collectorType = collector.type();    // (b...)=>c
        int collectArgCount = collectorType.parameterCount();
        Class<?> collectValType = collectorType.returnType();
        int collectValCount = (collectValType == void.class ? 0 : 1);
        MethodType srcType = targetType                 // (a..., [b...])=>r
                .dropParameterTypes(collectArgPos, collectArgPos+collectValCount);
        if (!retainOriginalArgs) {                      // (a..., b...)=>r
            srcType = srcType.insertParameterTypes(collectArgPos, collectorType.parameterList());
        }
        // in  arglist: [0: ...keep1 | cpos: collect...  | cpos+cacount: keep2... ]
        // out arglist: [0: ...keep1 | cpos: collectVal? | cpos+cvcount: keep2... ]
        // out(retain): [0: ...keep1 | cpos: cV? coll... | cpos+cvc+cac: keep2... ]

        // Now build a LambdaForm.
        MethodType lambdaType = srcType.invokerType();
        Name[] names = arguments(2, lambdaType);
        final int collectNamePos = names.length - 2;
        final int targetNamePos  = names.length - 1;

        Name[] collectorArgs = Arrays.copyOfRange(names, 1 + collectArgPos, 1 + collectArgPos + collectArgCount);
        names[collectNamePos] = new Name(collector, (Object[]) collectorArgs);

        // Build argument array for the target.
        // Incoming LF args to copy are: [ (mh) headArgs collectArgs tailArgs ].
        // Output argument array is [ headArgs (collectVal)? (collectArgs)? tailArgs ].
        Name[] targetArgs = new Name[targetType.parameterCount()];
        int inputArgPos  = 1;  // incoming LF args to copy to target
        int targetArgPos = 0;  // fill pointer for targetArgs
        int chunk = collectArgPos;  // |headArgs|
        System.arraycopy(names, inputArgPos, targetArgs, targetArgPos, chunk);
        inputArgPos  += chunk;
        targetArgPos += chunk;
        if (collectValType != void.class) {
            targetArgs[targetArgPos++] = names[collectNamePos];
        }
        chunk = collectArgCount;
        if (retainOriginalArgs) {
            System.arraycopy(names, inputArgPos, targetArgs, targetArgPos, chunk);
            targetArgPos += chunk;   // optionally pass on the collected chunk
        }
        inputArgPos += chunk;
        chunk = targetArgs.length - targetArgPos;  // all the rest
        System.arraycopy(names, inputArgPos, targetArgs, targetArgPos, chunk);
        assert(inputArgPos + chunk == collectNamePos);  // use of rest of input args also
        names[targetNamePos] = new Name(target, (Object[]) targetArgs);

        LambdaForm form = new LambdaForm("collect", lambdaType.parameterCount(), names);
        return SimpleMethodHandle.make(srcType, form);
    }

    @LambdaForm.Hidden
    static
    MethodHandle selectAlternative(boolean testResult, MethodHandle target, MethodHandle fallback) {
        return testResult ? target : fallback;
    }

    static
    MethodHandle makeGuardWithTest(MethodHandle test,
                                   MethodHandle target,
                                   MethodHandle fallback) {
        MethodType type = target.type();
        assert(test.type().equals(type.changeReturnType(boolean.class)) && fallback.type().equals(type));
        MethodType basicType = type.basicType();
        LambdaForm form = makeGuardWithTestForm(basicType);
        BoundMethodHandle.SpeciesData data = BoundMethodHandle.speciesData_LLL();
        BoundMethodHandle mh;
        try {
            mh = (BoundMethodHandle)
                    data.constructor().invokeBasic(type, form,
                        (Object) test, (Object) target, (Object) fallback);
        } catch (Throwable ex) {
            throw uncaughtException(ex);
        }
        assert(mh.type() == type);
        return mh;
    }

    static
    LambdaForm makeGuardWithTestForm(MethodType basicType) {
        LambdaForm lform = basicType.form().cachedLambdaForm(MethodTypeForm.LF_GWT);
        if (lform != null)  return lform;
        final int THIS_MH      = 0;  // the BMH_LLL
        final int ARG_BASE     = 1;  // start of incoming arguments
        final int ARG_LIMIT    = ARG_BASE + basicType.parameterCount();
        int nameCursor = ARG_LIMIT;
        final int GET_TEST     = nameCursor++;
        final int GET_TARGET   = nameCursor++;
        final int GET_FALLBACK = nameCursor++;
        final int CALL_TEST    = nameCursor++;
        final int SELECT_ALT   = nameCursor++;
        final int CALL_TARGET  = nameCursor++;
        assert(CALL_TARGET == SELECT_ALT+1);  // must be true to trigger IBG.emitSelectAlternative

        MethodType lambdaType = basicType.invokerType();
        Name[] names = arguments(nameCursor - ARG_LIMIT, lambdaType);
<<<<<<< HEAD

        BoundMethodHandle.SpeciesData data = BoundMethodHandle.speciesData_LLL();
        names[THIS_MH] = names[THIS_MH].withConstraint(data);
        names[GET_TEST]     = new Name(data.getterFunction(0), names[THIS_MH]);
        names[GET_TARGET]   = new Name(data.getterFunction(1), names[THIS_MH]);
        names[GET_FALLBACK] = new Name(data.getterFunction(2), names[THIS_MH]);

=======

        BoundMethodHandle.SpeciesData data = BoundMethodHandle.speciesData_LLL();
        names[THIS_MH] = names[THIS_MH].withConstraint(data);
        names[GET_TEST]     = new Name(data.getterFunction(0), names[THIS_MH]);
        names[GET_TARGET]   = new Name(data.getterFunction(1), names[THIS_MH]);
        names[GET_FALLBACK] = new Name(data.getterFunction(2), names[THIS_MH]);

>>>>>>> 5adfcf96
        Object[] invokeArgs = Arrays.copyOfRange(names, 0, ARG_LIMIT, Object[].class);

        // call test
        MethodType testType = basicType.changeReturnType(boolean.class).basicType();
        invokeArgs[0] = names[GET_TEST];
        names[CALL_TEST] = new Name(testType, invokeArgs);

        // call selectAlternative
        names[SELECT_ALT] = new Name(Lazy.MH_selectAlternative, names[CALL_TEST],
                                     names[GET_TARGET], names[GET_FALLBACK]);

        // call target or fallback
        invokeArgs[0] = names[SELECT_ALT];
        names[CALL_TARGET] = new Name(basicType, invokeArgs);
<<<<<<< HEAD

        lform = new LambdaForm("guard", lambdaType.parameterCount(), names);

=======

        lform = new LambdaForm("guard", lambdaType.parameterCount(), names);

>>>>>>> 5adfcf96
        return basicType.form().setCachedLambdaForm(MethodTypeForm.LF_GWT, lform);
    }

    /**
     * The LambaForm shape for catchException combinator is the following:
     * <blockquote><pre>{@code
     *  guardWithCatch=Lambda(a0:L,a1:L,a2:L)=>{
     *    t3:L=BoundMethodHandle$Species_LLLLL.argL0(a0:L);
     *    t4:L=BoundMethodHandle$Species_LLLLL.argL1(a0:L);
     *    t5:L=BoundMethodHandle$Species_LLLLL.argL2(a0:L);
     *    t6:L=BoundMethodHandle$Species_LLLLL.argL3(a0:L);
     *    t7:L=BoundMethodHandle$Species_LLLLL.argL4(a0:L);
     *    t8:L=MethodHandle.invokeBasic(t6:L,a1:L,a2:L);
     *    t9:L=MethodHandleImpl.guardWithCatch(t3:L,t4:L,t5:L,t8:L);
     *   t10:I=MethodHandle.invokeBasic(t7:L,t9:L);t10:I}
     * }</pre></blockquote>
     *
     * argL0 and argL2 are target and catcher method handles. argL1 is exception class.
     * argL3 and argL4 are auxiliary method handles: argL3 boxes arguments and wraps them into Object[]
     * (ValueConversions.array()) and argL4 unboxes result if necessary (ValueConversions.unbox()).
     *
     * Having t8 and t10 passed outside and not hardcoded into a lambda form allows to share lambda forms
     * among catchException combinators with the same basic type.
     */
    private static LambdaForm makeGuardWithCatchForm(MethodType basicType) {
        MethodType lambdaType = basicType.invokerType();

        LambdaForm lform = basicType.form().cachedLambdaForm(MethodTypeForm.LF_GWC);
        if (lform != null) {
            return lform;
        }
        final int THIS_MH      = 0;  // the BMH_LLLLL
        final int ARG_BASE     = 1;  // start of incoming arguments
        final int ARG_LIMIT    = ARG_BASE + basicType.parameterCount();

        int nameCursor = ARG_LIMIT;
        final int GET_TARGET       = nameCursor++;
        final int GET_CLASS        = nameCursor++;
        final int GET_CATCHER      = nameCursor++;
        final int GET_COLLECT_ARGS = nameCursor++;
        final int GET_UNBOX_RESULT = nameCursor++;
        final int BOXED_ARGS       = nameCursor++;
        final int TRY_CATCH        = nameCursor++;
        final int UNBOX_RESULT     = nameCursor++;

        Name[] names = arguments(nameCursor - ARG_LIMIT, lambdaType);

        BoundMethodHandle.SpeciesData data = BoundMethodHandle.speciesData_LLLLL();
        names[THIS_MH]          = names[THIS_MH].withConstraint(data);
        names[GET_TARGET]       = new Name(data.getterFunction(0), names[THIS_MH]);
        names[GET_CLASS]        = new Name(data.getterFunction(1), names[THIS_MH]);
        names[GET_CATCHER]      = new Name(data.getterFunction(2), names[THIS_MH]);
        names[GET_COLLECT_ARGS] = new Name(data.getterFunction(3), names[THIS_MH]);
        names[GET_UNBOX_RESULT] = new Name(data.getterFunction(4), names[THIS_MH]);

        // FIXME: rework argument boxing/result unboxing logic for LF interpretation

        // t_{i}:L=MethodHandle.invokeBasic(collectArgs:L,a1:L,...);
        MethodType collectArgsType = basicType.changeReturnType(Object.class);
        MethodHandle invokeBasic = MethodHandles.basicInvoker(collectArgsType);
        Object[] args = new Object[invokeBasic.type().parameterCount()];
        args[0] = names[GET_COLLECT_ARGS];
        System.arraycopy(names, ARG_BASE, args, 1, ARG_LIMIT-ARG_BASE);
        names[BOXED_ARGS] = new Name(makeIntrinsic(invokeBasic, Intrinsic.GUARD_WITH_CATCH), args);

        // t_{i+1}:L=MethodHandleImpl.guardWithCatch(target:L,exType:L,catcher:L,t_{i}:L);
        Object[] gwcArgs = new Object[] {names[GET_TARGET], names[GET_CLASS], names[GET_CATCHER], names[BOXED_ARGS]};
        names[TRY_CATCH] = new Name(Lazy.NF_guardWithCatch, gwcArgs);

        // t_{i+2}:I=MethodHandle.invokeBasic(unbox:L,t_{i+1}:L);
        MethodHandle invokeBasicUnbox = MethodHandles.basicInvoker(MethodType.methodType(basicType.rtype(), Object.class));
        Object[] unboxArgs  = new Object[] {names[GET_UNBOX_RESULT], names[TRY_CATCH]};
        names[UNBOX_RESULT] = new Name(invokeBasicUnbox, unboxArgs);

        lform = new LambdaForm("guardWithCatch", lambdaType.parameterCount(), names);

        return basicType.form().setCachedLambdaForm(MethodTypeForm.LF_GWC, lform);
    }

    static
    MethodHandle makeGuardWithCatch(MethodHandle target,
                                    Class<? extends Throwable> exType,
                                    MethodHandle catcher) {
        MethodType type = target.type();
        LambdaForm form = makeGuardWithCatchForm(type.basicType());

        // Prepare auxiliary method handles used during LambdaForm interpreation.
        // Box arguments and wrap them into Object[]: ValueConversions.array().
        MethodType varargsType = type.changeReturnType(Object[].class);
        MethodHandle collectArgs = varargsArray(type.parameterCount()).asType(varargsType);
        // Result unboxing: ValueConversions.unbox() OR ValueConversions.identity() OR ValueConversions.ignore().
        MethodHandle unboxResult;
        Class<?> rtype = type.returnType();
        if (rtype.isPrimitive()) {
            if (rtype == void.class) {
                unboxResult = ValueConversions.ignore();
            } else {
                Wrapper w = Wrapper.forPrimitiveType(type.returnType());
                unboxResult = ValueConversions.unboxExact(w);
            }
        } else {
            unboxResult = MethodHandles.identity(Object.class);
        }

        BoundMethodHandle.SpeciesData data = BoundMethodHandle.speciesData_LLLLL();
        BoundMethodHandle mh;
        try {
            mh = (BoundMethodHandle)
                    data.constructor().invokeBasic(type, form, (Object) target, (Object) exType, (Object) catcher,
                                                   (Object) collectArgs, (Object) unboxResult);
        } catch (Throwable ex) {
            throw uncaughtException(ex);
        }
        assert(mh.type() == type);
        return mh;
    }

    /**
     * Intrinsified during LambdaForm compilation
     * (see {@link InvokerBytecodeGenerator#emitGuardWithCatch emitGuardWithCatch}).
     */
    @LambdaForm.Hidden
    static Object guardWithCatch(MethodHandle target, Class<? extends Throwable> exType, MethodHandle catcher,
                                 Object... av) throws Throwable {
        // Use asFixedArity() to avoid unnecessary boxing of last argument for VarargsCollector case.
        try {
            return target.asFixedArity().invokeWithArguments(av);
        } catch (Throwable t) {
            if (!exType.isInstance(t)) throw t;
            return catcher.asFixedArity().invokeWithArguments(prepend(t, av));
        }
    }

    /** Prepend an element {@code elem} to an {@code array}. */
    @LambdaForm.Hidden
    private static Object[] prepend(Object elem, Object[] array) {
        Object[] newArray = new Object[array.length+1];
        newArray[0] = elem;
        System.arraycopy(array, 0, newArray, 1, array.length);
        return newArray;
    }

    static
    MethodHandle throwException(MethodType type) {
        assert(Throwable.class.isAssignableFrom(type.parameterType(0)));
        int arity = type.parameterCount();
        if (arity > 1) {
            MethodHandle mh = throwException(type.dropParameterTypes(1, arity));
            mh = MethodHandles.dropArguments(mh, 1, type.parameterList().subList(1, arity));
            return mh;
        }
        return makePairwiseConvert(Lazy.NF_throwException.resolvedHandle(), type, false, true);
    }

    static <T extends Throwable> Empty throwException(T t) throws T { throw t; }

    static MethodHandle[] FAKE_METHOD_HANDLE_INVOKE = new MethodHandle[2];
    static MethodHandle fakeMethodHandleInvoke(MemberName method) {
        int idx;
        assert(method.isMethodHandleInvoke());
        switch (method.getName()) {
        case "invoke":       idx = 0; break;
        case "invokeExact":  idx = 1; break;
        default:             throw new InternalError(method.getName());
        }
        MethodHandle mh = FAKE_METHOD_HANDLE_INVOKE[idx];
        if (mh != null)  return mh;
        MethodType type = MethodType.methodType(Object.class, UnsupportedOperationException.class,
                                                MethodHandle.class, Object[].class);
        mh = throwException(type);
        mh = mh.bindTo(new UnsupportedOperationException("cannot reflectively invoke MethodHandle"));
        if (!method.getInvocationType().equals(mh.type()))
            throw new InternalError(method.toString());
        mh = mh.withInternalMemberName(method, false);
        mh = mh.asVarargsCollector(Object[].class);
        assert(method.isVarargs());
        FAKE_METHOD_HANDLE_INVOKE[idx] = mh;
        return mh;
    }

    /**
     * Create an alias for the method handle which, when called,
     * appears to be called from the same class loader and protection domain
     * as hostClass.
     * This is an expensive no-op unless the method which is called
     * is sensitive to its caller.  A small number of system methods
     * are in this category, including Class.forName and Method.invoke.
     */
    static
    MethodHandle bindCaller(MethodHandle mh, Class<?> hostClass) {
        return BindCaller.bindCaller(mh, hostClass);
    }

    // Put the whole mess into its own nested class.
    // That way we can lazily load the code and set up the constants.
    private static class BindCaller {
        static
        MethodHandle bindCaller(MethodHandle mh, Class<?> hostClass) {
            // Do not use this function to inject calls into system classes.
            if (hostClass == null
                ||    (hostClass.isArray() ||
                       hostClass.isPrimitive() ||
                       hostClass.getName().startsWith("java.") ||
                       hostClass.getName().startsWith("sun."))) {
                throw new InternalError();  // does not happen, and should not anyway
            }
            // For simplicity, convert mh to a varargs-like method.
            MethodHandle vamh = prepareForInvoker(mh);
            // Cache the result of makeInjectedInvoker once per argument class.
            MethodHandle bccInvoker = CV_makeInjectedInvoker.get(hostClass);
            return restoreToType(bccInvoker.bindTo(vamh), mh, hostClass);
        }

        private static MethodHandle makeInjectedInvoker(Class<?> hostClass) {
            Class<?> bcc = UNSAFE.defineAnonymousClass(hostClass, T_BYTES, null);
            if (hostClass.getClassLoader() != bcc.getClassLoader())
                throw new InternalError(hostClass.getName()+" (CL)");
            try {
                if (hostClass.getProtectionDomain() != bcc.getProtectionDomain())
                    throw new InternalError(hostClass.getName()+" (PD)");
            } catch (SecurityException ex) {
                // Self-check was blocked by security manager.  This is OK.
                // In fact the whole try body could be turned into an assertion.
            }
            try {
                MethodHandle init = IMPL_LOOKUP.findStatic(bcc, "init", MethodType.methodType(void.class));
                init.invokeExact();  // force initialization of the class
            } catch (Throwable ex) {
                throw uncaughtException(ex);
            }
            MethodHandle bccInvoker;
            try {
                MethodType invokerMT = MethodType.methodType(Object.class, MethodHandle.class, Object[].class);
                bccInvoker = IMPL_LOOKUP.findStatic(bcc, "invoke_V", invokerMT);
            } catch (ReflectiveOperationException ex) {
                throw uncaughtException(ex);
            }
            // Test the invoker, to ensure that it really injects into the right place.
            try {
                MethodHandle vamh = prepareForInvoker(MH_checkCallerClass);
                Object ok = bccInvoker.invokeExact(vamh, new Object[]{hostClass, bcc});
            } catch (Throwable ex) {
                throw new InternalError(ex);
            }
            return bccInvoker;
        }
        private static ClassValue<MethodHandle> CV_makeInjectedInvoker = new ClassValue<MethodHandle>() {
            @Override protected MethodHandle computeValue(Class<?> hostClass) {
                return makeInjectedInvoker(hostClass);
            }
        };

        // Adapt mh so that it can be called directly from an injected invoker:
        private static MethodHandle prepareForInvoker(MethodHandle mh) {
            mh = mh.asFixedArity();
            MethodType mt = mh.type();
            int arity = mt.parameterCount();
            MethodHandle vamh = mh.asType(mt.generic());
            vamh.internalForm().compileToBytecode();  // eliminate LFI stack frames
            vamh = vamh.asSpreader(Object[].class, arity);
            vamh.internalForm().compileToBytecode();  // eliminate LFI stack frames
            return vamh;
        }

        // Undo the adapter effect of prepareForInvoker:
        private static MethodHandle restoreToType(MethodHandle vamh,
                                                  MethodHandle original,
                                                  Class<?> hostClass) {
            MethodType type = original.type();
            MethodHandle mh = vamh.asCollector(Object[].class, type.parameterCount());
            MemberName member = original.internalMemberName();
            mh = mh.asType(type);
            mh = new WrappedMember(mh, type, member, original.isInvokeSpecial(), hostClass);
            return mh;
        }

        private static final MethodHandle MH_checkCallerClass;
        static {
            final Class<?> THIS_CLASS = BindCaller.class;
            assert(checkCallerClass(THIS_CLASS, THIS_CLASS));
            try {
                MH_checkCallerClass = IMPL_LOOKUP
                    .findStatic(THIS_CLASS, "checkCallerClass",
                                MethodType.methodType(boolean.class, Class.class, Class.class));
                assert((boolean) MH_checkCallerClass.invokeExact(THIS_CLASS, THIS_CLASS));
            } catch (Throwable ex) {
                throw new InternalError(ex);
            }
        }

        @CallerSensitive
        private static boolean checkCallerClass(Class<?> expected, Class<?> expected2) {
            // This method is called via MH_checkCallerClass and so it's
            // correct to ask for the immediate caller here.
            Class<?> actual = Reflection.getCallerClass();
            if (actual != expected && actual != expected2)
                throw new InternalError("found "+actual.getName()+", expected "+expected.getName()
                                        +(expected == expected2 ? "" : ", or else "+expected2.getName()));
            return true;
        }

        private static final byte[] T_BYTES;
        static {
            final Object[] values = {null};
            AccessController.doPrivileged(new PrivilegedAction<Void>() {
                    public Void run() {
                        try {
                            Class<T> tClass = T.class;
                            String tName = tClass.getName();
                            String tResource = tName.substring(tName.lastIndexOf('.')+1)+".class";
                            java.net.URLConnection uconn = tClass.getResource(tResource).openConnection();
                            int len = uconn.getContentLength();
                            byte[] bytes = new byte[len];
                            try (java.io.InputStream str = uconn.getInputStream()) {
                                int nr = str.read(bytes);
                                if (nr != len)  throw new java.io.IOException(tResource);
                            }
                            values[0] = bytes;
                        } catch (java.io.IOException ex) {
                            throw new InternalError(ex);
                        }
                        return null;
                    }
                });
            T_BYTES = (byte[]) values[0];
        }

        // The following class is used as a template for Unsafe.defineAnonymousClass:
        private static class T {
            static void init() { }  // side effect: initializes this class
            static Object invoke_V(MethodHandle vamh, Object[] args) throws Throwable {
                return vamh.invokeExact(args);
            }
        }
    }


    /** This subclass allows a wrapped method handle to be re-associated with an arbitrary member name. */
    private static final class WrappedMember extends DelegatingMethodHandle {
        private final MethodHandle target;
        private final MemberName member;
        private final Class<?> callerClass;
        private final boolean isInvokeSpecial;

        private WrappedMember(MethodHandle target, MethodType type,
                              MemberName member, boolean isInvokeSpecial,
                              Class<?> callerClass) {
            super(type, target);
            this.target = target;
            this.member = member;
            this.callerClass = callerClass;
            this.isInvokeSpecial = isInvokeSpecial;
        }

        @Override
        MemberName internalMemberName() {
            return member;
        }
        @Override
        Class<?> internalCallerClass() {
            return callerClass;
        }
        @Override
        boolean isInvokeSpecial() {
            return isInvokeSpecial;
        }
        @Override
        protected MethodHandle getTarget() {
            return target;
        }
        @Override
        public MethodHandle asTypeUncached(MethodType newType) {
            // This MH is an alias for target, except for the MemberName
            // Drop the MemberName if there is any conversion.
            return asTypeCache = target.asType(newType);
        }
    }

    static MethodHandle makeWrappedMember(MethodHandle target, MemberName member, boolean isInvokeSpecial) {
        if (member.equals(target.internalMemberName()) && isInvokeSpecial == target.isInvokeSpecial())
            return target;
        return new WrappedMember(target, target.type(), member, isInvokeSpecial, null);
    }

    /** Intrinsic IDs */
    /*non-public*/
    enum Intrinsic {
        SELECT_ALTERNATIVE,
        GUARD_WITH_CATCH,
        NEW_ARRAY,
        ARRAY_LOAD,
        ARRAY_STORE,
        IDENTITY,
        ZERO,
        NONE // no intrinsic associated
    }

    /** Mark arbitrary method handle as intrinsic.
     * InvokerBytecodeGenerator uses this info to produce more efficient bytecode shape. */
    private static final class IntrinsicMethodHandle extends DelegatingMethodHandle {
        private final MethodHandle target;
        private final Intrinsic intrinsicName;

        IntrinsicMethodHandle(MethodHandle target, Intrinsic intrinsicName) {
            super(target.type(), target);
            this.target = target;
            this.intrinsicName = intrinsicName;
        }

        @Override
        protected MethodHandle getTarget() {
            return target;
        }

        @Override
        Intrinsic intrinsicName() {
            return intrinsicName;
        }

        @Override
        public MethodHandle asTypeUncached(MethodType newType) {
            // This MH is an alias for target, except for the intrinsic name
            // Drop the name if there is any conversion.
            return asTypeCache = target.asType(newType);
        }

        @Override
        String internalProperties() {
            return super.internalProperties() +
                    "\n& Intrinsic="+intrinsicName;
        }

        @Override
        public MethodHandle asCollector(Class<?> arrayType, int arrayLength) {
            if (intrinsicName == Intrinsic.IDENTITY) {
                MethodType resultType = type().asCollectorType(arrayType, arrayLength);
                MethodHandle newArray = MethodHandleImpl.varargsArray(arrayType, arrayLength);
                return newArray.asType(resultType);
            }
            return super.asCollector(arrayType, arrayLength);
        }
    }

    static MethodHandle makeIntrinsic(MethodHandle target, Intrinsic intrinsicName) {
        if (intrinsicName == target.intrinsicName())
            return target;
        return new IntrinsicMethodHandle(target, intrinsicName);
    }

    static MethodHandle makeIntrinsic(MethodType type, LambdaForm form, Intrinsic intrinsicName) {
        return new IntrinsicMethodHandle(SimpleMethodHandle.make(type, form), intrinsicName);
    }

    /// Collection of multiple arguments.

    private static MethodHandle findCollector(String name, int nargs, Class<?> rtype, Class<?>... ptypes) {
        MethodType type = MethodType.genericMethodType(nargs)
                .changeReturnType(rtype)
                .insertParameterTypes(0, ptypes);
        try {
            return IMPL_LOOKUP.findStatic(MethodHandleImpl.class, name, type);
        } catch (ReflectiveOperationException ex) {
            return null;
        }
    }

    private static final Object[] NO_ARGS_ARRAY = {};
    private static Object[] makeArray(Object... args) { return args; }
    private static Object[] array() { return NO_ARGS_ARRAY; }
    private static Object[] array(Object a0)
                { return makeArray(a0); }
    private static Object[] array(Object a0, Object a1)
                { return makeArray(a0, a1); }
    private static Object[] array(Object a0, Object a1, Object a2)
                { return makeArray(a0, a1, a2); }
    private static Object[] array(Object a0, Object a1, Object a2, Object a3)
                { return makeArray(a0, a1, a2, a3); }
    private static Object[] array(Object a0, Object a1, Object a2, Object a3,
                                  Object a4)
                { return makeArray(a0, a1, a2, a3, a4); }
    private static Object[] array(Object a0, Object a1, Object a2, Object a3,
                                  Object a4, Object a5)
                { return makeArray(a0, a1, a2, a3, a4, a5); }
    private static Object[] array(Object a0, Object a1, Object a2, Object a3,
                                  Object a4, Object a5, Object a6)
                { return makeArray(a0, a1, a2, a3, a4, a5, a6); }
    private static Object[] array(Object a0, Object a1, Object a2, Object a3,
                                  Object a4, Object a5, Object a6, Object a7)
                { return makeArray(a0, a1, a2, a3, a4, a5, a6, a7); }
    private static Object[] array(Object a0, Object a1, Object a2, Object a3,
                                  Object a4, Object a5, Object a6, Object a7,
                                  Object a8)
                { return makeArray(a0, a1, a2, a3, a4, a5, a6, a7, a8); }
    private static Object[] array(Object a0, Object a1, Object a2, Object a3,
                                  Object a4, Object a5, Object a6, Object a7,
                                  Object a8, Object a9)
                { return makeArray(a0, a1, a2, a3, a4, a5, a6, a7, a8, a9); }
    private static MethodHandle[] makeArrays() {
        ArrayList<MethodHandle> mhs = new ArrayList<>();
        for (;;) {
            MethodHandle mh = findCollector("array", mhs.size(), Object[].class);
            if (mh == null)  break;
            mh = makeIntrinsic(mh, Intrinsic.NEW_ARRAY);
            mhs.add(mh);
        }
        assert(mhs.size() == 11);  // current number of methods
        return mhs.toArray(new MethodHandle[MAX_ARITY+1]);
    }
<<<<<<< HEAD
    private static final MethodHandle[] ARRAYS = makeArrays();
=======
>>>>>>> 5adfcf96

    // filling versions of the above:
    // using Integer len instead of int len and no varargs to avoid bootstrapping problems
    private static Object[] fillNewArray(Integer len, Object[] /*not ...*/ args) {
        Object[] a = new Object[len];
        fillWithArguments(a, 0, args);
        return a;
    }
    private static Object[] fillNewTypedArray(Object[] example, Integer len, Object[] /*not ...*/ args) {
        Object[] a = Arrays.copyOf(example, len);
        assert(a.getClass() != Object[].class);
        fillWithArguments(a, 0, args);
        return a;
    }
    private static void fillWithArguments(Object[] a, int pos, Object... args) {
        System.arraycopy(args, 0, a, pos, args.length);
    }
    // using Integer pos instead of int pos to avoid bootstrapping problems
    private static Object[] fillArray(Integer pos, Object[] a, Object a0)
                { fillWithArguments(a, pos, a0); return a; }
    private static Object[] fillArray(Integer pos, Object[] a, Object a0, Object a1)
                { fillWithArguments(a, pos, a0, a1); return a; }
    private static Object[] fillArray(Integer pos, Object[] a, Object a0, Object a1, Object a2)
                { fillWithArguments(a, pos, a0, a1, a2); return a; }
    private static Object[] fillArray(Integer pos, Object[] a, Object a0, Object a1, Object a2, Object a3)
                { fillWithArguments(a, pos, a0, a1, a2, a3); return a; }
    private static Object[] fillArray(Integer pos, Object[] a, Object a0, Object a1, Object a2, Object a3,
                                  Object a4)
                { fillWithArguments(a, pos, a0, a1, a2, a3, a4); return a; }
    private static Object[] fillArray(Integer pos, Object[] a, Object a0, Object a1, Object a2, Object a3,
                                  Object a4, Object a5)
                { fillWithArguments(a, pos, a0, a1, a2, a3, a4, a5); return a; }
    private static Object[] fillArray(Integer pos, Object[] a, Object a0, Object a1, Object a2, Object a3,
                                  Object a4, Object a5, Object a6)
                { fillWithArguments(a, pos, a0, a1, a2, a3, a4, a5, a6); return a; }
    private static Object[] fillArray(Integer pos, Object[] a, Object a0, Object a1, Object a2, Object a3,
                                  Object a4, Object a5, Object a6, Object a7)
                { fillWithArguments(a, pos, a0, a1, a2, a3, a4, a5, a6, a7); return a; }
    private static Object[] fillArray(Integer pos, Object[] a, Object a0, Object a1, Object a2, Object a3,
                                  Object a4, Object a5, Object a6, Object a7,
                                  Object a8)
                { fillWithArguments(a, pos, a0, a1, a2, a3, a4, a5, a6, a7, a8); return a; }
    private static Object[] fillArray(Integer pos, Object[] a, Object a0, Object a1, Object a2, Object a3,
                                  Object a4, Object a5, Object a6, Object a7,
                                  Object a8, Object a9)
                { fillWithArguments(a, pos, a0, a1, a2, a3, a4, a5, a6, a7, a8, a9); return a; }
<<<<<<< HEAD
=======

    private static final int FILL_ARRAYS_COUNT = 11; // current number of fillArray methods

>>>>>>> 5adfcf96
    private static MethodHandle[] makeFillArrays() {
        ArrayList<MethodHandle> mhs = new ArrayList<>();
        mhs.add(null);  // there is no empty fill; at least a0 is required
        for (;;) {
            MethodHandle mh = findCollector("fillArray", mhs.size(), Object[].class, Integer.class, Object[].class);
            if (mh == null)  break;
            mhs.add(mh);
        }
<<<<<<< HEAD
        assert(mhs.size() == 11);  // current number of methods
        return mhs.toArray(new MethodHandle[0]);
    }
    private static final MethodHandle[] FILL_ARRAYS = makeFillArrays();
=======
        assert(mhs.size() == FILL_ARRAYS_COUNT);
        return mhs.toArray(new MethodHandle[0]);
    }
>>>>>>> 5adfcf96

    private static Object copyAsPrimitiveArray(Wrapper w, Object... boxes) {
        Object a = w.makeArray(boxes.length);
        w.copyArrayUnboxing(boxes, 0, a, 0, boxes.length);
        return a;
    }

    /** Return a method handle that takes the indicated number of Object
     *  arguments and returns an Object array of them, as if for varargs.
     */
    static MethodHandle varargsArray(int nargs) {
<<<<<<< HEAD
        MethodHandle mh = ARRAYS[nargs];
        if (mh != null)  return mh;
        mh = findCollector("array", nargs, Object[].class);
        if (mh != null)  mh = makeIntrinsic(mh, Intrinsic.NEW_ARRAY);
        if (mh != null)  return ARRAYS[nargs] = mh;
        mh = buildVarargsArray(Lazy.MH_fillNewArray, Lazy.MH_arrayIdentity, nargs);
        assert(assertCorrectArity(mh, nargs));
        mh = makeIntrinsic(mh, Intrinsic.NEW_ARRAY);
        return ARRAYS[nargs] = mh;
    }

    private static boolean assertCorrectArity(MethodHandle mh, int arity) {
        assert(mh.type().parameterCount() == arity) : "arity != "+arity+": "+mh;
        return true;
    }

    // Array identity function (used as Lazy.MH_arrayIdentity).
    static <T> T[] identity(T[] x) {
        return x;
    }

    private static MethodHandle buildVarargsArray(MethodHandle newArray, MethodHandle finisher, int nargs) {
        // Build up the result mh as a sequence of fills like this:
        //   finisher(fill(fill(newArrayWA(23,x1..x10),10,x11..x20),20,x21..x23))
        // The various fill(_,10*I,___*[J]) are reusable.
        int leftLen = Math.min(nargs, LEFT_ARGS);  // absorb some arguments immediately
        int rightLen = nargs - leftLen;
        MethodHandle leftCollector = newArray.bindTo(nargs);
        leftCollector = leftCollector.asCollector(Object[].class, leftLen);
        MethodHandle mh = finisher;
        if (rightLen > 0) {
            MethodHandle rightFiller = fillToRight(LEFT_ARGS + rightLen);
            if (mh == Lazy.MH_arrayIdentity)
                mh = rightFiller;
            else
                mh = MethodHandles.collectArguments(mh, 0, rightFiller);
        }
        if (mh == Lazy.MH_arrayIdentity)
            mh = leftCollector;
        else
            mh = MethodHandles.collectArguments(mh, 0, leftCollector);
        return mh;
    }

    private static final int LEFT_ARGS = (FILL_ARRAYS.length - 1);
=======
        MethodHandle mh = Lazy.ARRAYS[nargs];
        if (mh != null)  return mh;
        mh = findCollector("array", nargs, Object[].class);
        if (mh != null)  mh = makeIntrinsic(mh, Intrinsic.NEW_ARRAY);
        if (mh != null)  return Lazy.ARRAYS[nargs] = mh;
        mh = buildVarargsArray(Lazy.MH_fillNewArray, Lazy.MH_arrayIdentity, nargs);
        assert(assertCorrectArity(mh, nargs));
        mh = makeIntrinsic(mh, Intrinsic.NEW_ARRAY);
        return Lazy.ARRAYS[nargs] = mh;
    }

    private static boolean assertCorrectArity(MethodHandle mh, int arity) {
        assert(mh.type().parameterCount() == arity) : "arity != "+arity+": "+mh;
        return true;
    }

    // Array identity function (used as Lazy.MH_arrayIdentity).
    static <T> T[] identity(T[] x) {
        return x;
    }

    private static MethodHandle buildVarargsArray(MethodHandle newArray, MethodHandle finisher, int nargs) {
        // Build up the result mh as a sequence of fills like this:
        //   finisher(fill(fill(newArrayWA(23,x1..x10),10,x11..x20),20,x21..x23))
        // The various fill(_,10*I,___*[J]) are reusable.
        int leftLen = Math.min(nargs, LEFT_ARGS);  // absorb some arguments immediately
        int rightLen = nargs - leftLen;
        MethodHandle leftCollector = newArray.bindTo(nargs);
        leftCollector = leftCollector.asCollector(Object[].class, leftLen);
        MethodHandle mh = finisher;
        if (rightLen > 0) {
            MethodHandle rightFiller = fillToRight(LEFT_ARGS + rightLen);
            if (mh == Lazy.MH_arrayIdentity)
                mh = rightFiller;
            else
                mh = MethodHandles.collectArguments(mh, 0, rightFiller);
        }
        if (mh == Lazy.MH_arrayIdentity)
            mh = leftCollector;
        else
            mh = MethodHandles.collectArguments(mh, 0, leftCollector);
        return mh;
    }

    private static final int LEFT_ARGS = FILL_ARRAYS_COUNT - 1;
>>>>>>> 5adfcf96
    private static final MethodHandle[] FILL_ARRAY_TO_RIGHT = new MethodHandle[MAX_ARITY+1];
    /** fill_array_to_right(N).invoke(a, argL..arg[N-1])
     *  fills a[L]..a[N-1] with corresponding arguments,
     *  and then returns a.  The value L is a global constant (LEFT_ARGS).
     */
    private static MethodHandle fillToRight(int nargs) {
        MethodHandle filler = FILL_ARRAY_TO_RIGHT[nargs];
        if (filler != null)  return filler;
        filler = buildFiller(nargs);
        assert(assertCorrectArity(filler, nargs - LEFT_ARGS + 1));
        return FILL_ARRAY_TO_RIGHT[nargs] = filler;
    }
    private static MethodHandle buildFiller(int nargs) {
        if (nargs <= LEFT_ARGS)
            return Lazy.MH_arrayIdentity;  // no args to fill; return the array unchanged
        // we need room for both mh and a in mh.invoke(a, arg*[nargs])
        final int CHUNK = LEFT_ARGS;
        int rightLen = nargs % CHUNK;
        int midLen = nargs - rightLen;
        if (rightLen == 0) {
            midLen = nargs - (rightLen = CHUNK);
            if (FILL_ARRAY_TO_RIGHT[midLen] == null) {
                // build some precursors from left to right
                for (int j = LEFT_ARGS % CHUNK; j < midLen; j += CHUNK)
                    if (j > LEFT_ARGS)  fillToRight(j);
            }
        }
        if (midLen < LEFT_ARGS) rightLen = nargs - (midLen = LEFT_ARGS);
        assert(rightLen > 0);
        MethodHandle midFill = fillToRight(midLen);  // recursive fill
<<<<<<< HEAD
        MethodHandle rightFill = FILL_ARRAYS[rightLen].bindTo(midLen);  // [midLen..nargs-1]
=======
        MethodHandle rightFill = Lazy.FILL_ARRAYS[rightLen].bindTo(midLen);  // [midLen..nargs-1]
>>>>>>> 5adfcf96
        assert(midFill.type().parameterCount()   == 1 + midLen - LEFT_ARGS);
        assert(rightFill.type().parameterCount() == 1 + rightLen);

        // Combine the two fills:
        //   right(mid(a, x10..x19), x20..x23)
        // The final product will look like this:
        //   right(mid(newArrayLeft(24, x0..x9), x10..x19), x20..x23)
        if (midLen == LEFT_ARGS)
            return rightFill;
        else
            return MethodHandles.collectArguments(rightFill, 0, midFill);
    }

    // Type-polymorphic version of varargs maker.
    private static final ClassValue<MethodHandle[]> TYPED_COLLECTORS
        = new ClassValue<MethodHandle[]>() {
            @Override
            protected MethodHandle[] computeValue(Class<?> type) {
                return new MethodHandle[256];
            }
    };

    static final int MAX_JVM_ARITY = 255;  // limit imposed by the JVM

    /** Return a method handle that takes the indicated number of
     *  typed arguments and returns an array of them.
     *  The type argument is the array type.
     */
    static MethodHandle varargsArray(Class<?> arrayType, int nargs) {
        Class<?> elemType = arrayType.getComponentType();
        if (elemType == null)  throw new IllegalArgumentException("not an array: "+arrayType);
        // FIXME: Need more special casing and caching here.
        if (nargs >= MAX_JVM_ARITY/2 - 1) {
            int slots = nargs;
            final int MAX_ARRAY_SLOTS = MAX_JVM_ARITY - 1;  // 1 for receiver MH
            if (slots <= MAX_ARRAY_SLOTS && elemType.isPrimitive())
                slots *= Wrapper.forPrimitiveType(elemType).stackSlots();
            if (slots > MAX_ARRAY_SLOTS)
                throw new IllegalArgumentException("too many arguments: "+arrayType.getSimpleName()+", length "+nargs);
        }
        if (elemType == Object.class)
            return varargsArray(nargs);
        // other cases:  primitive arrays, subtypes of Object[]
        MethodHandle cache[] = TYPED_COLLECTORS.get(elemType);
        MethodHandle mh = nargs < cache.length ? cache[nargs] : null;
        if (mh != null)  return mh;
        if (nargs == 0) {
            Object example = java.lang.reflect.Array.newInstance(arrayType.getComponentType(), 0);
            mh = MethodHandles.constant(arrayType, example);
        } else if (elemType.isPrimitive()) {
            MethodHandle builder = Lazy.MH_fillNewArray;
            MethodHandle producer = buildArrayProducer(arrayType);
            mh = buildVarargsArray(builder, producer, nargs);
        } else {
            Class<? extends Object[]> objArrayType = arrayType.asSubclass(Object[].class);
            Object[] example = Arrays.copyOf(NO_ARGS_ARRAY, 0, objArrayType);
            MethodHandle builder = Lazy.MH_fillNewTypedArray.bindTo(example);
            MethodHandle producer = Lazy.MH_arrayIdentity; // must be weakly typed
            mh = buildVarargsArray(builder, producer, nargs);
        }
        mh = mh.asType(MethodType.methodType(arrayType, Collections.<Class<?>>nCopies(nargs, elemType)));
        mh = makeIntrinsic(mh, Intrinsic.NEW_ARRAY);
        assert(assertCorrectArity(mh, nargs));
        if (nargs < cache.length)
            cache[nargs] = mh;
        return mh;
    }

    private static MethodHandle buildArrayProducer(Class<?> arrayType) {
        Class<?> elemType = arrayType.getComponentType();
        assert(elemType.isPrimitive());
        return Lazy.MH_copyAsPrimitiveArray.bindTo(Wrapper.forPrimitiveType(elemType));
    }
}<|MERGE_RESOLUTION|>--- conflicted
+++ resolved
@@ -196,7 +196,6 @@
             return makePairwiseConvertIndirect(target, srcType, strict, monobox);
         }
     }
-<<<<<<< HEAD
 
     private static int countNonNull(Object[] array) {
         int count = 0;
@@ -206,17 +205,6 @@
         return count;
     }
 
-=======
-
-    private static int countNonNull(Object[] array) {
-        int count = 0;
-        for (Object x : array) {
-            if (x != null)  ++count;
-        }
-        return count;
-    }
-
->>>>>>> 5adfcf96
     static MethodHandle makePairwiseConvertByEditor(MethodHandle target, MethodType srcType,
                                                     boolean strict, boolean monobox) {
         Object[] convSpecs = computeValueConversions(srcType, target.type(), strict, monobox);
@@ -754,7 +742,6 @@
 
         MethodType lambdaType = basicType.invokerType();
         Name[] names = arguments(nameCursor - ARG_LIMIT, lambdaType);
-<<<<<<< HEAD
 
         BoundMethodHandle.SpeciesData data = BoundMethodHandle.speciesData_LLL();
         names[THIS_MH] = names[THIS_MH].withConstraint(data);
@@ -762,15 +749,6 @@
         names[GET_TARGET]   = new Name(data.getterFunction(1), names[THIS_MH]);
         names[GET_FALLBACK] = new Name(data.getterFunction(2), names[THIS_MH]);
 
-=======
-
-        BoundMethodHandle.SpeciesData data = BoundMethodHandle.speciesData_LLL();
-        names[THIS_MH] = names[THIS_MH].withConstraint(data);
-        names[GET_TEST]     = new Name(data.getterFunction(0), names[THIS_MH]);
-        names[GET_TARGET]   = new Name(data.getterFunction(1), names[THIS_MH]);
-        names[GET_FALLBACK] = new Name(data.getterFunction(2), names[THIS_MH]);
-
->>>>>>> 5adfcf96
         Object[] invokeArgs = Arrays.copyOfRange(names, 0, ARG_LIMIT, Object[].class);
 
         // call test
@@ -785,15 +763,9 @@
         // call target or fallback
         invokeArgs[0] = names[SELECT_ALT];
         names[CALL_TARGET] = new Name(basicType, invokeArgs);
-<<<<<<< HEAD
 
         lform = new LambdaForm("guard", lambdaType.parameterCount(), names);
 
-=======
-
-        lform = new LambdaForm("guard", lambdaType.parameterCount(), names);
-
->>>>>>> 5adfcf96
         return basicType.form().setCachedLambdaForm(MethodTypeForm.LF_GWT, lform);
     }
 
@@ -1302,10 +1274,6 @@
         assert(mhs.size() == 11);  // current number of methods
         return mhs.toArray(new MethodHandle[MAX_ARITY+1]);
     }
-<<<<<<< HEAD
-    private static final MethodHandle[] ARRAYS = makeArrays();
-=======
->>>>>>> 5adfcf96
 
     // filling versions of the above:
     // using Integer len instead of int len and no varargs to avoid bootstrapping problems
@@ -1352,12 +1320,9 @@
                                   Object a4, Object a5, Object a6, Object a7,
                                   Object a8, Object a9)
                 { fillWithArguments(a, pos, a0, a1, a2, a3, a4, a5, a6, a7, a8, a9); return a; }
-<<<<<<< HEAD
-=======
 
     private static final int FILL_ARRAYS_COUNT = 11; // current number of fillArray methods
 
->>>>>>> 5adfcf96
     private static MethodHandle[] makeFillArrays() {
         ArrayList<MethodHandle> mhs = new ArrayList<>();
         mhs.add(null);  // there is no empty fill; at least a0 is required
@@ -1366,16 +1331,9 @@
             if (mh == null)  break;
             mhs.add(mh);
         }
-<<<<<<< HEAD
-        assert(mhs.size() == 11);  // current number of methods
-        return mhs.toArray(new MethodHandle[0]);
-    }
-    private static final MethodHandle[] FILL_ARRAYS = makeFillArrays();
-=======
         assert(mhs.size() == FILL_ARRAYS_COUNT);
         return mhs.toArray(new MethodHandle[0]);
     }
->>>>>>> 5adfcf96
 
     private static Object copyAsPrimitiveArray(Wrapper w, Object... boxes) {
         Object a = w.makeArray(boxes.length);
@@ -1387,16 +1345,15 @@
      *  arguments and returns an Object array of them, as if for varargs.
      */
     static MethodHandle varargsArray(int nargs) {
-<<<<<<< HEAD
-        MethodHandle mh = ARRAYS[nargs];
+        MethodHandle mh = Lazy.ARRAYS[nargs];
         if (mh != null)  return mh;
         mh = findCollector("array", nargs, Object[].class);
         if (mh != null)  mh = makeIntrinsic(mh, Intrinsic.NEW_ARRAY);
-        if (mh != null)  return ARRAYS[nargs] = mh;
+        if (mh != null)  return Lazy.ARRAYS[nargs] = mh;
         mh = buildVarargsArray(Lazy.MH_fillNewArray, Lazy.MH_arrayIdentity, nargs);
         assert(assertCorrectArity(mh, nargs));
         mh = makeIntrinsic(mh, Intrinsic.NEW_ARRAY);
-        return ARRAYS[nargs] = mh;
+        return Lazy.ARRAYS[nargs] = mh;
     }
 
     private static boolean assertCorrectArity(MethodHandle mh, int arity) {
@@ -1432,54 +1389,7 @@
         return mh;
     }
 
-    private static final int LEFT_ARGS = (FILL_ARRAYS.length - 1);
-=======
-        MethodHandle mh = Lazy.ARRAYS[nargs];
-        if (mh != null)  return mh;
-        mh = findCollector("array", nargs, Object[].class);
-        if (mh != null)  mh = makeIntrinsic(mh, Intrinsic.NEW_ARRAY);
-        if (mh != null)  return Lazy.ARRAYS[nargs] = mh;
-        mh = buildVarargsArray(Lazy.MH_fillNewArray, Lazy.MH_arrayIdentity, nargs);
-        assert(assertCorrectArity(mh, nargs));
-        mh = makeIntrinsic(mh, Intrinsic.NEW_ARRAY);
-        return Lazy.ARRAYS[nargs] = mh;
-    }
-
-    private static boolean assertCorrectArity(MethodHandle mh, int arity) {
-        assert(mh.type().parameterCount() == arity) : "arity != "+arity+": "+mh;
-        return true;
-    }
-
-    // Array identity function (used as Lazy.MH_arrayIdentity).
-    static <T> T[] identity(T[] x) {
-        return x;
-    }
-
-    private static MethodHandle buildVarargsArray(MethodHandle newArray, MethodHandle finisher, int nargs) {
-        // Build up the result mh as a sequence of fills like this:
-        //   finisher(fill(fill(newArrayWA(23,x1..x10),10,x11..x20),20,x21..x23))
-        // The various fill(_,10*I,___*[J]) are reusable.
-        int leftLen = Math.min(nargs, LEFT_ARGS);  // absorb some arguments immediately
-        int rightLen = nargs - leftLen;
-        MethodHandle leftCollector = newArray.bindTo(nargs);
-        leftCollector = leftCollector.asCollector(Object[].class, leftLen);
-        MethodHandle mh = finisher;
-        if (rightLen > 0) {
-            MethodHandle rightFiller = fillToRight(LEFT_ARGS + rightLen);
-            if (mh == Lazy.MH_arrayIdentity)
-                mh = rightFiller;
-            else
-                mh = MethodHandles.collectArguments(mh, 0, rightFiller);
-        }
-        if (mh == Lazy.MH_arrayIdentity)
-            mh = leftCollector;
-        else
-            mh = MethodHandles.collectArguments(mh, 0, leftCollector);
-        return mh;
-    }
-
     private static final int LEFT_ARGS = FILL_ARRAYS_COUNT - 1;
->>>>>>> 5adfcf96
     private static final MethodHandle[] FILL_ARRAY_TO_RIGHT = new MethodHandle[MAX_ARITY+1];
     /** fill_array_to_right(N).invoke(a, argL..arg[N-1])
      *  fills a[L]..a[N-1] with corresponding arguments,
@@ -1510,11 +1420,7 @@
         if (midLen < LEFT_ARGS) rightLen = nargs - (midLen = LEFT_ARGS);
         assert(rightLen > 0);
         MethodHandle midFill = fillToRight(midLen);  // recursive fill
-<<<<<<< HEAD
-        MethodHandle rightFill = FILL_ARRAYS[rightLen].bindTo(midLen);  // [midLen..nargs-1]
-=======
         MethodHandle rightFill = Lazy.FILL_ARRAYS[rightLen].bindTo(midLen);  // [midLen..nargs-1]
->>>>>>> 5adfcf96
         assert(midFill.type().parameterCount()   == 1 + midLen - LEFT_ARGS);
         assert(rightFill.type().parameterCount() == 1 + rightLen);
 
